import streamlit as st
import pandas as pd
import plotly.graph_objects as go
import plotly.express as px
import logging
import os
import json
import copy
from typing import Dict, Any, List, Optional, Tuple
import base64
from datetime import datetime
import io
from jinja2 import Environment, FileSystemLoader
from weasyprint import HTML
import tempfile
import jinja2
import streamlit.components.v1 as components
import math
import html
from constants import OPEX_COMPONENTS, INCOME_COMPONENTS

# Import and initialize Sentry for error tracking
from sentry_config import (
    init_sentry, set_user_context, add_breadcrumb, 
    capture_exception_with_context, capture_message_with_context, 
    monitor_performance
)

# Initialize Sentry as early as possible
sentry_initialized = init_sentry()

from utils.helpers import format_for_noi_comparison
from noi_calculations import calculate_noi_comparisons
from noi_tool_batch_integration import process_all_documents
from ai_extraction import extract_noi_data
from ai_insights_gpt import generate_insights_with_gpt

# Try to import specific functions that might be missing in minimal setups
try:
    from financial_storyteller import create_narrative
    from storyteller_display import display_financial_narrative, display_narrative_in_tabs
except ImportError:
    # Create dummy functions if not available
    def create_narrative(*args, **kwargs):
        return "Narrative generation not available - module not found."
    def display_financial_narrative(*args, **kwargs):
        pass
    def display_narrative_in_tabs(*args, **kwargs):
        pass

# Try to import the NOI Coach module
try:
    from noi_coach import display_noi_coach as display_noi_coach_enhanced
    NOI_COACH_AVAILABLE = True
except ImportError:
    NOI_COACH_AVAILABLE = False
    def display_noi_coach_enhanced():
        st.error("NOI Coach module not available. Please ensure noi_coach.py is in the project directory.")

# Try to import credit system modules
try:
    from utils.credit_ui import (
        display_credit_balance, display_credit_balance_header, display_credit_store, check_credits_for_analysis,
        display_insufficient_credits, display_free_trial_welcome, init_credit_system
    )
    CREDIT_SYSTEM_AVAILABLE = True
except ImportError:
    CREDIT_SYSTEM_AVAILABLE = False
    def display_credit_balance(*args, **kwargs): pass
    def display_credit_balance_header(*args, **kwargs): pass
    def display_credit_store(*args, **kwargs): st.error("Credit system not available")
    def check_credits_for_analysis(*args, **kwargs): return True, "Credit check unavailable"
    def display_insufficient_credits(*args, **kwargs): pass
    def display_free_trial_welcome(*args, **kwargs): pass
    def init_credit_system(*args, **kwargs): pass

# Import mock data generators for testing mode
try:
    from mock_data import (
        generate_mock_consolidated_data,
        generate_mock_insights,
        generate_mock_narrative
    )
    MOCK_DATA_AVAILABLE = True
except ImportError:
    MOCK_DATA_AVAILABLE = False
    def generate_mock_consolidated_data(*args, **kwargs):
        return {"error": "Mock data module not available"}
    def generate_mock_insights(*args, **kwargs):
        return {"summary": "Mock insights not available", "performance": [], "recommendations": []}
    def generate_mock_narrative(*args, **kwargs):
        return "Mock narrative not available"

from config import get_openai_api_key, get_extraction_api_url, get_api_key, save_api_settings
from insights_display import display_insights
from reborn_logo import get_reborn_logo_base64

# Constants for testing mode
TESTING_MODE_ENV_VAR = "NOI_ANALYZER_TESTING_MODE"
DEFAULT_TESTING_MODE = os.getenv(TESTING_MODE_ENV_VAR, "false").lower() == "true"

# Helper function to check if testing mode is active
def is_testing_mode_active() -> bool:
    """
    Determine if testing mode is currently active.
    
    Returns:
        bool: True if testing mode is active, False otherwise
    """
    return st.session_state.get("testing_mode", DEFAULT_TESTING_MODE)

# Configure logging
logging.basicConfig(
    level=logging.INFO,
    format='%(asctime)s - %(name)s - %(levelname)s - %(message)s',
    handlers=[
        logging.FileHandler("noi_analyzer_enhanced.log"),
        logging.StreamHandler()
    ]
)
logger = logging.getLogger('noi_analyzer')

# Log Sentry initialization status
if sentry_initialized:
    logger.info("Sentry error tracking initialized successfully")
    add_breadcrumb("Application started", "app", "info")
else:
    logger.warning("Sentry error tracking not initialized - check SENTRY_DSN environment variable")

def safe_text(value):
    """Convert any value to a safe string, avoiding 'undefined' text."""
    if value is None or value == "undefined" or value == "null" or str(value).lower() == "nan" or (isinstance(value, float) and math.isnan(value)):
        return ""
    return str(value)

def save_testing_config():
    """Save testing mode configuration to a file"""
    if not is_testing_mode_active():
        return
    
    config = {
        "testing_mode": st.session_state.get("testing_mode", False),
        "mock_property_name": st.session_state.get("mock_property_name", "Test Property"),
        "mock_scenario": st.session_state.get("mock_scenario", "Standard Performance")
    }
    
    try:
        from pathlib import Path
        config_dir = Path("./config")
        
        # Try to create directory, but handle permission errors gracefully
        try:
            config_dir.mkdir(exist_ok=True)
        except (PermissionError, OSError) as e:
            logger.warning(f"Cannot create config directory (insufficient permissions): {str(e)}")
            # Try using session state as fallback instead of file persistence
            st.session_state._testing_config_cache = config
            logger.info("Testing configuration cached in session state as fallback")
            return
        
        # Try to save to file
        config_file = config_dir / "testing_config.json"
        with open(config_file, "w") as f:
            json.dump(config, f)
        logger.info("Testing configuration saved to file")
        
    except Exception as e:
        logger.warning(f"Error saving testing configuration to file: {str(e)}")
        # Use session state as fallback
        try:
            st.session_state._testing_config_cache = config
            logger.info("Testing configuration cached in session state as fallback")
        except Exception as fallback_error:
            logger.error(f"Failed to save testing configuration even to session state: {str(fallback_error)}")

def load_testing_config():
    """Load testing mode configuration from file or session state fallback"""
    try:
        from pathlib import Path
        config_file = Path("./config/testing_config.json")
        
        # Try to load from file first
        if config_file.exists():
            try:
                with open(config_file, "r") as f:
                    config = json.load(f)
                logger.info("Testing configuration loaded from file")
            except Exception as e:
                logger.warning(f"Error reading testing configuration file: {str(e)}")
                config = None
        else:
            config = None
        
        # If file loading failed, try session state fallback
        if config is None and hasattr(st.session_state, '_testing_config_cache'):
            config = st.session_state._testing_config_cache
            logger.info("Testing configuration loaded from session state fallback")
        
        # Apply configuration if available
        if config:
            st.session_state.testing_mode = config.get("testing_mode", DEFAULT_TESTING_MODE)
            st.session_state.mock_property_name = config.get("mock_property_name", "Test Property")
            st.session_state.mock_scenario = config.get("mock_scenario", "Standard Performance")
            logger.info("Testing configuration applied successfully")
        
    except Exception as e:
        logger.warning(f"Error loading testing configuration: {str(e)}")
        # Continue with default values - not a critical error

def display_testing_mode_indicator():
    """Display a visual indicator when testing mode is enabled"""
    if is_testing_mode_active():
        scenario = st.session_state.get("mock_scenario", "Standard Performance")
        
        # Color coding based on scenario
        if scenario == "High Growth":
            color = "#22C55E"  # Green
            emoji = "📈"
        elif scenario == "Declining Performance":
            color = "#EF4444"  # Red
            emoji = "📉"
        elif scenario == "Budget Variance":
            color = "#F59E0B"  # Amber
            emoji = "⚖️"
        else:  # Standard Performance
            color = "#3B82F6"  # Blue
            emoji = "📊"
        
        # Convert hex to RGB for alpha transparency
        hex_color = color.lstrip('#')
        rgb = tuple(int(hex_color[i:i+2], 16) for i in (0, 2, 4))
        
        st.markdown(
            f"""
            <div style="
                background-color: rgba({rgb[0]}, {rgb[1]}, {rgb[2]}, 0.1);
                border-left: 4px solid {color};
                padding: 0.75rem 1rem;
                margin-bottom: 1rem;
                border-radius: 4px;
                display: flex;
                align-items: center;
            ">
                <span style="
                    font-size: 1.2rem;
                    margin-right: 0.75rem;
                ">{emoji}</span>
                <div>
                    <span style="
                        color: {color};
                        font-weight: 600;
                        display: block;
                        margin-bottom: 0.25rem;
                    ">Testing Mode Active</span>
                    <span style="
                        color: #E0E0E0;
                        font-size: 0.9rem;
                    ">Scenario: {scenario}</span>
                </div>
            </div>
            """,
            unsafe_allow_html=True
        )

def process_documents_testing_mode():
    """Process documents in testing mode using mock data"""
    logger.info("Testing mode enabled, using mock data")
    
    # Get property name and scenario from session state
    property_name = st.session_state.get("mock_property_name", "Test Property")
    scenario = st.session_state.get("mock_scenario", "Standard Performance")
    
    # Log the testing configuration
    logger.info(f"Generating mock data for property: {property_name}, scenario: {scenario}")
    
    try:
        # Generate mock consolidated data with the selected scenario
        mock_data = generate_mock_consolidated_data(property_name, scenario)
        
        # Store in session state - this mimics what happens after real document processing
        st.session_state.consolidated_data = mock_data
        st.session_state.template_viewed = True  # Skip template verification step
        st.session_state.processing_completed = True
        
        # Calculate comparisons using the mock data - this uses the real calculation logic
        st.session_state.comparison_results = calculate_noi_comparisons(mock_data)
        
        # Debug the generated data
        debug_testing_mode_data()
        
        # Generate mock insights - this replaces the API call to OpenAI
        st.session_state.insights = generate_mock_insights(scenario)
        
        # Generate mock narrative - this replaces the API call for narrative generation
        mock_narrative = generate_mock_narrative(scenario)
        st.session_state.generated_narrative = mock_narrative
        st.session_state.edited_narrative = mock_narrative  # Initialize edited to same as generated
        
        logger.info(f"Mock data processing completed for scenario: {scenario}")
        return True
    except Exception as e:
        logger.error(f"Error generating mock data: {str(e)}", exc_info=True)
        st.error("An error occurred while generating mock data. Please check the logs.")
        return False

def run_testing_mode_diagnostics():
    """Run diagnostics on testing mode functionality"""
    if not is_testing_mode_active():
        return
    
    # Only run diagnostics when explicitly triggered
    if not st.session_state.get("run_diagnostics", False):
        return
    
    logger.info("Running testing mode diagnostics")
    
    # Check if mock data was generated correctly
    if "consolidated_data" not in st.session_state:
        logger.error("Diagnostics: consolidated_data not found in session state")
        st.sidebar.error("Diagnostics: Mock data generation failed")
    else:
        logger.info("Diagnostics: consolidated_data present in session state")
        st.sidebar.success("Diagnostics: Mock data generated successfully")
    
    # Check if comparisons were calculated
    if "comparison_results" not in st.session_state:
        logger.error("Diagnostics: comparison_results not found in session state")
        st.sidebar.error("Diagnostics: Comparison calculation failed")
    else:
        logger.info("Diagnostics: comparison_results present in session state")
        st.sidebar.success("Diagnostics: Comparisons calculated successfully")
    
    # Check if insights were generated
    if "insights" not in st.session_state:
        logger.error("Diagnostics: insights not found in session state")
        st.sidebar.error("Diagnostics: Mock insights generation failed")
    else:
        logger.info("Diagnostics: insights present in session state")
        st.sidebar.success("Diagnostics: Mock insights generated successfully")
    
    # Check if narrative was generated
    if "generated_narrative" not in st.session_state:
        logger.error("Diagnostics: generated_narrative not found in session state")
        st.sidebar.error("Diagnostics: Mock narrative generation failed")
    else:
        logger.info("Diagnostics: generated_narrative present in session state")
        st.sidebar.success("Diagnostics: Mock narrative generated successfully")
    
    # Reset diagnostic flag
    st.session_state.run_diagnostics = False

def debug_testing_mode_data():
    """Debug function to inspect testing mode data structure"""
    if not is_testing_mode_active():
        return
    
    logger.info("=== TESTING MODE DATA DEBUG ===")
    
    # Debug consolidated_data
    if "consolidated_data" in st.session_state:
        consolidated_data = st.session_state.consolidated_data
        logger.info(f"Consolidated data keys: {list(consolidated_data.keys())}")
        
        for key, data in consolidated_data.items():
            if isinstance(data, dict) and key in ["current_month", "prior_month", "budget", "prior_year"]:
                logger.info(f"{key} data sample: gpr={data.get('gpr')}, noi={data.get('noi')}, egi={data.get('egi')}")
            elif key == "property_name":
                logger.info(f"Property name: {data}")
    else:
        logger.error("No consolidated_data found in session state")
    
    # Debug comparison_results
    if "comparison_results" in st.session_state:
        comparison_results = st.session_state.comparison_results
        logger.info(f"Comparison results keys: {list(comparison_results.keys())}")
        
        # Check each comparison section
        for section in ["month_vs_prior", "actual_vs_budget", "year_vs_year"]:
            if section in comparison_results:
                section_data = comparison_results[section]
                logger.info(f"{section} has {len(section_data)} fields")
                # Log a few sample fields
                sample_keys = [k for k in section_data.keys() if 'gpr' in k or 'noi' in k][:5]
                for key in sample_keys:
                    logger.info(f"  {key}: {section_data.get(key)}")
            else:
                logger.error(f"Missing {section} in comparison_results")
        
        # Check raw data sections
        for section in ["current", "prior", "budget", "prior_year"]:
            if section in comparison_results:
                section_data = comparison_results[section]
                if isinstance(section_data, dict):
                    logger.info(f"{section} raw data: gpr={section_data.get('gpr')}, noi={section_data.get('noi')}")
                else:
                    logger.error(f"{section} is not a dict: {type(section_data)}")
            else:
                logger.warning(f"Missing {section} raw data in comparison_results")
    else:
        logger.error("No comparison_results found in session state")
    
    logger.info("=== END TESTING MODE DATA DEBUG ===")

def validate_financial_data(data: Dict[str, Any]) -> Tuple[bool, str]:
    """
    Validate financial data for consistency.
    
    Args:
        data: Dictionary containing financial data
        
    Returns:
        Tuple of (is_valid, error_message)
    """
    # Check if EGI = GPR - Vacancy Loss + Other Income
    expected_egi = data.get("gpr", 0) - data.get("vacancy_loss", 0) + data.get("other_income", 0)
    actual_egi = data.get("egi", 0)
    
    # Allow for small floating point differences
    if abs(expected_egi - actual_egi) > 1.0:
        return False, f"EGI inconsistency: Expected {expected_egi:.2f}, got {actual_egi:.2f}"
    
    # Check if NOI = EGI - OpEx
    expected_noi = data.get("egi", 0) - data.get("opex", 0)
    actual_noi = data.get("noi", 0)
    
    # Allow for small floating point differences
    if abs(expected_noi - actual_noi) > 1.0:
        return False, f"NOI inconsistency: Expected {expected_noi:.2f}, got {actual_noi:.2f}"
    
    # Check if OpEx components sum up to total OpEx
    # Align component keys with those used in data extraction
    opex_components = [
        "repairs_maintenance", "utilities", 
        "management_fees",  # preferred key
        "property_management",  # legacy key kept for compatibility
        "property_taxes",  # preferred key
        "taxes",           # legacy key kept for compatibility
        "insurance", "administrative", 
        "payroll", "marketing", "other_expenses"
    ]

    # Use dict.fromkeys to preserve order while de-duplicating aliases
    unique_opex_components = list(dict.fromkeys(opex_components))

    opex_sum = sum(data.get(comp, 0) for comp in unique_opex_components)
    total_opex = data.get("opex", 0)
    
    # Allow for small floating point differences
    if abs(opex_sum - total_opex) > 1.0:
        return False, f"OpEx inconsistency: Components sum to {opex_sum:.2f}, but total is {total_opex:.2f}"
    
    # Check if Other Income components sum up to total Other Income
    income_components = [
        "parking", "laundry", "late_fees", "pet_fees", 
        "application_fees", "storage_fees", "amenity_fees", 
        "utility_reimbursements", "cleaning_fees", 
        "cancellation_fees", "miscellaneous"
    ]
    
    income_sum = sum(data.get(component, 0) for component in income_components)
    total_income = data.get("other_income", 0)
    
    # Allow for small floating point differences
    if abs(income_sum - total_income) > 1.0:
        return False, f"Other Income inconsistency: Components sum to {income_sum:.2f}, but total is {total_income:.2f}"
    
    # All checks passed
    return True, ""

def display_document_data(doc_type: str, doc_data: Dict[str, Any]) -> Dict[str, Any]:
    """
    Display and allow editing of data for a specific document type.
    
    Args:
        doc_type: Document type (current_month, prior_month, budget, prior_year)
        doc_data: Dictionary containing document data
        
    Returns:
        Dictionary containing the edited document data
    """
    # Create a deep copy to avoid modifying the original
    edited_doc_data = copy.deepcopy(doc_data)
    
    # Display document metadata
    st.markdown("### Document Information")
    with st.expander("Document Metadata", expanded=False):
        col1, col2 = st.columns(2)
        with col1:
            st.text_input("Document Type", value=doc_data.get("document_type", ""), disabled=True, key=f"doc_type_display_{doc_type}")
        with col2:
            st.text_input("Document Date", value=doc_data.get("document_date", ""), disabled=True, key=f"doc_date_display_{doc_type}")
    
    # Auto-calculation option
    auto_calculate = st.checkbox("Auto-calculate dependent values", value=True, key=f"auto_calc_{doc_type}")
    
    # Display main financial metrics
    st.markdown("### Key Financial Metrics")
    
    # Create a form for the main metrics
    with st.form(key=f"main_metrics_form_{doc_type}"):
        # GPR
        col1, col2 = st.columns(2)
        with col1:
            st.markdown("**Gross Potential Rent (GPR)**")
        with col2:
            gpr = st.number_input(
                "GPR Value",
                value=float(doc_data.get("gpr", 0.0)),
                format="%.2f",
                step=100.0,
                key=f"gpr_{doc_type}"
            )
            edited_doc_data["gpr"] = gpr
        
        # Vacancy Loss
        col1, col2 = st.columns(2)
        with col1:
            st.markdown("**Vacancy Loss**")
        with col2:
            vacancy_loss = st.number_input(
                "Vacancy Loss Value",
                value=float(doc_data.get("vacancy_loss", 0.0)),
                format="%.2f",
                step=100.0,
                key=f"vacancy_loss_{doc_type}"
            )
            edited_doc_data["vacancy_loss"] = vacancy_loss
        
        # Other Income
        col1, col2 = st.columns(2)
        with col1:
            st.markdown("**Other Income**")
        with col2:
            other_income = st.number_input(
                "Other Income Value",
                value=float(doc_data.get("other_income", 0.0)),
                format="%.2f",
                step=100.0,
                key=f"other_income_{doc_type}"
            )
            edited_doc_data["other_income"] = other_income
        
        # EGI
        col1, col2 = st.columns(2)
        with col1:
            st.markdown("**Effective Gross Income (EGI)**")
        with col2:
            if auto_calculate:
                calculated_egi = edited_doc_data["gpr"] - edited_doc_data["vacancy_loss"] + edited_doc_data["other_income"]
                edited_doc_data["egi"] = calculated_egi
                st.number_input(
                    "EGI Value (Auto-calculated)",
                    value=float(calculated_egi),
                    format="%.2f",
                    step=100.0,
                    key=f"egi_{doc_type}",
                    disabled=True
                )
            else:
                egi = st.number_input(
                    "EGI Value",
                    value=float(doc_data.get("egi", 0.0)),
                    format="%.2f",
                    step=100.0,
                    key=f"egi_{doc_type}"
                )
                edited_doc_data["egi"] = egi
        
        # OpEx
        col1, col2 = st.columns(2)
        with col1:
            st.markdown("**Operating Expenses (OpEx)**")
        with col2:
            opex = st.number_input(
                "OpEx Value",
                value=float(doc_data.get("opex", 0.0)),
                format="%.2f",
                step=100.0,
                key=f"opex_{doc_type}"
            )
            edited_doc_data["opex"] = opex
        
        # NOI
        col1, col2 = st.columns(2)
        with col1:
            st.markdown("**Net Operating Income (NOI)**")
        with col2:
            if auto_calculate:
                calculated_noi = edited_doc_data["egi"] - edited_doc_data["opex"]
                edited_doc_data["noi"] = calculated_noi
                st.number_input(
                    "NOI Value (Auto-calculated)",
                    value=float(calculated_noi),
                    format="%.2f",
                    step=100.0,
                    key=f"noi_{doc_type}",
                    disabled=True
                )
            else:
                noi = st.number_input(
                    "NOI Value",
                    value=float(doc_data.get("noi", 0.0)),
                    format="%.2f",
                    step=100.0,
                    key=f"noi_{doc_type}"
                )
                edited_doc_data["noi"] = noi
        
        # Submit button for the form
        st.form_submit_button("Update Main Metrics")
    
    # Display Operating Expenses breakdown
    st.markdown("### Operating Expenses Breakdown")
    
    # Create a form for OpEx breakdown
    with st.form(key=f"opex_form_{doc_type}"):
        opex_components = [
            ("repairs_maintenance", "Repairs & Maintenance"),
            ("utilities", "Utilities"),
            ("property_management", "Property Management"),
            ("taxes", "Property Taxes"),
            ("insurance", "Insurance"),
            ("administrative", "Administrative"),
            ("payroll", "Payroll"),
            ("marketing", "Marketing"),
            ("other_expenses", "Other Expenses")
        ]
        
        # Create two columns for better layout
        col1, col2 = st.columns(2)
        
        # Distribute OpEx components between columns
        for i, (key, label) in enumerate(opex_components):
            with col1 if i % 2 == 0 else col2:
                value = st.number_input(
                    label,
                    value=float(doc_data.get(key, 0.0)),
                    format="%.2f",
                    step=100.0,
                    key=f"{key}_{doc_type}"
                )
                edited_doc_data[key] = value
        
        # Submit button for the form
        st.form_submit_button("Update OpEx Breakdown")
    
    # Display Other Income breakdown
    st.markdown("### Other Income Breakdown")
    
    # Create a form for Other Income breakdown
    with st.form(key=f"other_income_form_{doc_type}"):
        income_components = [
            ("parking", "Parking"),
            ("laundry", "Laundry"),
            ("late_fees", "Late Fees"),
            ("pet_fees", "Pet Fees"),
            ("application_fees", "Application Fees"),
            ("storage_fees", "Storage Fees"),
            ("amenity_fees", "Amenity Fees"),
            ("utility_reimbursements", "Utility Reimbursements"),
            ("cleaning_fees", "Cleaning Fees"),
            ("cancellation_fees", "Cancellation Fees"),
            ("miscellaneous", "Miscellaneous")
        ]
        
        # Create two columns for better layout
        col1, col2 = st.columns(2)
        
        # Distribute income components between columns
        for i, (key, label) in enumerate(income_components):
            with col1 if i % 2 == 0 else col2:
                value = st.number_input(
                    label,
                    value=float(doc_data.get(key, 0.0)),
                    format="%.2f",
                    step=100.0,
                    key=f"{key}_{doc_type}"
                )
                edited_doc_data[key] = value
        
        # Submit button for the form
        st.form_submit_button("Update Other Income Breakdown")
    
    # Validate data and show warnings if needed
    is_valid, error_message = validate_financial_data(edited_doc_data)
    if not is_valid:
        st.warning(f"Data inconsistency detected: {error_message}")
        st.info("You can still proceed, but consider fixing the inconsistency for more accurate analysis.")
    
    # Return the edited document data
    return edited_doc_data

def display_data_template(consolidated_data: Dict[str, Any]) -> Dict[str, Any]:
    """
    Display extracted financial data in an editable template format.
    
    Args:
        consolidated_data: Dictionary containing extracted financial data
        
    Returns:
        Dictionary containing the verified/edited financial data
    """
    st.markdown("## Data Extraction Template")
    st.markdown("Review and edit the extracted financial data below. Make any necessary corrections before proceeding with analysis.")
    
    # Create a deep copy of the data to avoid modifying the original
    edited_data = copy.deepcopy(consolidated_data)
    
    # Create tabs for each document type
    doc_tabs = st.tabs(["Current Month", "Prior Month", "Budget", "Prior Year"])
    
    # Process each document type
    for i, doc_type in enumerate(["current_month", "prior_month", "budget", "prior_year"]):
        with doc_tabs[i]:
            if doc_type in consolidated_data:
                edited_data[doc_type] = display_document_data(doc_type, consolidated_data[doc_type])
            else:
                st.info(f"No {doc_type.replace('_', ' ')} data available.")
    
    # Add confirmation button
    col1, col2, col3 = st.columns([1, 2, 1])
    with col2:
        if st.button("Confirm Data and Proceed with Analysis", type="primary", use_container_width=True):
            return edited_data
    
    # Return None if not confirmed
    return None

# Helper function to inject custom CSS
def inject_custom_css():
    """Inject custom CSS to ensure font consistency and enhanced styling across the application"""
    st.markdown("""
    <style>
    /* Reborn Theme CSS for NOI Analyzer */

    /* Import Inter font from Google Fonts */
    @import url('https://fonts.googleapis.com/css2?family=Inter:wght@300;400;500;600;700&display=swap');

    :root {
        /* Color palette based on design specs */
        --reborn-bg-primary: #0A0F1E;
        --reborn-bg-secondary: #10172A;
        --reborn-bg-tertiary: #1E293B;
        --reborn-text-primary: #FFFFFF;  /* Use pure white for maximum readability */
        --reborn-text-secondary: #A0A0A0;
        --reborn-accent-blue: #3B82F6;
        --reborn-accent-green: #10B981;
        --reborn-accent-orange: #F59E0B;
        --reborn-success: #10B981;
        --reborn-warning: #F87171;
        --reborn-border: rgba(255, 255, 255, 0.1);
        
        /* Spacing */
        --reborn-spacing-xs: 8px;
        --reborn-spacing-sm: 16px;
        --reborn-spacing-md: 24px;
        --reborn-spacing-lg: 32px;
        
        /* Border radius */
        --reborn-radius-sm: 6px;
        --reborn-radius-md: 8px;
        --reborn-radius-lg: 12px;
        --reborn-radius-pill: 999px;
        
        /* Shadows */
        --reborn-shadow-sm: 0 2px 8px rgba(0, 0, 0, 0.2);
        --reborn-shadow-md: 0 4px 16px rgba(0, 0, 0, 0.4);
        
        /* Add explicit font family variables */
        --reborn-font-primary: 'Inter', -apple-system, BlinkMacSystemFont, 'Segoe UI', Roboto, Oxygen, Ubuntu, Cantarell, 'Open Sans', 'Helvetica Neue', sans-serif;
        --reborn-font-heading: 'Inter', -apple-system, BlinkMacSystemFont, 'Segoe UI', Roboto, Oxygen, Ubuntu, Cantarell, 'Open Sans', 'Helvetica Neue', sans-serif;
        --reborn-font-mono: 'SFMono-Regular', Consolas, 'Liberation Mono', Menlo, Courier, monospace;
    }
    
    .reborn-logo {
        height: 64px !important;
        max-width: 100%;
    }

    /* Existing font styles - keep these */
    body, .stApp, .stMarkdown, .stText, .stTextInput, .stTextArea, 
    .stSelectbox, .stMultiselect, .stDateInput, .stTimeInput, .stNumberInput,
    .stButton > button, .stDataFrame, .stTable, .stExpander, .stTabs {
        font-family: 'Inter', -apple-system, BlinkMacSystemFont, 'Segoe UI', Roboto, Oxygen, Ubuntu, Cantarell, 'Open Sans', 'Helvetica Neue', sans-serif !important;
    }
    
    /* Ensure markdown content uses Inter and has appropriate sizing */
    .stMarkdown p, .stMarkdown li { /* Target p and li specifically for content text */
        font-family: 'Inter', -apple-system, BlinkMacSystemFont, 'Segoe UI', Roboto, Oxygen, Ubuntu, Cantarell, 'Open Sans', 'Helvetica Neue', sans-serif !important;
        font-size: 1rem !important; /* e.g., 16px base for content */
        line-height: 1.6 !important;
        color: #FFFFFF !important; /* Bright white for maximum readability */
    }

    .stMarkdown div { /* General divs in markdown, only font-family */
        font-family: 'Inter', -apple-system, BlinkMacSystemFont, 'Segoe UI', Roboto, Oxygen, Ubuntu, Cantarell, 'Open Sans', 'Helvetica Neue', sans-serif !important;
    }
    
    /* Base layout styling - improved spacing and background */
    body {
        background-color: #111827 !important;
        color: #ffffff !important;
    }
    
    /* Full-width layout for better space utilization */
    .stApp {
        background-color: #111827 !important;
        max-width: 100% !important;
        margin: 0 auto !important;
        padding: 0 !important;
    }
    
    /* Expand main content area and reduce unnecessary spacing */
    .main .block-container {
        max-width: 95% !important;
        padding-top: 1rem !important;
        padding-left: 1.5rem !important;
        padding-right: 1.5rem !important;
        margin-top: 0 !important;
    }
    
    /* Adjust sidebar width for better proportions */
    [data-testid="stSidebar"] {
        width: 18rem !important;
    }
    
    /* Make sure content sections use the available space */
    .stTabs [data-baseweb="tab-panel"] {
        padding-left: 0px !important;
        padding-right: 0px !important;
    }
    
    /* Remove extra padding from containers */
    .stMarkdown, .stText {
        padding-left: 0 !important;
        padding-right: 0 !important;
    }
    
    /* Enhanced section titles (used for Executive Summary, Key Perf. Insights etc.) */
    .reborn-section-title {
        font-family: 'Inter', -apple-system, BlinkMacSystemFont, 'Segoe UI', Roboto, Oxygen, Ubuntu, Cantarell, 'Open Sans', 'Helvetica Neue', sans-serif !important;
        font-size: 1.8rem !important; /* Increased from 1.5rem */
        font-weight: 600 !important;
        color: #FFFFFF !important; /* Changed to white */
        margin-top: 1.5rem !important;
        margin-bottom: 1rem !important;
        padding: 0.5rem 0.75rem !important;
        background-color: rgba(30, 41, 59, 0.8) !important;
        border-radius: 8px !important;
        border-left: 4px solid var(--reborn-accent-blue) !important;
        line-height: 1.4 !important;
        display: block; /* Ensure it takes full width if needed */
    }

    /* NEW STYLES FOR RESULTS UI */
    /* Main title for Analysis and Recommendations */
    .results-main-title {
        font-size: 2.5rem !important;
        font-weight: 500 !important;
        color: #79b8f3 !important;
        margin-bottom: 2rem !important;
        padding: 0 !important;
        background: none !important;
        border: none !important;
        line-height: 1.3 !important;
    }

    /* Section headers (Executive Summary, Key Performance Insights, etc.) */
    .results-section-header {
        font-size: 1.8rem !important;
        font-weight: 500 !important;
        color: #FFFFFF !important; /* Changed to white */
        margin-top: 2rem !important;
        margin-bottom: 1.5rem !important;
        padding: 0 !important;
        background: none !important;
        border: none !important;
        line-height: 1.3 !important;
    }

    /* Content cards with better styling */
    .results-card {
        background-color: rgba(22, 27, 34, 0.8) !important;
        border: 1px solid rgba(56, 68, 77, 0.5) !important;
        border-radius: 8px !important;
        padding: 1.5rem !important;
        margin-bottom: 2rem !important;
        box-shadow: 0 4px 10px rgba(0, 0, 0, 0.15) !important;
    }

    /* Text styling within results */
    .results-text {
        font-family: 'Inter', -apple-system, BlinkMacSystemFont, 'Segoe UI', Roboto, sans-serif !important;
        font-size: 1rem !important;
        line-height: 1.6 !important;
        color: #e6edf3 !important;
        margin-bottom: 1rem !important;
    }

    /* Number prefix for summary */
    .results-summary-number {
        font-weight: 500 !important;
        margin-right: 0.5rem !important;
        color: #79b8f3 !important;
    }

    /* Bullet list styling */
    .results-bullet-list {
        list-style-type: none !important;
        padding-left: 0 !important;
        margin-bottom: 1.5rem !important;
    }

    .results-bullet-item {
        display: flex !important;
        align-items: flex-start !important;
        margin-bottom: 1rem !important;
        line-height: 1.6 !important;
    }

    .results-bullet-marker {
        color: #79b8f3 !important;
        margin-right: 0.75rem !important;
        font-size: 1.5rem !important;
        line-height: 1 !important;
        flex-shrink: 0 !important;
    }

    .results-bullet-text {
        flex: 1 !important;
        color: #e6edf3 !important;
    }
    /* END NEW STYLES */

    /* Enhanced Upload Card Styling */
    .upload-card {
        background-color: rgba(17, 17, 34, 0.8);
        border-radius: 8px;
        padding: 24px;
        margin-bottom: 32px;
        box-shadow: 0 2px 4px rgba(0, 0, 0, 0.5);
    }
    
    .upload-card-header {
        display: flex;
        align-items: center;
        justify-content: center; /* Center align the title and badge */
        margin-top: 2.5rem !important; /* Added to create space between upload cards */
        margin-bottom: 20px !important; /* Add more spacing between upload card header and content */
    }
    
    .upload-card-header h3 {
        font-size: 20px;
        font-weight: 600;
        color: #EAEAEA;
        margin: 0;
    }
    
    .required-badge {
        background-color: rgba(59, 130, 246, 0.2);
        color: #3B82F6;
        font-size: 12px;
        font-weight: 500;
        padding: 2px 8px;
        border-radius: 4px;
        margin-left: 8px;
    }
    
    .upload-area {
        background-color: rgba(13, 13, 13, 0.8);
        border: 1px solid #222;
        border-radius: 8px;
        padding: 32px;
        text-align: center;
        box-shadow: inset 0 1px 2px rgba(0, 0, 0, 0.4);
    }
    
    .upload-icon {
        font-size: 32px;
        color: #ffffff;
        margin-bottom: 8px;
    }

    .upload-text {
        color: #ffffff;
        font-size: 14px;
        margin-bottom: 4px;
    }

    .upload-subtext {
        color: #ffffff;
        font-size: 12px;
        margin-bottom: 16px;
    }
    
    /* Enhanced Instructions Card */
    .instructions-card {
        background-color: transparent !important;
        border-radius: 0;
        padding: 0;
        margin-bottom: 32px;
        box-shadow: none !important;
    }
    
    .instructions-card h3 {
        font-size: 20px;
        font-weight: 600;
        color: #EAEAEA;
        margin-bottom: 16px;
    }
    
    .instructions-card ol {
        padding-left: 24px;
        margin-bottom: 0;
    }
    
    .instructions-card li {
        color: #EAEAEA;
        font-size: 14px;
        margin-bottom: 12px;
        line-height: 1.5;
    }
    
    /* Property Name Input Styling */
    .property-input-container {
        background-color: rgba(17, 17, 34, 0.8);
        border-radius: 8px;
        padding: 24px;
        margin-bottom: 32px;
        box-shadow: 0 2px 4px rgba(0, 0, 0, 0.5);
    }
    
    .property-input-container label {
        font-size: 16px;
        font-weight: 500;
        color: #FFFFFF;
        margin-bottom: 8px;
    }
    
    /* File info styling */
    .file-info {
        display: flex;
        align-items: center;
        background-color: rgba(30, 41, 59, 0.7);
        border-radius: 8px;
        padding: 12px 16px;
        margin: 8px 0;
        box-shadow: 0 2px 4px rgba(0, 0, 0, 0.1);
    }
    
    .file-icon {
        font-size: 24px;
        margin-right: 12px;
    }
    
    .file-details {
        flex-grow: 1;
    }
    
    .file-name {
        color: #E0E0E0;
        font-weight: 500;
        font-size: 14px;
        margin-bottom: 4px;
        white-space: nowrap;
        overflow: hidden;
        text-overflow: ellipsis;
        max-width: 250px;
    }
    
    .file-meta {
        color: #94A3B8;
        font-size: 12px;
    }
    
    .file-status {
        color: #22C55E;
        font-size: 12px;
        font-weight: 500;
        background-color: rgba(30, 41, 59, 0.5);
        padding: 4px 8px;
        border-radius: 4px;
    }

    /* Feature list styling */
    .feature-list {
        display: flex;
        flex-direction: column;
        gap: 1.25rem;
        margin-bottom: 2rem;
    }

    .feature-item {
        display: flex;
        margin-bottom: 24px;
    }

    .feature-number {
        background-color: rgba(34, 34, 51, 0.8);
        color: #EAEAEA;
        width: 32px;
        height: 32px;
        border-radius: 50%;
        display: flex;
        align-items: center;
        justify-content: center;
        font-weight: 500;
        margin-right: 16px;
        flex-shrink: 0;
    }

    .feature-content {
        flex: 1;
    }

    .feature-content h4 {
        font-size: 16px;
        font-weight: 500;
        color: #EAEAEA;
        margin-top: 0;
        margin-bottom: 4px;
    }

    .feature-content p {
        font-size: 14px;
        color: #ffffff;
        margin: 0;
    }

    .feature-title {
        font-size: 1.25rem;
        font-weight: 600;
        color: #e6edf3;
        margin-bottom: 0.5rem;
    }

    .feature-description {
        font-size: 1rem;
        color: #d1d5db;
        line-height: 1.5;
    }

    /* Section header styling */
    .section-header {
        font-size: 1.8rem;
        font-weight: 500;
        color: #FFFFFF !important; /* Changed to white */
        margin-top: 2rem;
        margin-bottom: 1.5rem;
    }

    /* Enhanced Button Styling */
    .primary-button {
        background-color: #3B82F6 !important;
        color: white !important;
        font-size: 16px !important;
        font-weight: 500 !important;
        padding: 12px 24px !important;
        border-radius: 8px !important;
        border: none !important;
        box-shadow: 0 2px 8px rgba(0, 0, 0, 0.2) !important;
        transition: all 0.3s ease !important;
        width: 100% !important;
        margin-top: 16px !important;
        margin-bottom: 24px !important;
    }
    
    .primary-button:hover {
        background-color: #2563EB !important;
        box-shadow: 0 4px 12px rgba(0, 0, 0, 0.3) !important;
        transform: translateY(-2px) !important;
    }

    /* Styling for Streamlit Expander Headers (e.g., Full Financial Narrative) */
    .streamlit-expanderHeader { /* General expander header style */
        background-color: rgba(30, 41, 59, 0.7) !important; /* From load_css fallback, good to have consistently */
        border-radius: 8px !important;
        margin-bottom: 0.5rem !important;
        transition: background-color 0.3s ease !important;
    }
    
    .streamlit-expanderHeader:hover {
        background-color: rgba(30, 41, 59, 0.9) !important;
    }

    .streamlit-expanderHeader p { /* Specifically target the text within the expander header */
        font-family: 'Inter', -apple-system, BlinkMacSystemFont, 'Segoe UI', Roboto, Oxygen, Ubuntu, Cantarell, 'Open Sans', 'Helvetica Neue', sans-serif !important;
        font-size: 1.6rem !important; /* Larger than content text */
        font-weight: 700 !important;
        color: #FFFFFF !important; /* Light color for header text */
        text-align: center;
    }
    
    /* Ensure header has no extra spacing */
    .stApp header {
        background-color: transparent !important;
        text-align: center;
    }
    
    /* Remove default Streamlit margins */
    .stApp > header {
        margin-top: 0 !important;
        padding-top: 0 !important;
    }
    
    /* Ensure logo container has no extra spacing */
    .stMarkdown:first-child {
        margin-top: 0 !important;
        padding-top: 0 !important;
    }

    /* Enhanced styling for narrative text */
    .narrative-text {
        font-family: 'Inter', -apple-system, BlinkMacSystemFont, 'Segoe UI', Roboto, sans-serif !important;
        color: #E0E0E0 !important;
        font-size: 1rem !important;
        line-height: 1.6 !important;
        background-color: rgba(30, 41, 59, 0.8) !important;
        padding: 1.25rem !important;
        border-radius: 8px !important;
        margin-bottom: 1.25rem !important;
        box-shadow: 0 4px 6px rgba(0, 0, 0, 0.1) !important;
    }
    
    /* Force consistent styling for all elements within narrative text */
    .narrative-text * {
        color: #E0E0E0 !important;
        font-family: 'Inter', -apple-system, BlinkMacSystemFont, 'Segoe UI', Roboto, sans-serif !important;
        font-size: 1rem !important;
    }
    
    /* Override any potential color styling in the narrative */
    .narrative-text span, 
    .narrative-text p, 
    .narrative-text div,
    .narrative-text b,
    .narrative-text strong,
    .narrative-text i,
    .narrative-text em {
        color: #E0E0E0 !important;
    }
    
    /* Fix for currency values to ensure they're consistently formatted */
    .narrative-text .currency,
    .narrative-text .number {
        font-family: 'Inter', -apple-system, BlinkMacSystemFont, 'Segoe UI', Roboto, sans-serif !important;
        color: #E0E0E0 !important;
    }
    
    /* Hide redundant expander title when not needed */
    .financial-narrative + .streamlit-expanderHeader {
        display: none !important;
    }
    
    /* Styling for narrative container */
    .narrative-container {
        font-family: 'Inter', -apple-system, BlinkMacSystemFont, 'Segoe UI', Roboto, sans-serif !important;
        color: #E0E0E0 !important;
        font-size: 1rem !important;
        line-height: 1.6 !important;
        background-color: rgba(30, 41, 59, 0.8) !important;
        padding: 1.25rem !important;
        border-radius: 8px !important;
        margin-bottom: 1.25rem !important;
        box-shadow: 0 4px 6px rgba(0, 0, 0, 0.1) !important;
    }
    
    /* Ensure consistent styling for all elements within the narrative */
    .narrative-container p, 
    .narrative-container span, 
    .narrative-container div {
        font-family: 'Inter', -apple-system, BlinkMacSystemFont, 'Segoe UI', Roboto, sans-serif !important;
        color: #E0E0E0 !important;
        font-size: 1rem !important;
        line-height: 1.6 !important;
        margin-bottom: 0.75rem !important;
    }
    
    .opex-chart-title {
        font-family: 'Inter', -apple-system, BlinkMacSystemFont, sans-serif;
        font-size: 1.5rem !important; /* Increased font size */
        font-weight: 500;
        color: #FFFFFF !important; /* Changed to white */
        margin-bottom: 1rem;
        text-align: center;
    }
    
    [data-testid="stRadio"] > label {
        font-size: 1.2rem !important;
        font-weight: 600 !important;
        color: #FFFFFF !important;
    }

    /* Card-style elements */
    .card-container {
        background-color: rgba(30, 41, 59, 0.8) !important;
        border-radius: 8px !important;
        padding: 1.25rem !important;
        margin-bottom: 1.25rem !important;
        box-shadow: 0 4px 6px rgba(0, 0, 0, 0.1) !important;
        transition: transform 0.3s ease, box-shadow 0.3s ease !important;
    }
    
    .card-container:hover {
        transform: translateY(-2px) !important;
        box-shadow: 0 6px 12px rgba(0, 0, 0, 0.15) !important;
    }
    
    /* Info, warning, error messages styling */
    .stInfo, .element-container .alert-info {
        background-color: rgba(96, 165, 250, 0.25) !important;
        border-left: 4px solid #60A5FA !important;
        color: #FFFFFF !important;
        padding: 1rem !important;
        border-radius: 8px !important;
        margin: 1rem 0 !important;
    }
    
    .stWarning, .element-container .alert-warning {
        background-color: rgba(251, 191, 36, 0.1) !important;
        border-left: 4px solid #FBBF24 !important;
        color: #E0E0E0 !important;
        padding: 1rem !important;
        border-radius: 8px !important;
        margin: 1rem 0 !important;
    }
    
    .stError, .element-container .alert-danger {
        background-color: rgba(239, 68, 68, 0.1) !important;
        border-left: 4px solid #EF4444 !important;
        color: #E0E0E0 !important;
        padding: 1rem !important;
        border-radius: 8px !important;
        margin: 1rem 0 !important;
    }
    
    .stSuccess, .element-container .alert-success {
        background-color: rgba(34, 197, 94, 0.1) !important;
        border-left: 4px solid #22C55E !important;
        color: #E0E0E0 !important;
        padding: 1rem !important;
        border-radius: 8px !important;
        margin: 1rem 0 !important;
    }
    
    /* File uploader styling */
    [data-testid="stFileUploader"] {
        background-color: #000000 !important;
        border: 2px dashed #000000 !important;
        border-radius: 8px !important;
        padding: 1rem !important;
        transition: all 0.3s ease !important;
    }

    [data-testid="stFileUploader"]:hover {
        background-color: #000000 !important;
        border-color: #000000 !important;
    }

<<<<<<< HEAD
    [data-testid="stFileUploader"] label span,
    [data-testid="stFileUploader"] label div span {
=======
    [data-testid="stFileUploader"] label span {
>>>>>>> af850df3
        background-color: #000000 !important;
        color: #000000 !important;
    }
    
    /* Tabs styling */
    .stTabs [data-baseweb="tab-list"] {
        background-color: rgba(30, 41, 59, 0.6) !important;
        border-radius: 8px !important;
        padding: 0.25rem !important;
    }
    
    .stTabs [data-baseweb="tab"] {
        border-radius: 6px !important;
        margin: 0.25rem !important;
        padding: 0.5rem 1rem !important;
        transition: all 0.2s ease !important;
    }
    
    .stTabs [data-baseweb="tab"][aria-selected="true"] {
        background-color: #1E40AF !important;
        color: white !important;
    }
    
    /* OpEx Table Styling */
    .opex-table-container {
        margin: 1rem 0 !important;
        border-radius: 8px !important;
        overflow: hidden !important;
        background-color: rgba(22, 27, 34, 0.8) !important;
        border: 1px solid rgba(56, 68, 77, 0.5) !important;
        box-shadow: 0 4px 6px rgba(0, 0, 0, 0.1) !important;
    }
    
    .opex-table {
        width: 100% !important;
        border-collapse: collapse !important;
        font-family: 'Inter', -apple-system, BlinkMacSystemFont, sans-serif !important;
        color: #e6edf3 !important;
        background-color: transparent !important;
    }
    
    .opex-table th, .opex-table td {
        padding: 0.75rem 1rem !important;
        text-align: left !important;
        border-bottom: 1px solid rgba(56, 68, 77, 0.3) !important;
        font-family: 'Inter', -apple-system, BlinkMacSystemFont, sans-serif !important;
        color: #e6edf3 !important;
    }
    
    .opex-table th {
        background-color: rgba(30, 41, 59, 0.8) !important;
        font-weight: 600 !important;
        color: #79b8f3 !important;
        font-size: 0.95rem !important;
    }
    
    .opex-table tr:hover {
        background-color: rgba(30, 41, 59, 0.4) !important;
    }
    
    .opex-table tr:last-child td {
        border-bottom: none !important;
    }
    
    .opex-category-cell {
        display: flex !important;
        align-items: center !important;
        gap: 0.5rem !important;
    }
    
    .opex-category-indicator {
        width: 12px !important;
        height: 12px !important;
        border-radius: 50% !important;
        flex-shrink: 0 !important;
    }
    
    .opex-positive-value {
        color: #22c55e !important; /* Green for favorable changes */
        font-weight: 500 !important;
    }
    
    .opex-negative-value {
        color: #ef4444 !important; /* Red for unfavorable changes */
        font-weight: 500 !important;
    }
    
    .opex-neutral-value {
        color: #e6edf3 !important; /* Default text color */
    }
    
    .opex-chart-container {
        margin: 1rem 0 !important;
        background-color: rgba(22, 27, 34, 0.8) !important;
        border-radius: 8px !important;
        padding: 1rem !important;
        border: 1px solid rgba(56, 68, 77, 0.5) !important;
    }
    
    .opex-chart-title {
        font-family: 'Inter', -apple-system, BlinkMacSystemFont, sans-serif !important;
        font-size: 1.1rem !important;
        font-weight: 600 !important;
        color: #79b8f3 !important;
        margin-bottom: 1rem !important;
        text-align: center !important;
    }

    /* Options Container Styling */
    .options-container {
        background-color: var(--reborn-bg-secondary);
        border-radius: 8px;
        padding: 0.5rem 1rem 1rem 1rem; /* smaller top padding */
        margin: 0 0 1rem 0; /* remove top margin */
        border-left: none;
    }

    /* Ensure checkbox labels in options container are bright white */
.options-container [data-testid="stCheckbox"] label,
.options-container [data-testid="stCheckbox"] label * {
    color: #FFFFFF !important;  /* Ensure checkbox labels and nested elements are bright white */
}


    .options-header {
        color: var(--reborn-text-primary);
        font-size: 1.1rem;
        margin-bottom: 0.75rem;
        font-weight: 600;
    }

    /* NOI Coach Context Styling */
    .noi-coach-context-container {
        background-color: var(--reborn-bg-secondary);
        border-radius: 8px;
        padding: 1rem;
        margin-bottom: 1.5rem;
        border-left: 4px solid var(--reborn-accent-teal);
    }

    .noi-coach-context-header {
        color: var(--reborn-text-primary);
        font-size: 1.1rem;
        margin-bottom: 0.75rem;
        font-weight: 600;
    }

    .noi-coach-interface {
        background-color: var(--reborn-bg-secondary);
        border-radius: 8px;
        padding: 1.5rem;
        margin-top: 1rem;
    }

    .noi-coach-response {
        background-color: var(--reborn-bg-tertiary);
        border-radius: 8px;
        padding: 1rem;
        margin-top: 1rem;
        border-left: 4px solid var(--reborn-accent-blue);
    }

    /* Enhanced Instructions List */
    ol.instructions-list {
        padding-left: 24px;
        margin-bottom: 32px;
    }

    ol.instructions-list li {
        color: #EAEAEA;
        font-size: 14px;
        margin-bottom: 12px;
        line-height: 1.5;
    }
    
    /* Enhanced Process Documents button */
    .stButton > button[kind="primary"] {
        background-color: #FFFFFF !important;
        color: #79b8f3 !important;
        border: 1px solid #79b8f3 !important;
        font-size: 1.1rem !important;
        font-weight: 500 !important;
        padding: 0.75rem 1.5rem !important;
        border-radius: 8px !important;
        box-shadow: 0 2px 8px rgba(121, 184, 243, 0.3) !important;
        transition: all 0.3s ease !important;
        margin-top: 1rem !important;
        margin-bottom: 1.5rem !important;
        width: 100% !important;
    }
    
    .stButton > button[kind="primary"]:hover {
        background-color: #f0f6ff !important;
        border-color: #79b8f3 !important;
        color: #79b8f3 !important;
        box-shadow: 0 4px 12px rgba(121, 184, 243, 0.4) !important;
        transform: translateY(-2px) !important;
    }
    
    /* Additional selectors for Process Documents button with higher specificity */
    div[data-testid="stButton"] > button[kind="primary"],
    div[data-testid="stButton"] > button[data-testid="baseButton-primary"],
    .stApp div[data-testid="stButton"] > button[kind="primary"],
    .stApp div[data-testid="stButton"] > button[data-testid="baseButton-primary"] {
        background-color: #FFFFFF !important;
        color: #79b8f3 !important;
        border: 1px solid #79b8f3 !important;
        font-size: 1.1rem !important;
        font-weight: 500 !important;
        padding: 0.75rem 1.5rem !important;
        border-radius: 8px !important;
        box-shadow: 0 2px 8px rgba(121, 184, 243, 0.3) !important;
        transition: all 0.3s ease !important;
        margin-top: 1rem !important;
        margin-bottom: 1.5rem !important;
        width: 100% !important;
    }

    div[data-testid="stButton"] > button[kind="primary"]:hover,
    div[data-testid="stButton"] > button[data-testid="baseButton-primary"]:hover,
    .stApp div[data-testid="stButton"] > button[kind="primary"]:hover,
    .stApp div[data-testid="stButton"] > button[data-testid="baseButton-primary"]:hover {
        background-color: #f0f6ff !important;
        border-color: #79b8f3 !important;
        color: #79b8f3 !important;
        box-shadow: 0 4px 12px rgba(121, 184, 243, 0.4) !important;
        transform: translateY(-2px) !important;
    }

    /* Target specific button by key if needed */
    button[data-testid="baseButton-primary"][aria-label*="main_process_button"] {
        background-color: #FFFFFF !important;
        color: #79b8f3 !important;
        border: 1px solid #79b8f3 !important;
    }
    /* Hide dark/light theme toggle button */
    .theme-toggle { display: none !important; }

    /* Transparent, modern table styling */
    [data-testid="stDataFrame"] {
        background-color: transparent !important;
        border: none !important;
    }

    [data-testid="stDataFrame"] thead th {
        background-color: transparent !important;
        color: #FFFFFF !important; /* Brighter white for headers */
        border-bottom: 1px solid rgba(255, 255, 255, 0.2) !important;
        font-weight: 600 !important;
        font-size: 1rem !important;
        text-align: left !important;
        padding: 1rem !important;
    }

    [data-testid="stDataFrame"] tbody tr td {
        background-color: transparent !important;
        color: #E6EDF3 !important;
        border-bottom: 1px solid rgba(255, 255, 255, 0.1) !important;
        font-weight: 400 !important;
        font-size: 0.95rem !important;
        text-align: left !important;
        padding: 1rem !important;
        vertical-align: middle !important;
    }

    [data-testid="stDataFrame"] tbody tr:last-child td {
        border-bottom: none !important;
    }

    [data-testid="stDataFrame"] tbody tr:hover td {
        background-color: rgba(38, 39, 48, 0.5) !important;
    }

    [data-testid="stDataFrame"] tbody td:first-child {
        font-weight: 600 !important;
    }

    h1, h2, h3, h4, h5, h6 {
        color: #FFFFFF !important; /* Brighter white for all titles */
    }

    [data-testid="stRadio"] label p {
        color: #FFFFFF !important;
        font-size: 1rem !important;
    }

    /* Target plotly chart titles */
    .js-plotly-plot .plotly .g-gtitle {
        fill: #FFFFFF !important;
        font-family: 'Inter', sans-serif !important;
        font-size: 1.5rem !important;
    }

    .streamlit-expanderHeader:hover {
        background-color: rgba(30, 41, 59, 0.9) !important;
    }

    [data-testid="stExpander"] summary {
        font-size: 1.1rem !important;
        font-weight: 600 !important;
        color: #FFFFFF !important;
    }
    
    /* Ensure header has no extra spacing */
    .stApp header {
        background-color: transparent !important;
        text-align: center;
    }

    /* Main comparison chart title */
    .js-plotly-plot .plotly .g-gtitle {
        font-family: 'Inter', sans-serif !important;
        fill: #FFFFFF !important;
        font-size: 1.5rem !important;
        font-weight: 600 !important;
    }

    /* CSS Reset for button styles */
    .stApp .stButton > button {
        /* Keep default Streamlit base styles while enabling flex centering */
        display: inline-flex;
        align-items: center;
        justify-content: center;
        box-sizing: border-box;
        cursor: pointer;
    }

    /* Bright white labels for all input components */
    [data-testid="stTextInput"] label,
    [data-testid="stNumberInput"] label,
    [data-testid="stDateInput"] label,
    [data-testid="stTimeInput"] label,
    [data-testid="stSelectbox"] label,
    [data-testid="stMultiselect"] label,
    [data-testid="stSlider"] label,
    [data-testid="stCheckbox"] label,
[data-testid="stCheckbox"] label * {
    color: #FFFFFF !important;  /* Ensure checkbox labels are bright white */
}

[data-testid="stCheckbox"] label span {

        color: #FFFFFF !important;  /* Ensure checkbox labels are bright white */
    }
    /* Dark text for input values on white backgrounds */
    [data-testid="stTextInput"] input,
    [data-testid="stNumberInput"] input,
    [data-testid="stDateInput"] input,
    [data-testid="stTimeInput"] input,
    [data-testid="stSelectbox"] select,
    [data-testid="stMultiselect"] input,
    [data-testid="stSlider"] input {
        color: #000000 !important;
    }


    /* Consistent styling for footer legal buttons */
    /* Style all secondary buttons (used for legal links) */
    .stButton > button[kind="secondary"],
    button[data-testid="baseButton-secondary"] {
        color: #FFFFFF !important;
        background-color: transparent !important;
        border: 1px solid #FFFFFF !important;
        padding: 0.25rem 1rem !important;
        border-radius: 6px !important;
    }

    </style>
    """, unsafe_allow_html=True)

# Helper function to summarize data structures for logging
def summarize_data_for_log(data_dict, max_items=3):
    """Summarize a data structure for more concise logging"""
    if not isinstance(data_dict, dict):
        return str(data_dict)
    keys = list(data_dict.keys())
    summary = {k: data_dict[k] for k in keys[:max_items]}
    if len(keys) > max_items:
        summary[f"...and {len(keys) - max_items} more keys"] = "..."
    return summary

# --- Initialize Jinja2 Environment and Load Template Globally ---
report_template = None  # Initialize to None to prevent NameError if loading fails
env = None              # Initialize to None

# Define a fallback template as a string in case the file is missing
FALLBACK_TEMPLATE = """<!DOCTYPE html>
<html lang="en">
<head>
    <meta charset="UTF-8">
    <title>NOI Analysis Report</title>
    <link href="https://fonts.googleapis.com/css2?family=Inter:wght@300;400;500;600;700&display=swap" rel="stylesheet">
    <style>
        body { 
            font-family: 'Inter', -apple-system, BlinkMacSystemFont, 'Segoe UI', Roboto, Oxygen, Ubuntu, Cantarell, 'Open Sans', 'Helvetica Neue', sans-serif; 
            margin: 20px; 
            line-height: 1.6;
        }
        h1, h2 { 
            font-family: 'Inter', -apple-system, BlinkMacSystemFont, 'Segoe UI', Roboto, Oxygen, Ubuntu, Cantarell, 'Open Sans', 'Helvetica Neue', sans-serif;
            color: #333; 
            font-weight: 600;
        }
        table { border-collapse: collapse; width: 100%; margin: 15px 0; }
        th, td { border: 1px solid #ddd; padding: 8px; text-align: left; font-family: 'Inter', sans-serif; }
        th { background-color: #f2f2f2; }
        .positive-change { color: green; }
        .negative-change { color: red; }
        p { font-family: 'Inter', sans-serif; }
    </style>
</head>
<body>
    <h1>NOI Analysis Report - {{ property_name }}</h1>
    <p>Generated on {{ datetime.now().strftime('%Y-%m-%d %H:%M:%S') }}</p>
    
    <h2>Executive Summary</h2>
    {% if performance_data.executive_summary %}
    <p>{{ performance_data.executive_summary }}</p>
    {% else %}
    <p>No executive summary available.</p>
    {% endif %}
    
    <h2>Key Financial Metrics</h2>
    <p><strong>Current NOI:</strong> ${{ performance_data.noi|default(0)|round|int }}</p>
    
    {% if performance_data.get('financial_narrative') %}
    <h2>Financial Narrative</h2>
    <p>{{ performance_data.financial_narrative }}</p>
    {% endif %}
    
    <div style="margin-top: 30px; text-align: center; font-size: 12px; color: #777;">
        <p>Generated by NOI Analyzer | © {{ datetime.now().year }} Reborn</p>
    </div>
</body>
</html>"""

try:
    # Define the path to your templates directory (assumes 'templates' is alongside app.py)
    template_dir = os.path.join(os.path.dirname(__file__), 'templates')
    
    if not os.path.isdir(template_dir):
        logger.error(f"Templates directory not found at: {template_dir}. Using fallback template.")
        # Create a template from the string
        env = jinja2.Environment(autoescape=True)
        # Add custom filters for number formatting
        env.filters['format_number'] = lambda value: "{:,}".format(value) if value is not None else "0"
        report_template = env.from_string(FALLBACK_TEMPLATE)
        logger.info("Using fallback inline template for PDF generation.")
    else:
        env = Environment(loader=FileSystemLoader(template_dir), autoescape=True)
        # Add custom filters for number formatting
        env.filters['format_number'] = lambda value: "{:,}".format(value) if value is not None else "0"
        
        # Try to load the report template file
        template_filename = 'report_template.html'  # Name from the existing code
        if os.path.exists(os.path.join(template_dir, template_filename)):
            report_template = env.get_template(template_filename)
            logger.info(f"Successfully loaded Jinja2 environment and '{template_filename}' template.")
        else:
            logger.error(f"'{template_filename}' not found in {template_dir}. Using fallback template.")
            # Create a template from the string
            env = jinja2.Environment(autoescape=True)
            # Add custom filters for number formatting
            env.filters['format_number'] = lambda value: "{:,}".format(value) if value is not None else "0"
            report_template = env.from_string(FALLBACK_TEMPLATE)
            logger.info("Using fallback inline template for PDF generation.")
except Exception as e:
    logger.error(f"Failed to initialize Jinja2 environment or load template: {e}", exc_info=True)
    # Create a template from the string as a last resort
    try:
        env = jinja2.Environment(autoescape=True)
        # Add custom filters for number formatting
        env.filters['format_number'] = lambda value: "{:,}".format(value) if value is not None else "0"
        report_template = env.from_string(FALLBACK_TEMPLATE)
        logger.info("Using fallback inline template after exception in template loading.")
    except Exception as e2:
        logger.error(f"Failed to create fallback template: {e2}", exc_info=True)
# --- End of Jinja2 initialization ---

# Import the logo function
from reborn_logo import get_reborn_logo_base64

# Logo display function - updated to use direct embedding with better error handling
def display_logo():
    """
    Displays the Reborn logo and title in a consistent header format.
    This function is now simplified to remove all theme-toggling logic
    and enforce a consistent dark theme appearance.
    """
    try:
        logo_base64 = get_reborn_logo_base64()
        # Fallback for if logo is unavailable
        invalid_logo = not logo_base64 or not isinstance(logo_base64, str) or len(logo_base64) < 100

        # Inject CSS for header styling (every run to avoid loss after rerun)
        st.markdown(
            """
            <style>
            .header-container {
                display: flex;
                justify-content: space-between;
                align-items: center;
                padding: 0.25rem 0 0.75rem 0;
                margin-bottom: 0.25rem;
            }
            .logo-title-container {
                display: flex;
                align-items: center;
                gap: 0.75rem;
                flex-wrap: nowrap;
            }
            .reborn-logo { height: 64px; }
            .reborn-text {
                font-family: 'Inter', sans-serif;
                font-size: 2.25rem;
                font-weight: 700;
                color: #ffffff; /* Enforce white color for title */
                margin: 0;
                letter-spacing: 0.05em;
                white-space: nowrap;
                display: inline-block;
            }
            #MainMenu, header { visibility: hidden; }
            </style>
            """,
            unsafe_allow_html=True,
        )

        # Build HTML for the header (logo + text)
        left_part = (
            (f"<img src='data:image/png;base64,{logo_base64}' class='reborn-logo' alt='Reborn Logo'>" if not invalid_logo else "")
            + "<h1 class='reborn-text'>REBORN</h1>"
        )

        st.markdown(
            f"""
            <div class='header-container'>
                <div class='logo-title-container'>{left_part}</div>
            </div>
            """,
            unsafe_allow_html=True,
        )

    except Exception as e:
        logger.error(f"Error in display_logo: {e}", exc_info=True)
        # Fallback to simple text if there's an error
        st.markdown("<h1>REBORN</h1>", unsafe_allow_html=True)

# New function for small logo display
def display_logo_small():
    """Display the Reborn logo (small, transparent PNG) aligned to the left."""
    try:
        logo_b64 = get_reborn_logo_base64()
        
        # Inline logo with proper sizing, alignment and subtle enhancement
        logo_html = f"""
        <div style="
            display: flex; 
            align-items: center; 
            margin: 0; 
            padding: 5px 0;
        ">
            <img 
                src="data:image/png;base64,{logo_b64}"
                height="36px"
                style="
                    background: transparent; 
                    object-fit: contain; 
                    margin-right: 10px;
                    filter: drop-shadow(0px 2px 3px rgba(0, 0, 0, 0.2));
                    -webkit-filter: drop-shadow(0px 2px 3px rgba(0, 0, 0, 0.2));
                "
                alt="Reborn Logo" 
            />
        </div>
        """
        st.markdown(logo_html, unsafe_allow_html=True)
        logger.info("Successfully displayed small logo")
    except Exception as e:
        logger.error(f"Error displaying small logo: {str(e)}")
        # Don't show any fallback as this is used inline with the title

# Show instructions to the user
def show_instructions():
    """Display instructions for using the NOI Analyzer"""
    instructions_html = """
    <div style="background-color: rgba(30, 41, 59, 0.8); padding: 1.5rem; border-radius: 8px; margin-bottom: 1.5rem; border-left: 4px solid #4DB6AC; box-shadow: 0 4px 6px rgba(0, 0, 0, 0.1);">
        <h3 style="color: #4DB6AC; font-size: 1.3rem; margin-bottom: 1rem; font-weight: 600;">Instructions:</h3>
        <ol style="color: #F0F0F0; padding-left: 1.5rem; margin-bottom: 1.25rem;">
            <li style="margin-bottom: 0.5rem; line-height: 1.5;">Upload your financial documents using the file uploaders</li>
            <li style="margin-bottom: 0.5rem; line-height: 1.5;">At minimum, upload a <b style="color: #4DB6AC;">Current Month Actuals</b> file</li>
            <li style="margin-bottom: 0.5rem; line-height: 1.5;">For comparative analysis, upload additional files (Prior Month, Budget, Prior Year)</li>
            <li style="margin-bottom: 0.5rem; line-height: 1.5;">Click "<b style="color: #4DB6AC;">Process Documents</b>" to analyze the data</li>
            <li style="margin-bottom: 0.5rem; line-height: 1.5;">View the results in the analysis tabs</li>
            <li style="margin-bottom: 0.5rem; line-height: 1.5;">Export your results as PDF or Excel using the export options</li>
        </ol>
        <p style="color: #E0E0E0; font-style: italic; font-size: 0.9rem; background-color: rgba(77, 182, 172, 0.1); padding: 0.75rem; border-radius: 4px; display: inline-block;">Note: Supported file formats include Excel (.xlsx, .xls), CSV, and PDF</p>
    </div>
    """
    st.markdown(instructions_html, unsafe_allow_html=True)

# Function to show processing status with better visual indicators
def show_processing_status(message, is_running=False, status_type="info"):
    """
    Display a processing status message with enhanced visual styling.
    
    Parameters:
    - message (str): The status message to display
    - is_running (bool): Whether the process is currently running (adds an animation)
    - status_type (str): Type of status - "info", "success", "warning", or "error"
    """
    # Define colors based on status type
    colors = {
        "info": "#38BDF8",      # Blue
        "success": "#22C55E",   # Green
        "warning": "#FBBF24",   # Yellow
        "error": "#EF4444"      # Red
    }
    
    color = colors.get(status_type, colors["info"])
    
    # Define the animation for running status
    if is_running:
        animation = f"""
        <style>
        @keyframes pulse {{
            0% {{ transform: scale(1); opacity: 1; }}
            50% {{ transform: scale(1.1); opacity: 0.8; }}
            100% {{ transform: scale(1); opacity: 1; }}
        }}
        .status-dot {{
            animation: pulse 1.5s infinite ease-in-out;
        }}
        </style>
        """
    else:
        animation = ""
    
    # Create the HTML for the status indicator
    status_html = f"""
    {animation}
    <div style="
        display: flex;
        align-items: center;
        background-color: rgba(30, 41, 59, 0.8);
        border-left: 4px solid {color};
        border-radius: 8px;
        padding: 1rem;
        margin: 1rem 0;
        box-shadow: 0 4px 6px rgba(0, 0, 0, 0.1);
    ">
        <div class="status-dot" style="
            background-color: {color};
            width: 12px;
            height: 12px;
            border-radius: 50%;
            margin-right: 12px;
            flex-shrink: 0;
        "></div>
        <div style="
            color: #E0E0E0;
            font-size: 1rem;
            line-height: 1.5;
        ">
            {message}
        </div>
    </div>
    """
    
    # Display the status
    st.markdown(status_html, unsafe_allow_html=True)

# Function to display file information with enhanced styling
def show_file_info(file_name, file_size=None, file_type=None, uploaded=False):
    """
    Display uploaded file information with enhanced visual styling.
    
    Parameters:
    - file_name (str): Name of the file
    - file_size (str, optional): Size of the file (e.g., "2.5 MB")
    - file_type (str, optional): Type of file (e.g., "Excel", "PDF", "CSV")
    - uploaded (bool): Whether the file has been successfully uploaded
    """
    # Set icon based on file type
    icon = "📄"  # Default
    if file_type:
        if "excel" in file_type.lower() or "xlsx" in file_type.lower() or "xls" in file_type.lower():
            icon = "📊"
        elif "pdf" in file_type.lower():
            icon = "📑"
        elif "csv" in file_type.lower():
            icon = "📋"
    
    # Set status color based on uploaded status
    status_color = "#22C55E" if uploaded else "#94A3B8"  # Green if uploaded, gray if not
    status_text = "Uploaded" if uploaded else "Ready"
    
    # Create the HTML for the file info
    file_info_html = f"""
    <div style="
        display: flex;
        align-items: center;
        background-color: rgba(30, 41, 59, 0.7);
        border-radius: 8px;
        padding: 0.75rem 1rem;
        margin: 0.5rem 0;
        box-shadow: 0 2px 4px rgba(0, 0, 0, 0.1);
        transition: all 0.2s ease;
    ">
        <div style="
            font-size: 1.5rem;
            margin-right: 12px;
            flex-shrink: 0;
        ">
            {icon}
        </div>
        <div style="flex-grow: 1;">
            <div style="
                color: #E0E0E0;
                font-weight: 500;
                font-size: 0.95rem;
                margin-bottom: 0.25rem;
                white-space: nowrap;
                overflow: hidden;
                text-overflow: ellipsis;
                max-width: 250px;
            ">
                {file_name}
            </div>
            <div style="
                color: #94A3B8;
                font-size: 0.8rem;
            ">
                {file_size if file_size else ""}
                {" • " if file_size and file_type else ""}
                {file_type if file_type else ""}
            </div>
        </div>
        <div style="
            color: {status_color};
            font-size: 0.8rem;
            font-weight: 500;
            background-color: rgba(30, 41, 59, 0.5);
            padding: 0.25rem 0.5rem;
            border-radius: 4px;
        ">
            {status_text}
        </div>
    </div>
    """
    
    # Display the file info
    st.markdown(file_info_html, unsafe_allow_html=True)

# Debug helper function to diagnose comparison structure issues
def debug_comparison_structure(comparison_results: Dict[str, Any]) -> None:
    """
    Debug function to analyze and log the structure of comparison results.
    
    This function uses INFO level for its logs by design. If these logs are too verbose,
    you have two options:
    1. Temporarily comment out calls to this function when not actively debugging
    2. Modify the log levels inside this function from INFO to DEBUG if you want 
       to retain the ability to see these logs when setting the logger to DEBUG level
    """
    if not comparison_results:
        logger.error("No comparison results available for debugging")
        return
        
    logger.info("=== COMPARISON RESULTS STRUCTURE DEBUG ===")
    logger.info(f"Top level keys: {list(comparison_results.keys())}")
    
    # Check for current data
    if "current" in comparison_results and isinstance(comparison_results["current"], dict):
        logger.info(f"Current data keys: {list(comparison_results['current'].keys())}")
        
        # Check for financial metrics in current data
        financial_keys = ["gpr", "vacancy_loss", "other_income", "egi", "opex", "noi"]
        for key in financial_keys:
            if key in comparison_results["current"]:
                logger.info(f"Current.{key} = {comparison_results['current'][key]}")
            else:
                logger.info(f"[Debug] Missing key in current data: {key}. This is expected if this metric was not provided or extracted.")
    else:
        logger.warning("No 'current' key in comparison results or it's not a dictionary")
    
    # Check comparison data sections
    for section_key_name in ["month_vs_prior", "actual_vs_budget", "year_vs_year"]:
        if section_key_name in comparison_results and isinstance(comparison_results[section_key_name], dict):
            section_data = comparison_results[section_key_name]
            logger.info(f"{section_key_name} keys: {list(section_data.keys())}")
            
            # Define patterns based on section type
            if section_key_name == "actual_vs_budget":
                # Suffix for the comparison period's actual value (e.g., gpr_budget)
                compare_suffix_pattern = "_budget" 
                # Suffix for the difference amount (e.g., gpr_variance)
                change_suffix_pattern = "_variance" 
                # Suffix for the percentage difference (e.g., gpr_percent_variance)
                percent_change_suffix_pattern = "_percent_variance" 
            elif section_key_name == "month_vs_prior":
                compare_suffix_pattern = "_prior"
                change_suffix_pattern = "_change"
                percent_change_suffix_pattern = "_percent_change"
            elif section_key_name == "year_vs_year":
                compare_suffix_pattern = "_prior_year"
                change_suffix_pattern = "_change"
                percent_change_suffix_pattern = "_percent_change"
            else:
                # Fallback for any other unexpected section, though unlikely
                compare_suffix_pattern = "_compare" # Generic fallback
                change_suffix_pattern = "_change"
                percent_change_suffix_pattern = "_percent_change"

            patterns_to_check = {
                "_current": "_current",
                "compare_values": compare_suffix_pattern,
                "change_values": change_suffix_pattern,
                "percent_change_values": percent_change_suffix_pattern
            }
            
            for pattern_name, pattern_suffix in patterns_to_check.items():
                matches = [key for key in section_data.keys() if key.endswith(pattern_suffix)]
                if matches:
                    logger.info(f"  Found {len(matches)} keys with pattern '{pattern_suffix}' for {pattern_name} in {section_key_name}: {matches[:3]}...")
                    # Show sample values from the first match
                    logger.info(f"    Sample value ({matches[0]}): {section_data[matches[0]]}")
                else:
                    # MODIFIED LINE: Changed from WARNING to INFO with more context
                    logger.info(f"  [Debug] In section '{section_key_name}', no keys found with pattern '{pattern_suffix}' for {pattern_name}. This may be expected if comparison data is incomplete or not applicable.")
        else:
            # MODIFIED LINE: Changed from WARNING to INFO with more context
            logger.info(f"[Debug] Comparison section '{section_key_name}' not found in results. This is expected if data for this comparison was not uploaded or processed.")
    
    logger.info("=== END COMPARISON RESULTS STRUCTURE DEBUG ===")

# Set page configuration
st.set_page_config(
    page_title="NOI Analyzer Enhanced",
    page_icon="📊",
    layout="wide",
    initial_sidebar_state="collapsed"
)

# Call load_css to apply custom styles
inject_custom_css()

# Initialize session state variables
if 'current_month_actuals' not in st.session_state:
    st.session_state.current_month_actuals = None
if 'prior_month_actuals' not in st.session_state:
    st.session_state.prior_month_actuals = None
if 'current_month_budget' not in st.session_state:
    st.session_state.current_month_budget = None
if 'prior_year_actuals' not in st.session_state:
    st.session_state.prior_year_actuals = None
if 'consolidated_data' not in st.session_state:
    st.session_state.consolidated_data = None
if 'processing_completed' not in st.session_state:
    st.session_state.processing_completed = False
if 'comparison_results' not in st.session_state:
    st.session_state.comparison_results = None
if 'insights' not in st.session_state:
    st.session_state.insights = None
if 'processing_status' not in st.session_state:
    st.session_state.processing_status = None
if 'show_zero_values' not in st.session_state:
    st.session_state.show_zero_values = False
if 'property_name' not in st.session_state:
    st.session_state.property_name = ""
if 'openai_api_key' not in st.session_state:
    st.session_state.openai_api_key = ""
if 'extraction_api_url' not in st.session_state:
    st.session_state.extraction_api_url = ""
if 'extraction_api_key' not in st.session_state:
    st.session_state.extraction_api_key = ""
if 'noi_coach_history' not in st.session_state:
    st.session_state.noi_coach_history = []
if 'current_comparison_view' not in st.session_state:
    st.session_state.current_comparison_view = "budget"  # Default to budget view
if 'edited_narrative' not in st.session_state:
    st.session_state.edited_narrative = None
if 'generated_narrative' not in st.session_state:
    st.session_state.generated_narrative = None
if 'show_narrative_editor' not in st.session_state:
    st.session_state.show_narrative_editor = False
if 'user_initiated_processing' not in st.session_state:
    st.session_state.user_initiated_processing = False

# Testing mode initialization
if 'testing_mode' not in st.session_state:
    st.session_state.testing_mode = DEFAULT_TESTING_MODE
if 'mock_property_name' not in st.session_state:
    st.session_state.mock_property_name = "Test Property"
if 'mock_scenario' not in st.session_state:
    st.session_state.mock_scenario = "Standard Performance"
if 'testing_config_loaded' not in st.session_state:
    st.session_state.testing_config_loaded = False

def highlight_changes(val):
    """Style helper for pandas Styler to color positive & negative changes."""
    # Ensure we're working with a string for consistent checks
    if not isinstance(val, str):
        val = str(val)

    if val.strip().startswith('-') and any(char.isdigit() for char in val):
        # Bright red for negative values
        return 'color: #EF4444; font-weight: 600;'
    elif val.strip().startswith('+'):
        # Bright green for positive values
        return 'color: #10B981; font-weight: 600;'
    else:
        return ''

# Display comparison tab
def display_comparison_tab(tab_data: Dict[str, Any], prior_key_suffix: str, name_suffix: str):
    """
    Display a comparison tab with financial data, charts, and insights.

    Args:
        tab_data: Dictionary containing data for this specific comparison tab.
        prior_key_suffix: Suffix used for prior period keys (e.g., 'prior_month', 'budget').
        name_suffix: Name for the prior period (e.g., 'Prior Month', 'Budget').
    """
    # Ensure name_suffix is safe to use in titles
    name_suffix = safe_text(name_suffix) or "Prior Period" # Ensure fallback
    prior_key_suffix = safe_text(prior_key_suffix) or "prior" # Ensure fallback for key suffix as well

    try:
        logger.info(f"Displaying comparison tab: {name_suffix}")
        add_breadcrumb(f"Displaying comparison tab: {name_suffix}", "ui.display", "info")

        # Ensure tab_data is not None and is a dictionary
        if tab_data is None or not isinstance(tab_data, dict):
            st.error(f"No data available to display for {name_suffix} comparison.")
            logger.warning(f"tab_data is None or not a dict for {name_suffix}")
            return

        # Extract current and prior values safely
        current_values = tab_data.get("current", {})
        prior_values = tab_data.get(prior_key_suffix, {}) # e.g., tab_data.get('prior_month', {})

        if not current_values and not prior_values:
            st.info(f"No financial data found for current or {name_suffix} periods.")
            return
            
        # Main metrics table
        main_metrics_data = []
        metrics_order = [
            ("gpr", "Gross Potential Rent"), ("vacancy_loss", "Vacancy Loss"), 
            ("other_income", "Other Income"), ("egi", "Effective Gross Income"),
            ("opex", "Total Operating Expenses"), ("noi", "Net Operating Income")
        ]

        for key, name in metrics_order:
            current_val = current_values.get(key, 0.0)
            prior_val = prior_values.get(key, 0.0)
            
            # Use .get for change and percent_change with a default of 0.0
            change_val = tab_data.get(f"{key}_change", 0.0) 
            percent_change_val = tab_data.get(f"{key}_percent_change", 0.0)

            main_metrics_data.append({
                "Metric": name,
                "Current": f"${current_val:,.2f}",
                name_suffix: f"${prior_val:,.2f}",
                "Change ($)": f"${change_val:,.2f}",
                "Change (%)": f"{percent_change_val:.1f}%"
            })
        
        main_metrics_df = pd.DataFrame(main_metrics_data)
        
        # --- NEW: Build numeric DataFrame for charts and deeper analysis ---
        chart_data = []
        for key, name in metrics_order:
            current_val_num = float(current_values.get(key, 0.0) or 0.0)
            prior_val_num = float(prior_values.get(key, 0.0) or 0.0)

            # Prefer pre-calculated numeric change if available; otherwise calculate
            change_val_num = tab_data.get(f"{key}_change")
            if change_val_num is None or pd.isna(change_val_num):
                change_val_num = current_val_num - prior_val_num
            change_val_num = float(change_val_num)

            percent_change_num = tab_data.get(f"{key}_percent_change")
            if percent_change_num is None or pd.isna(percent_change_num):
                percent_change_num = (change_val_num / prior_val_num * 100) if prior_val_num else 0.0
            percent_change_num = float(percent_change_num)

            # Align metric naming with helper logic used later in the chart section
            metric_name_chart = "Total OpEx" if name == "Total Operating Expenses" else name

            # Determine business direction (favorable / unfavorable / neutral)
            if metric_name_chart in ["Vacancy Loss", "Total OpEx"]:
                direction = "Favorable" if change_val_num < 0 else ("Unfavorable" if change_val_num > 0 else "Neutral")
            else:
                direction = "Favorable" if change_val_num > 0 else ("Unfavorable" if change_val_num < 0 else "Neutral")

            chart_data.append({
                "Metric": metric_name_chart,
                "Current": current_val_num,
                name_suffix: prior_val_num,
                "Change ($)": change_val_num,
                "Change (%)": percent_change_num,
                "Direction": direction
            })

        # This DataFrame is used later for visualisations
        df = pd.DataFrame(chart_data)
        # --- END NEW CODE ---

        # --- NEW: Main Comparison Bar Chart ---
        st.markdown(f"### Overview")
        main_bar_fig = px.bar(
            df,
            x="Metric",
            y=["Current", name_suffix],
            barmode="group",
            labels={"value": "Amount ($)", "variable": "Period", "Metric": ""},
            color_discrete_map={"Current": "#3B82F6", name_suffix: "#10B981"}
        )
        main_bar_fig.update_layout(
            title_text=f"Current vs {name_suffix}",
            title_font_color="#FFFFFF",
            title_font_size=20,
            font_color="#FFFFFF",
            legend_title_text="",
            plot_bgcolor='rgba(0,0,0,0)',
            paper_bgcolor='rgba(0,0,0,0)',
            xaxis=dict(tickangle=-45)
        )
        st.plotly_chart(main_bar_fig, use_container_width=True)
        # --- END NEW CODE ---

        # Apply styling for changes
        styled_df = main_metrics_df.style.applymap(
            highlight_changes, 
            subset=['Change ($)', 'Change (%)']
        )
            
        st.dataframe(styled_df, use_container_width=True, hide_index=True)
        
        # Add OpEx Breakdown expander section
        with st.expander("Operating Expense Breakdown", expanded=True):
            opex_components_keys = OPEX_COMPONENTS
            opex_metrics_names = ["Property Taxes", "Insurance", "Repairs & Maintenance", "Utilities", "Management Fees"]

            # Check if any opex components exist in the data (either in current_values or prior_values)
            if any(component in current_values for component in opex_components_keys) or \
               any(f"{component}_{prior_key_suffix}" in tab_data for component in opex_components_keys) or \
               any(component in prior_values for component in opex_components_keys): # Added check for prior_values directly
                
                opex_df_data = []
                category_colors = {
                    "Property Taxes": "#4ecdc4", "Insurance": "#1e88e5",
                    "Repairs & Maintenance": "#8ed1fc", "Utilities": "#ff6b6b",
                    "Management Fees": "#ba68c8"
                }
                
                for key, name in zip(opex_components_keys, opex_metrics_names):
                    current_val_raw = current_values.get(key, tab_data.get(f"{key}_current", 0.0))
                    # Ensure prior_val_raw fetches from all possible keys and defaults to 0.0
                    prior_val_raw = prior_values.get(key, 
                                       tab_data.get(f"{key}_{prior_key_suffix}", 
                                       tab_data.get(f"{key}_compare", 0.0)))

                    current_val = float(current_val_raw) if pd.notna(current_val_raw) else 0.0
                    prior_val = float(prior_val_raw) if pd.notna(prior_val_raw) else 0.0

                    # Prefer pre-calculated change values if available and valid, otherwise calculate
                    change_val_raw = tab_data.get(f"{key}_change", tab_data.get(f"{key}_variance"))
                    if pd.notna(change_val_raw):
                        change_val = float(change_val_raw)
                    else:
                        change_val = current_val - prior_val

                    percent_change_raw = tab_data.get(f"{key}_percent_change", tab_data.get(f"{key}_percent_variance"))
                    if pd.notna(percent_change_raw):
                        percent_change = float(percent_change_raw)
                    else:
                        percent_change = (change_val / prior_val * 100) if prior_val != 0 else 0.0
                    
                    if not st.session_state.get("show_zero_values", True) and current_val == 0 and prior_val == 0:
                        continue
                        
                    opex_df_data.append({
                        "Expense Category": name,
                        "Current": current_val,
                        name_suffix: prior_val,
                        "Change ($)": change_val,
                        "Change (%)": percent_change,
                        "Color": category_colors.get(name, "#a9a9a9") 
                    })
                
                if opex_df_data:
                    opex_df = pd.DataFrame(opex_df_data)
                    
                    # Create display dataframe without the Color column
                    opex_df_display = opex_df.drop(columns=['Color']).copy()
                    opex_df_display["Current"] = opex_df_display["Current"].apply(lambda x: f"${x:,.2f}")
                    opex_df_display[name_suffix] = opex_df_display[name_suffix].apply(lambda x: f"${x:,.2f}")
                    # Apply + sign for positive changes, - for negative, and no sign for zero.
                    opex_df_display["Change ($)"] = opex_df_display["Change ($)"].apply(
                        lambda x: f"+${x:,.2f}" if x > 0 else (f"-${abs(x):,.2f}" if x < 0 else f"${x:,.2f}")
                    )
                    opex_df_display["Change (%)"] = opex_df_display["Change (%)"].apply(
                        lambda x: f"+{x:.1f}%" if x > 0 else (f"{x:.1f}%" if x < 0 else f"{x:.1f}%") # Negative sign is inherent
                    )
                    
                    styled_opex_df = opex_df_display.style.applymap(
                        highlight_changes, 
                        subset=['Change ($)', 'Change (%)']
                    )
                    
                    st.dataframe(styled_opex_df.format({
                        "Current": "{:}",
                        name_suffix: "{:}",
                        "Change ($)": "{:}",
                        "Change (%)": "{:}"
                    }).hide(axis="index").set_table_styles([
                        {'selector': 'th', 'props': [('background-color', 'rgba(30, 41, 59, 0.7)'), ('color', '#e6edf3'), ('font-family', 'Inter'), ('text-align', 'center')]},
                        {'selector': 'td', 'props': [('font-family', 'Inter'), ('color', '#e6edf3')]}
                    ]), use_container_width=True)

                    # Create columns for charts with enhanced styling
                    col1, col2 = st.columns(2)
                    
                    with col1:
                        # Wrap the chart in a container with our custom styling
                        chart_container_html = '<div class="opex-chart-container"><div class="opex-chart-title">Current Operating Expenses Breakdown</div></div>'
                        st.markdown(chart_container_html, unsafe_allow_html=True)
                        
                        # Filter out zero values for the pie chart
                        pie_data = opex_df[opex_df["Current"] > 0]
                        if not pie_data.empty:
                            # Create a custom color map based on our category colors
                            color_map = {row["Expense Category"]: row["Color"] for _, row in pie_data.iterrows()}
                            
                            fig = px.pie(
                                pie_data, 
                                values="Current", 
                                names="Expense Category",
                                color="Expense Category",
                                color_discrete_map=color_map,
                                hole=0.4
                            )
                            fig.update_layout(
                                template="plotly_dark",
                                plot_bgcolor='rgba(13, 17, 23, 0)',
                                paper_bgcolor='rgba(13, 17, 23, 0)',
                                font=dict(
                                    family="Inter, sans-serif",
                                    size=14,
                                    color="#e6edf3"
                                ),
                                margin=dict(l=20, r=20, t=20, b=20),
                                legend=dict(
                                    orientation="h",
                                    yanchor="bottom",
                                    y=-0.2,
                                    xanchor="center",
                                    x=0.5,
                                    font=dict(size=12, color="#e6edf3")
                                ),
                                showlegend=False  # Hide legend as we have colored indicators in the table
                            )
                            st.plotly_chart(fig, use_container_width=True, config={'displayModeBar': False})
                        
                        # Close the chart container
                        st.markdown('</div>', unsafe_allow_html=True)
                    
                    with col2:
                        # Wrap the chart in a container with our custom styling
                        chart_container_html = f'<div class="opex-chart-container"><div class="opex-chart-title">OpEx Components: Current vs {safe_text(name_suffix)}</div></div>'
                        st.markdown(chart_container_html, unsafe_allow_html=True)
                        
                        # Create a horizontal bar chart for comparison
                        if not opex_df.empty:
                            # Prepare the data in a format suitable for the horizontal bar chart
                            bar_data = []
                            for _, row in opex_df.iterrows(): # Use the original opex_df with numerical data for charts
                                bar_data.append({
                                    "Expense Category": row["Expense Category"],
                                    "Amount": row["Current"], # Use numerical "Current"
                                    "Period": "Current",
                                    "Color": row["Color"]
                                })
                                bar_data.append({
                                    "Expense Category": row["Expense Category"],
                                    "Amount": row[name_suffix], # Use numerical column for prior/budget
                                    "Period": name_suffix,
                                    "Color": row["Color"] # Can be used if you map colors per category
                                })
                            
                            bar_df = pd.DataFrame(bar_data)
                            
                            # Create the bar chart with improved styling
                            comp_fig = px.bar(
                                bar_df,
                                x="Amount",
                                y="Expense Category",
                                color="Period",
                                barmode="group",
                                orientation="h",
                                color_discrete_map={
                                    "Current": "#1e88e5", # Blue for Current
                                    name_suffix: "#4ecdc4"  # Teal for Prior/Budget (can be dynamic based on name_suffix if needed)
                                },
                                labels={"Amount": "Amount ($)", "Expense Category": ""},
                                height=len(opex_df["Expense Category"].unique()) * 60 + 100 # Dynamic height
                            )
                            
                            # Update layout for modern appearance
                            comp_fig.update_layout(
                                paper_bgcolor='rgba(0,0,0,0)',
                                plot_bgcolor='rgba(0,0,0,0)',
                                font=dict(color='#e6edf3', family="Inter"),
                                legend=dict(
                                    orientation="h", 
                                    yanchor="bottom", y=1.02, 
                                    xanchor="right", x=1,
                                    bgcolor='rgba(30, 41, 59, 0.7)', 
                                    bordercolor='rgba(56, 139, 253, 0.15)'
                                ),
                                xaxis=dict(gridcolor='rgba(255,255,255,0.1)'),
                                yaxis=dict(gridcolor='rgba(255,255,255,0.1)'),
                                margin=dict(t=0, b=20, l=0, r=0) # Adjust top margin for title
                            )
                            st.plotly_chart(comp_fig, use_container_width=True)
                        else:
                            st.info("No OpEx data to display in bar chart.")
                else:
                    # We have components but no data to display after filtering
                    st.info("No operating expense details available for this period based on current filters.")
            else:
                # No operating expense components in the data
                st.info("Operating expense breakdown is not available for this comparison.")
                
        # Add Other Income Breakdown expander section
        with st.expander("Other Income Breakdown", expanded=True):
            # Check if we have Other Income component data
            other_income_components = [
                "parking", "laundry", "late_fees", "pet_fees", "application_fees",
                "storage_fees", "amenity_fees", "utility_reimbursements", 
                "cleaning_fees", "cancellation_fees", "miscellaneous"
            ]
            
            income_metrics = [
                "Parking", "Laundry", "Late Fees", "Pet Fees", "Application Fees",
                "Storage Fees", "Amenity Fees", "Utility Reimbursements", 
                "Cleaning Fees", "Cancellation Fees", "Miscellaneous"
            ]
            
            # MODIFIED: Check if any component exists with _current suffix in tab_data
            if any(f"{component}_current" in tab_data for component in other_income_components):
                logger.info(f"Found other income components in tab_data for {name_suffix}. Preparing breakdown.")
                # Create DataFrame for Other Income components
                income_df_data = []
                
                for key, name in zip(other_income_components, income_metrics):
                    # Handle both formats for current, prior, and change values
                    current_val_raw = current_values.get(key, tab_data.get(f"{key}_current", 0.0))
                    prior_val_raw = prior_values.get(key, tab_data.get(f"{key}_{prior_key_suffix}", tab_data.get(f"{key}_compare", 0.0)))
                    change_val_raw = tab_data.get(f"{key}_change", tab_data.get(f"{key}_variance", 0.0))
                    percent_change_raw = tab_data.get(f"{key}_percent_change", tab_data.get(f"{key}_percent_variance", 0.0))

                    current_val = float(current_val_raw) if pd.notna(current_val_raw) else 0.0
                    prior_val = float(prior_val_raw) if pd.notna(prior_val_raw) else 0.0
                    change_val = float(change_val_raw) if pd.notna(change_val_raw) else 0.0
                    percent_change = float(percent_change_raw) if pd.notna(percent_change_raw) else 0.0
                    
                    # Skip zero values if show_zero_values is False
                    if not st.session_state.show_zero_values and current_val == 0 and prior_val == 0:
                        continue
                        
                    income_df_data.append({
                        "Income Category": name,
                        "Current": current_val,
                        name_suffix: prior_val,
                        "Change ($)": change_val,
                        "Change (%)": percent_change,
                        # Other Income is positive when it increases
                        "Direction": "Favorable" if change_val > 0 else ("Unfavorable" if change_val < 0 else "Neutral")
                    })
                
                if income_df_data:
                    # Sort by current value (descending) to show most significant components first
                    income_df_data = sorted(income_df_data, key=lambda x: x["Current"], reverse=True)
                    
                    # Add a total row
                    total_current = sum(item["Current"] for item in income_df_data)
                    total_prior = sum(item[name_suffix] for item in income_df_data)
                    total_change = total_current - total_prior
                    total_percent = (total_change / total_prior * 100) if total_prior else 0
                    
                    income_df_data.append({
                        "Income Category": "Total Other Income",
                        "Current": total_current,
                        name_suffix: total_prior,
                        "Change ($)": total_change,
                        "Change (%)": total_percent,
                        "Direction": "Favorable" if total_change > 0 else ("Unfavorable" if total_change < 0 else "Neutral")
                    })
                    
                    income_df = pd.DataFrame(income_df_data)
                    
                    # Format DataFrame for display
                    income_df_display = income_df.copy()
                    income_df_display["Current"] = income_df_display["Current"].apply(lambda x: f"${x:,.2f}")
                    income_df_display[name_suffix] = income_df_display[name_suffix].apply(lambda x: f"${x:,.2f}")
                    income_df_display["Change ($)"] = income_df_display["Change ($)"].apply(lambda x: f"${x:,.2f}")
                    income_df_display["Change (%)"] = income_df_display["Change (%)"].apply(lambda x: f"{x:.1f}%")
                    
                    # Add percentage of total column
                    income_percents = []
                    for item in income_df_data:
                        if item["Income Category"] == "Total Other Income":
                            income_percents.append("100.0%")
                        else:
                            pct = (item["Current"] / total_current * 100) if total_current > 0 else 0
                            income_percents.append(f"{pct:.1f}%")
                    
                    income_df_display["% of Total"] = income_percents
                    
                    # Rename Direction to Impact for display
                    income_df_display["Impact"] = income_df_display["Direction"]
                    income_df_display = income_df_display.drop(columns=["Direction"])
                    
                    # Create a function to apply styling
                    def style_income_df(row):
                        styles = [''] * len(row)
                        
                        # Get indices of the columns to style
                        pct_change_idx = list(row.index).index("Change (%)")
                        dollar_change_idx = list(row.index).index("Change ($)")
                        
                        # Get total row styling
                        if row["Income Category"] == "Total Other Income":
                            return ['font-weight: bold'] * len(row)
                        
                        try:
                            direction = row.get("Direction", "")
                            
                            # Apply colors based on business impact
                            if direction == "Favorable":
                                color = "color: green"  # Positive impact on NOI
                            elif direction == "Unfavorable":
                                color = "color: red"    # Negative impact on NOI
                            else:
                                color = ""              # Neutral impact
                            
                            # Apply to both dollar and percentage columns
                            styles[pct_change_idx] = color
                            styles[dollar_change_idx] = color
                        except (ValueError, TypeError, KeyError):
                            # If there's an error, don't apply styling
                            pass
                        
                        return styles
                    
                    # Apply styling and display
                    income_styled = income_df_display.style.apply(style_income_df, axis=1)
                    st.dataframe(income_styled, use_container_width=True)
                    
                    # Display a pie chart to visualize the breakdown
                    col1, col2 = st.columns(2)
                    
                    with col1:
                        # Filter out zero values and total row for the pie chart
                        pie_data = income_df[
                            (income_df["Current"] > 0) & 
                            (income_df["Income Category"] != "Total Other Income")
                        ]
                        if not pie_data.empty:
                            fig = px.pie(
                                pie_data, 
                                values="Current", 
                                names="Income Category",
                                title="Current Other Income Breakdown",
                                color_discrete_sequence=px.colors.qualitative.Pastel,
                                hole=0.4
                            )
                            fig.update_layout(
                                template="plotly_dark",
                                plot_bgcolor='rgba(30, 41, 59, 0.8)',
                                paper_bgcolor='rgba(16, 23, 42, 0)',
                                font=dict(
                                    family="Inter, sans-serif",
                                    size=12,
                                    color="#F0F0F0"
                                ),
                                title_font=dict(size=16, color="#F0F0F0", family="Inter, sans-serif"),
                                legend=dict(font=dict(size=10, color="#F0F0F0"))
                            )
                            st.plotly_chart(fig, use_container_width=True)
                    
                    with col2:
                        # Create horizontal bar chart for comparing current vs prior
                        comp_data = income_df.copy()
                        
                        # Sort by current value
                        comp_data = comp_data[comp_data["Income Category"] != "Total Other Income"]
                        comp_data = comp_data.sort_values(by="Current", ascending=True)
                        
                        # Only show top 6 categories to avoid chart getting too crowded
                        if len(comp_data) > 6:
                            comp_data = comp_data.tail(6)  # Get the 6 largest categories
                        
                        # Create horizontal bar chart for comparing current vs prior
                        comp_fig = go.Figure()
                        
                        # Add bars for current and prior values
                        comp_fig.add_trace(go.Bar(
                            y=comp_data["Income Category"],
                            x=comp_data["Current"],
                            name="Current",
                            orientation='h',
                            marker=dict(color="#4DB6AC")
                        ))
                        
                        comp_fig.add_trace(go.Bar(
                            y=comp_data["Income Category"],
                            x=comp_data[name_suffix],
                            name=name_suffix,
                            orientation='h',
                            marker=dict(color="#BA68C8")
                        ))
                        
                        # Update layout
                        comp_fig.update_layout(
                            title=f"Top Other Income Components: Current vs {safe_text(name_suffix)}",
                            barmode='group',
                            xaxis_title="Amount ($)",
                            xaxis=dict(tickprefix="$"),
                            template="plotly_dark",
                            plot_bgcolor='rgba(30, 41, 59, 0.8)',
                            paper_bgcolor='rgba(16, 23, 42, 0)',
                            margin=dict(l=20, r=20, t=60, b=100),
                            font=dict(
                                family="Inter, sans-serif",
                                size=12,
                                color="#F0F0F0"
                            ),
                            title_font=dict(size=16, color="#F0F0F0", family="Inter, sans-serif"),
                            legend=dict(
                                orientation="h",
                                yanchor="bottom",
                                y=-0.3,  # moved slightly lower to sit below axis title
                                xanchor="center",
                                x=0.5,
                                font=dict(size=10, color="#F0F0F0")
                            )
                        )
                        
                        st.plotly_chart(comp_fig, use_container_width=True)
                    
                    # Add a section with key insights about other income
                    st.subheader("Other Income Insights")
                    
                    # Find the largest income component
                    non_total_data = [item for item in income_df_data if item["Income Category"] != "Total Other Income"]
                    if non_total_data:
                        largest_component = max(non_total_data, key=lambda x: x["Current"])
                        largest_pct = (largest_component["Current"] / total_current * 100) if total_current > 0 else 0
                        
                        st.markdown(f"- **{largest_component['Income Category']}** is the largest source of other income at **${largest_component['Current']:,.2f}** ({largest_pct:.1f}% of total)")
                    
                    # Find the component with largest growth
                    growth_components = [item for item in non_total_data if item["Change (%)"] > 0]
                    if growth_components:
                        fastest_growth = max(growth_components, key=lambda x: x["Change (%)"])
                        st.markdown(f"- **{fastest_growth['Income Category']}** has the highest growth at **{fastest_growth['Change (%)']}%** (${fastest_growth['Change ($)']:,.2f})")
                    
                    # Find declining components
                    declining_components = [item for item in non_total_data if item["Change (%)"] < 0]
                    if declining_components:
                        most_decline = min(declining_components, key=lambda x: x["Change (%)"])
                        st.markdown(f"- **{most_decline['Income Category']}** has decreased by **{abs(most_decline['Change (%)']):,.1f}%** (${abs(most_decline['Change ($)']):,.2f})")
                    
                    # Overall trend
                    if total_change > 0:
                        st.markdown(f"- Overall other income has **increased** by **${total_change:,.2f}** ({total_percent:.1f}%)")
                    elif total_change < 0:
                        st.markdown(f"- Overall other income has **decreased** by **${abs(total_change):,.2f}** ({abs(total_percent):.1f}%)")
                        
                    # Opportunity analysis
                    low_components = [item for item in non_total_data if item["Current"] == 0 and item[name_suffix] > 0]
                    if low_components:
                        st.markdown("- **Opportunity alert:** The following income sources had values previously but are now at zero:")
                        for item in low_components:
                            st.markdown(f"  - **{item['Income Category']}** (previously ${item[name_suffix]:,.2f})")
                    else:
                        # No low_components to report; skip informational message to avoid confusion.
                        pass
                else:
                    st.info("Other income components were identified, but all had zero values for both current and prior periods (and 'Show Zero Values' is off).")
                    logger.info(f"Other income components found but resulted in empty df_data for {name_suffix} (likely all zeros and show_zero_values is False).")
            else:
                st.info("No other income details available for this period.")
                logger.info(f"No other income component keys (e.g., parking_current) found in tab_data for {name_suffix}. Displaying 'no details' message.")
        
        try:
            logger.info(f"Creating charts for {name_suffix} comparison")
            
            # BEGIN PATCH: Temporarily suppress duplicate bottom chart rendering
            original_markdown = st.markdown
            original_plotly_chart = st.plotly_chart
            st.markdown = lambda *args, **kwargs: None
            st.plotly_chart = lambda *args, **kwargs: None
            # END PATCH
            
            # Create bar chart for visual comparison
            fig = go.Figure()

            # Calculate change percentages for hover data
            change_pcts = df["Change (%)"].tolist()
            change_vals = df["Change ($)"].tolist()
            directions = df["Direction"].tolist()
            metrics = df["Metric"].tolist()
            
            # Helper function to determine if a change is positive from business perspective
            def is_positive_change(metric, change_val):
                if metric in ["Vacancy Loss", "Total OpEx"]:
                    # For these metrics, a decrease (negative change) is good
                    return change_val < 0
                else:
                    # For other metrics (NOI, GPR, EGI, etc.), an increase (positive change) is good
                    return change_val > 0
            
            # Use consistent vibrant colors instead of gradients
            current_color = '#1e88e5'  # Vibrant blue
            compare_color = '#00bfa5'  # Teal green

            # Add current period bars with enhanced styling
            fig.add_trace(go.Bar(
                x=df["Metric"],
                y=df["Current"],
                name="Current",
                marker=dict(
                    color=current_color,
                    line=dict(width=0)  # Remove bar borders
                ),
                opacity=0.9,
                customdata=list(zip(change_vals, change_pcts, directions)),
                hovertemplate='<b>%{x}</b><br>Current: $%{y:,.0f}<br>Change: $%{customdata[0]:,.0f} (%{customdata[1]:.1f}%)<extra></extra>'
            ))

            # Add prior period bars with enhanced styling
            fig.add_trace(go.Bar(
                x=df["Metric"],
                y=df[name_suffix],
                name=name_suffix,
                marker=dict(
                    color=compare_color,
                    line=dict(width=0)  # Remove bar borders
                ),
                opacity=0.9,
                customdata=list(zip(df["Metric"])),
                hovertemplate='<b>%{x}</b><br>' + f'{name_suffix}: $' + '%{y:,.0f}<extra></extra>'
            ))

            # Identify peak NOI for annotation
            if 'NOI' in df['Metric'].values:
                current_noi_val = df.loc[df['Metric'] == 'NOI', 'Current'].values[0]
                prior_noi_val = df.loc[df['Metric'] == 'NOI', name_suffix].values[0]

                current_noi = float(current_noi_val) if pd.notna(current_noi_val) else 0.0
                prior_noi = float(prior_noi_val) if pd.notna(prior_noi_val) else 0.0
                
                # Calculate the difference and percentage change with safe handling
                noi_diff = current_noi - prior_noi
                noi_pct = (noi_diff / prior_noi * 100) if prior_noi != 0 else 0
                
                # Ensure safe text for annotation
                noi_diff_safe = safe_text(noi_diff) or "0"
                noi_pct_safe = safe_text(f"{noi_pct:.1f}") or "0.0"
                
                # Create annotation text based on whether NOI increased or decreased
                # For NOI, an increase is positive (green), decrease is negative (red)
                if noi_diff > 0:
                    annotation_text = safe_text(f"NOI increased by<br>${noi_diff:,.0f}<br>({noi_pct:.1f}%)")
                    arrow_color = "#00bfa5"  # Teal green for positive
                elif noi_diff < 0:
                    annotation_text = safe_text(f"NOI decreased by<br>${abs(noi_diff):,.0f}<br>({abs(noi_pct):.1f}%)")
                    arrow_color = "#f44336"  # Red for negative
                else:
                    annotation_text = safe_text("NOI unchanged")
                    arrow_color = "#78909c"  # Gray for neutral
                    
                # Add annotation for NOI with improved styling
                fig.add_annotation(
                    x='NOI', 
                    y=max(current_noi, prior_noi) * 1.15,  # Position higher above the bar
                    text=annotation_text,
                    showarrow=True,
                    arrowhead=2,
                    arrowsize=1,
                    arrowwidth=2,
                    arrowcolor=arrow_color,
                    bgcolor="rgba(13, 17, 23, 0.8)",
                    bordercolor=arrow_color,
                    borderwidth=1,
                    borderpad=8,  # Increased padding
                    font=dict(
                        family="Inter, -apple-system, BlinkMacSystemFont, sans-serif",
                        color="#e6edf3",
                        size=14
                    ),
                    align="center"
                )

            # Update layout with modern theme styling
            fig.update_layout(
                barmode='group',
                title_text='',  # Explicitly clear Plotly title to prevent 'undefined' from appearing
                template="plotly_dark",
                plot_bgcolor='rgba(13, 17, 23, 0)',  # Transparent background
                paper_bgcolor='rgba(13, 17, 23, 0)',  # Transparent paper
                font=dict(
                    family="Inter, -apple-system, BlinkMacSystemFont, sans-serif",
                    size=14,
                    color="#e6edf3"
                ),
                margin=dict(l=40, r=40, t=20, b=100),  # Increased bottom margin for legend
                legend=dict(
                    orientation="h",
                    yanchor="bottom",
                    y=-0.25,  # Moved further down to avoid overlap
                    xanchor="center",
                    x=0.5,
                    bgcolor="rgba(13, 17, 23, 0.5)",  # Semi-transparent background
                    bordercolor="rgba(56, 139, 253, 0.15)",
                    borderwidth=1,
                    font=dict(
                        size=14,
                        color="#e6edf3"
                    )
                ),
                xaxis=dict(
                    title=None,
                    tickfont=dict(
                        family="Inter, -apple-system, BlinkMacSystemFont, sans-serif",
                        size=14,
                        color="#e6edf3"
                    ),
                    showgrid=False,
                    zeroline=False,
                    showline=False
                ),
                yaxis=dict(
                    title=dict(
                        text="Amount ($)",
                        font=dict(
                            family="Inter, -apple-system, BlinkMacSystemFont, sans-serif",
                            size=14,
                            color="#e6edf3"
                        )
                    ),
                    showgrid=True,
                    gridcolor='rgba(255, 255, 255, 0.1)',
                    gridwidth=0.5,
                    zeroline=False,
                    showline=False,
                    tickfont=dict(
                        family="Inter, -apple-system, BlinkMacSystemFont, sans-serif",
                        size=14,
                        color="#e6edf3"
                    )
                ),
                hoverlabel=dict(
                    bgcolor="rgba(13, 17, 23, 0.8)",
                    font_size=14,
                    font_family="Inter, -apple-system, BlinkMacSystemFont, sans-serif",
                    font_color="#e6edf3",
                    bordercolor="rgba(56, 139, 253, 0.15)"
                ),
                bargap=0.15,  # Adjust bar gap
                bargroupgap=0.05  # Adjust gap between grouped bars
            )

            # Add dollar sign to y-axis labels
            fig.update_yaxes(tickprefix="$", tickformat=",.0f")
            
            # Safety: ensure no stray title text remains (avoids 'undefined' render)
            if fig.layout.title and (fig.layout.title.text is None or str(fig.layout.title.text).lower() == 'undefined'):
                fig.update_layout(title_text='')
            
            # Wrap the chart display in the container div
            st.plotly_chart(fig, use_container_width=True)
            
            # BEGIN PATCH: Restore Streamlit chart functions
            st.markdown = original_markdown
            st.plotly_chart = original_plotly_chart
            # END PATCH
            
            logger.info(f"Successfully displayed chart for {name_suffix} comparison")

            # --- Consolidated Insights, Executive Summary, and Recommendations Section ---
            st.markdown("---")
            st.markdown("""
                <div class="results-main-title">Analysis and Recommendations</div>
            """, unsafe_allow_html=True)

            insights_data = st.session_state.get("insights")
            # narrative_data = st.session_state.get("edited_narrative") or st.session_state.get("generated_narrative") # narrative_data is not directly used here for insights

            # Use the unified insights display function
            if insights_data and isinstance(insights_data, dict):
                # We might want to pass a filtered version of insights_data specific to this tab 
                # or the full one if display_unified_insights handles context appropriately.
                # For now, passing the full insights_data as per instruction.
                display_unified_insights(insights_data)
            else:
                st.info(f"No overall insights data available to display for {name_suffix} context.")

            # The old detailed breakdown of insights per comparison type within this tab is now handled by display_unified_insights.
            # The recommendations and narrative sections (if they were part of the old structure here) are also covered 
            # by display_unified_insights or by the main Financial Narrative tab.

            # Display OpEx breakdown if available
            # if 'opex_components' in tab_data and tab_data['opex_components']:
            #     display_opex_breakdown(tab_data['opex_components'], name_suffix)
            # else:
            #     logger.info(f"No OpEx components found for {name_suffix} comparison")

        except Exception as e:
            logger.error(f"Error displaying comparison tab {name_suffix}: {str(e)}", exc_info=True)
        
        # Removed PDF Generation Block from display_comparison_tab function
        # The comprehensive PDF generator at the bottom of the app now handles all PDF export needs

    # THIS IS THE END OF THE display_comparison_tab function's main try block
    except Exception as e_main_display: # Catch-all for the entire display_comparison_tab function
        logger.error(f"An unexpected error occurred in display_comparison_tab for {name_suffix}: {str(e_main_display)}", exc_info=True)
        st.error(f"An error occurred while displaying the comparison tab for {name_suffix}: {name_suffix}.")
    # Return for display_comparison_tab, ensuring it's at the same indent level as the try/except
    logger.info(f"--- display_comparison_tab END for {name_suffix} ---")
    return

# Function to handle user questions about NOI data
def ask_noi_coach(question: str, comparison_results: Dict[str, Any], context: str) -> str:
    """
    Process user questions about NOI data and generate responses.
    
    Args:
        question: The user's question
        comparison_results: The comparison results dictionary
        context: The selected comparison context (budget, prior_month, prior_year)
    
    Returns:
        A string response to the user's question
    """
    logger.info(f"NOI Coach question received: {question}")
    logger.info(f"Context: {context}")
    
    # Safety check for comparison results
    if not comparison_results or "current" not in comparison_results:
        return "I don't have enough financial data to answer that question. Please make sure you've uploaded your financial documents."
    
    try:
        # Prepare the data for the selected context
        context_data = {}
        context_data["current"] = comparison_results.get("current", {})
        
        if context == "budget" and "budget" in comparison_results:
            context_data["compare"] = comparison_results.get("budget", {})
            comparison_type = "budget"
        elif context == "prior_month" and "prior" in comparison_results:
            context_data["compare"] = comparison_results.get("prior", {})
            comparison_type = "prior month"
        elif context == "prior_year" and "prior_year" in comparison_results:
            context_data["compare"] = comparison_results.get("prior_year", {})
            comparison_type = "prior year"
        else:
            # Default to budget if available
            if "budget" in comparison_results:
                context_data["compare"] = comparison_results.get("budget", {})
                comparison_type = "budget"
            else:
                return "I don't have the comparison data you're asking about. Please select a different context or upload the relevant document."
        
        # Format the data into a structured message
        data_summary = f"""
        Current period NOI: ${context_data['current'].get('noi', 0):,.2f}
        Comparison period ({comparison_type}) NOI: ${context_data['compare'].get('noi', 0):,.2f}
        
        Key metrics comparison:
        - GPR: ${context_data['current'].get('gpr', 0):,.2f} vs ${context_data['compare'].get('gpr', 0):,.2f}
        - Vacancy Loss: ${context_data['current'].get('vacancy_loss', 0):,.2f} vs ${context_data['compare'].get('vacancy_loss', 0):,.2f}
        - Other Income: ${context_data['current'].get('other_income', 0):,.2f} vs ${context_data['compare'].get('other_income', 0):,.2f}
        - EGI: ${context_data['current'].get('egi', 0):,.2f} vs ${context_data['compare'].get('egi', 0):,.2f}
        - OpEx: ${context_data['current'].get('opex', 0):,.2f} vs ${context_data['compare'].get('opex', 0):,.2f}
        """
        
        # Check if we have insights already generated
        insights_text = ""
        if hasattr(st.session_state, "insights") and st.session_state.insights:
            insights = st.session_state.insights
            if "summary" in insights:
                insights_text += f"Summary: {insights['summary']}\n\n"
            if context in insights:
                insights_text += f"Analysis: {insights[context]}\n\n"
        
        # Simple analytics to answer basic questions
        if "driving" in question.lower() or "factor" in question.lower():
            # Identify main drivers for changes in NOI
            current_noi = context_data['current'].get('noi', 0)
            compare_noi = context_data['compare'].get('noi', 0)
            noi_change = current_noi - compare_noi
            
            # Calculate percent contributions to NOI change
            factors = []
            
            # Revenue factors
            current_gpr = context_data['current'].get('gpr', 0)
            compare_gpr = context_data['compare'].get('gpr', 0)
            gpr_change = current_gpr - compare_gpr
            if abs(gpr_change) > 0.01 * abs(compare_gpr):
                factors.append({
                    "factor": "Gross Potential Rent",
                    "change": gpr_change,
                    "percent": gpr_change / abs(compare_gpr) * 100 if compare_gpr else 0
                })
            
            # Vacancy factors
            current_vacancy = context_data['current'].get('vacancy_loss', 0)
            compare_vacancy = context_data['compare'].get('vacancy_loss', 0)
            vacancy_change = current_vacancy - compare_vacancy
            if abs(vacancy_change) > 0.01 * abs(compare_noi):
                factors.append({
                    "factor": "Vacancy Loss",
                    "change": vacancy_change,
                    "percent": vacancy_change / abs(compare_noi) * 100 if compare_noi else 0
                })
            
            # Other income factors
            current_other = context_data['current'].get('other_income', 0)
            compare_other = context_data['compare'].get('other_income', 0)
            other_change = current_other - compare_other
            if abs(other_change) > 0.01 * abs(compare_noi):
                factors.append({
                    "factor": "Other Income",
                    "change": other_change,
                    "percent": other_change / abs(compare_noi) * 100 if compare_noi else 0
                })
            
            # Operating expense factors
            current_opex = context_data['current'].get('opex', 0)
            compare_opex = context_data['compare'].get('opex', 0)
            opex_change = current_opex - compare_opex
            if abs(opex_change) > 0.01 * abs(compare_noi):
                factors.append({
                    "factor": "Operating Expenses",
                    "change": opex_change,
                    "percent": opex_change / abs(compare_noi) * 100 if compare_noi else 0
                })
            
            # Sort factors by absolute impact
            factors.sort(key=lambda x: abs(x["change"]), reverse=True)
            
            # Generate response
            response = f"Based on your {comparison_type} comparison data, the main factors driving NOI change are:\n\n"
            
            for factor in factors:
                change_str = f"${abs(factor['change']):,.2f}"
                direction = "increase" if factor["change"] > 0 else "decrease"
                impact = "positive" if (factor["change"] > 0 and factor["factor"] != "Vacancy Loss" and factor["factor"] != "Operating Expenses") or \
                                      (factor["change"] < 0 and (factor["factor"] == "Vacancy Loss" or factor["factor"] == "Operating Expenses")) else "negative"
                
                response += f"- {factor['factor']}: {change_str} {direction} ({abs(factor['percent']):.1f}% of NOI), {impact} impact\n"
            
            return response
        
        elif "vacancy" in question.lower() or "occupancy" in question.lower():
            # Provide vacancy analysis
            current_vacancy = context_data['current'].get('vacancy_loss', 0)
            compare_vacancy = context_data['compare'].get('vacancy_loss', 0)
            vacancy_change = current_vacancy - compare_vacancy
            
            current_gpr = context_data['current'].get('gpr', 0)
            compare_gpr = context_data['compare'].get('gpr', 0)
            
            current_vacancy_rate = (current_vacancy / current_gpr * 100) if current_gpr else 0
            compare_vacancy_rate = (compare_vacancy / compare_gpr * 100) if compare_gpr else 0
            
            response = f"Vacancy analysis compared to {comparison_type}:\n\n"
            response += f"- Current vacancy loss: ${current_vacancy:,.2f} ({current_vacancy_rate:.1f}% of GPR)\n"
            response += f"- Comparison vacancy loss: ${compare_vacancy:,.2f} ({compare_vacancy_rate:.1f}% of GPR)\n"
            
            if current_vacancy > compare_vacancy:
                response += f"\nVacancy has increased by ${vacancy_change:,.2f}, which is a negative trend. "
                response += "This suggests occupancy rates have decreased, reducing potential rental income."
            else:
                response += f"\nVacancy has decreased by ${abs(vacancy_change):,.2f}, which is a positive trend. "
                response += "This suggests improved occupancy rates, increasing your rental income."
            
            return response
            
        else:
            # For other questions, provide a general analysis
            current_noi = context_data['current'].get('noi', 0)
            compare_noi = context_data['compare'].get('noi', 0)
            noi_change = current_noi - compare_noi
            noi_pct_change = (noi_change / compare_noi * 100) if compare_noi else 0
            
            response = f"Based on your {comparison_type} comparison data:\n\n"
            
            if noi_change > 0:
                response += f"Your NOI has increased by ${noi_change:,.2f} ({noi_pct_change:.1f}%) compared to the {comparison_type}. "
                response += "This is a positive trend indicating improved property performance.\n\n"
            else:
                response += f"Your NOI has decreased by ${abs(noi_change):,.2f} ({abs(noi_pct_change):.1f}%) compared to the {comparison_type}. "
                response += "This suggests challenges that may need to be addressed.\n\n"
            
            # Add insight on revenue
            current_egi = context_data['current'].get('egi', 0)
            compare_egi = context_data['compare'].get('egi', 0)
            egi_change = current_egi - compare_egi
            egi_pct_change = (egi_change / compare_egi * 100) if compare_egi else 0
            
            if egi_change > 0:
                response += f"Revenue (EGI) is up by ${egi_change:,.2f} ({egi_pct_change:.1f}%). "
            else:
                response += f"Revenue (EGI) is down by ${abs(egi_change):,.2f} ({abs(egi_pct_change):.1f}%). "
            
            # Add insight on expenses
            current_opex = context_data['current'].get('opex', 0)
            compare_opex = context_data['compare'].get('opex', 0)
            opex_change = current_opex - compare_opex
            opex_pct_change = (opex_change / compare_opex * 100) if compare_opex else 0
            
            if opex_change > 0:
                response += f"Operating expenses have increased by ${opex_change:,.2f} ({opex_pct_change:.1f}%)."
            else:
                response += f"Operating expenses have decreased by ${abs(opex_change):,.2f} ({abs(opex_pct_change):.1f}%)."
            
            return response
        
    except Exception as e:
        logger.error(f"Error in ask_noi_coach: {str(e)}")
        return f"I encountered an error while analyzing your data: {str(e)}"

# Function to display NOI Coach interface
def display_noi_coach():
    """Display the NOI Coach interface with chat input and response area."""
    st.markdown("<h2 class='reborn-section-title'>NOI Coach</h2>", unsafe_allow_html=True)
    
    if 'noi_coach_history' not in st.session_state:
        st.session_state.noi_coach_history = []
    if 'noi_coach_selected_context' not in st.session_state:
        st.session_state.noi_coach_selected_context = "budget" # Default context

    # CSS for chat (can be kept or removed if global styles cover it)
    st.markdown(""" 
    <style>
        /* Chat message styling */
        .chat-message {
            padding: 1rem;
            margin: 1rem 0;
            border-radius: 0.5rem;
            max-width: 80%;
            font-family: 'Inter', -apple-system, BlinkMacSystemFont, sans-serif;
        }
        .user-message {
            background-color: #1e88e5;
            color: white;
            margin-left: auto;
            margin-right: 0;
        }
        .assistant-message {
            background-color: rgba(22, 27, 34, 0.8);
            color: #e6edf3;
            margin-right: auto;
            margin-left: 0;
            border: 1px solid rgba(56, 68, 77, 0.5);
        }
        .chat-message-content { word-wrap: break-word; line-height: 1.5; }
        .chat-input-label { margin-bottom: 0.5rem; font-weight: 500; color: #e6edf3; font-family: 'Inter', -apple-system, BlinkMacSystemFont, sans-serif; }
    </style>""", unsafe_allow_html=True)

    # Context selector
    st.markdown("### Select Comparison Context")
    contexts = {
        "prior_month": "Prior Month",
        "budget": "Budget",
        "prior_year": "Prior Year"
    }
    st.markdown("### Analyze against:", unsafe_allow_html=True)
    selected_context_key = st.radio(
        "Analyze against:",
        options=list(contexts.keys()),
        format_func=lambda k: contexts[k],
        index=list(contexts.keys()).index(st.session_state.noi_coach_selected_context),
        horizontal=True,
        key="noi_coach_context_radio",
        label_visibility="collapsed"
    )
    if selected_context_key != st.session_state.noi_coach_selected_context:
        st.session_state.noi_coach_selected_context = selected_context_key
        # st.rerun() # Optional: rerun if changing context should clear chat or update something immediately

    # Display chat history
    for message in st.session_state.noi_coach_history:
        role = message["role"]
        content = safe_text(message["content"])
        if role == "user":
            st.markdown(f"""<div class="chat-message user-message"><div class="chat-message-content">{content}</div></div>""", unsafe_allow_html=True)
        else:
            st.markdown(f"""<div class="chat-message assistant-message"><div class="chat-message-content">{content}</div></div>""", unsafe_allow_html=True)
    
    with st.form(key="noi_coach_form_app", clear_on_submit=True):
        st.markdown("<div class='chat-input-label'>Ask a question about your financial data:</div>", unsafe_allow_html=True)
        user_question = st.text_input("", placeholder="e.g., What's driving the change in NOI?", label_visibility="collapsed")
        # Use wider, equal spacer columns to guarantee perfect centering
        col_left, col_center, col_right = st.columns([4,2,4])
        with col_center:
            submit_button = st.form_submit_button("Ask NOI Coach")
    
    if submit_button and user_question:
        logger.info(f"NOI Coach (app.py) question: {user_question} with context: {st.session_state.noi_coach_selected_context}")
        st.session_state.noi_coach_history.append({"role": "user", "content": user_question})
        
        if 'comparison_results' not in st.session_state or not st.session_state.comparison_results:
            response = "Please process financial documents first so I can analyze your data."
        else:
            try:
                # Call the ask_noi_coach function from app.py
                response = ask_noi_coach(
                    user_question,
                    st.session_state.comparison_results,
                    st.session_state.noi_coach_selected_context
                )
            except Exception as e:
                logger.error(f"Error generating NOI Coach response in app.py: {str(e)}", exc_info=True)
                response = f"I'm sorry, I encountered an error: {str(e)}"
        
        st.session_state.noi_coach_history.append({"role": "assistant", "content": response})
        st.rerun()

def display_unified_insights_no_html(insights_data):
    """
    Display unified insights using pure Streamlit components without HTML.
    
    Args:
        insights_data: Dictionary containing 'summary', 'performance', and 'recommendations' keys
    """
    if not insights_data or not isinstance(insights_data, dict):
        st.warning("No insights data available to display.")
        return
    
    # Display Executive Summary
    if 'summary' in insights_data:
        st.markdown("## Executive Summary")
        
        summary_text = insights_data['summary']
        # Remove redundant "Executive Summary:" prefix if it exists
        if summary_text.startswith("Executive Summary:"):
            summary_text = summary_text[len("Executive Summary:"):].strip()
            
        import html as _html_mod  # local import within function
        escaped = _html_mod.escape(summary_text).replace("\n", "<br>")
        st.markdown(f"<div class='results-text'>{escaped}</div>", unsafe_allow_html=True)
    
    # Display Key Performance Insights
    if 'performance' in insights_data and insights_data['performance']:
        st.markdown("## Key Performance Insights")
        
        performance_markdown = ""
        for insight in insights_data['performance']:
            performance_markdown += f"- {insight}\n"
        if performance_markdown:
            st.markdown(performance_markdown)
    
    # Display Recommendations
    if 'recommendations' in insights_data and insights_data['recommendations']:
        st.markdown("## Recommendations")
        
        recommendations_markdown = ""
        for recommendation in insights_data['recommendations']:
            recommendations_markdown += f"- {recommendation}\n"
        if recommendations_markdown:
            st.markdown(recommendations_markdown)

# Define the generate_comprehensive_pdf function before it's called in main()
def generate_comprehensive_pdf():
    """
    Generate a comprehensive PDF report that includes all available data,
    insights, and visualizations from the NOI analysis.
    
    Returns:
        bytes: PDF file as bytes if successful, None otherwise
    """
    logger.info("PDF EXPORT: Generating comprehensive PDF with all available data")
    
    try:
        # Verify we have the necessary data
        if not report_template:
            logger.error("PDF EXPORT: Global report_template is None. PDF generation will fail.")
            return None
            
        if not hasattr(st.session_state, 'comparison_results') or not st.session_state.comparison_results:
            logger.error("PDF EXPORT: No comparison results found in session state")
            return None
            
        # Get property name
        property_name = st.session_state.property_name if hasattr(st.session_state, 'property_name') and st.session_state.property_name else "Property"
        
        # Prepare context for the template
        context = {
            'datetime': datetime,
            'property_name': property_name,
            'performance_data': {}
        }
        
        # Add current period data
        if 'current' in st.session_state.comparison_results:
            current_data = st.session_state.comparison_results['current']
            context['performance_data'].update(current_data)
            
            # Format key metrics for display
            for key in ['gpr', 'vacancy_loss', 'other_income', 'egi', 'opex', 'noi']:
                if key in current_data:
                    context['performance_data'][f'{key}_formatted'] = f"${current_data[key]:,.2f}" if current_data[key] is not None else "N/A"
        
        # Add comparison data
        comparison_sections = ['month_vs_prior', 'actual_vs_budget', 'year_vs_year']
        for section in comparison_sections:
            if section in st.session_state.comparison_results:
                context['performance_data'][section] = st.session_state.comparison_results[section]
                
                # Format key metrics for display
                section_data = st.session_state.comparison_results[section]
                for key in list(section_data.keys()):
                    if isinstance(section_data[key], (int, float)):
                        context['performance_data'][section][f'{key}_formatted'] = f"${section_data[key]:,.2f}"
        
        # Add insights if available
        if hasattr(st.session_state, 'insights') and st.session_state.insights:
            context['performance_data']['insights'] = st.session_state.insights
            
            # Ensure all expected keys exist
            for key in ['summary', 'performance', 'recommendations']:
                if key not in context['performance_data']['insights']:
                    context['performance_data']['insights'][key] = []
        
        # Add narrative if available
        if hasattr(st.session_state, 'generated_narrative') and st.session_state.generated_narrative:
            context['performance_data']['financial_narrative'] = st.session_state.generated_narrative
        elif hasattr(st.session_state, 'edited_narrative') and st.session_state.edited_narrative:
            context['performance_data']['financial_narrative'] = st.session_state.edited_narrative
        
        # Add executive summary if available
        if hasattr(st.session_state, 'insights') and st.session_state.insights and 'summary' in st.session_state.insights:
            context['performance_data']['executive_summary'] = st.session_state.insights['summary']
        
        # -------------------------------------------------------------
        # NEW: Build Operating Expense and Other Income breakdown data
        # -------------------------------------------------------------
        try:
            current_data_safe = st.session_state.comparison_results.get('current', {})
            # Attempt to get a sensible prior period for variance calculations
            prior_data_safe = (st.session_state.comparison_results.get('prior_month') or
                               st.session_state.comparison_results.get('prior') or
                               st.session_state.comparison_results.get('prior_year') or
                               st.session_state.comparison_results.get('budget') or
                               {})

            # Helper to build breakdown list
            def build_breakdown(components_list):
                breakdown = []
                total_current = sum(float(current_data_safe.get(c, 0) or 0) for c in components_list)
                for comp in components_list:
                    current_val = float(current_data_safe.get(comp, 0) or 0)
                    prior_val = float(prior_data_safe.get(comp, 0) or 0)
                    percent_of_total = (current_val / total_current * 100) if total_current else 0
                    variance_pct = ((current_val - prior_val) / prior_val) if prior_val else 0
                    breakdown.append({
                        'category': comp.replace('_', ' ').title(),
                        'current': current_val,
                        'prior': prior_val,
                        'variance': variance_pct,
                        'percentage': percent_of_total
                    })
                return breakdown

            # Operating Expenses breakdown
            opex_breakdown = build_breakdown(OPEX_COMPONENTS)
            context['opex_breakdown_available'] = any(item['current'] for item in opex_breakdown)
            context['opex_breakdown_data'] = opex_breakdown

            # Other Income breakdown
            income_breakdown = build_breakdown(INCOME_COMPONENTS)
            context['income_breakdown_available'] = any(item['current'] for item in income_breakdown)
            context['income_breakdown_data'] = income_breakdown
        except Exception as breakdown_err:
            logger.warning(f"PDF EXPORT: Failed to build breakdown data: {breakdown_err}")
            context['opex_breakdown_available'] = False
            context['income_breakdown_available'] = False
        
        # Render the template to HTML
        html_content = report_template.render(**context)
        logger.info("PDF EXPORT: Comprehensive HTML content rendered from template")
        
        # Write HTML to temporary file for debugging if needed
        tmp_path = tempfile.NamedTemporaryFile(delete=False, suffix='.html').name
        with open(tmp_path, 'w', encoding='utf-8') as f:
            f.write(html_content)
        logger.info(f"PDF EXPORT: HTML content written to temporary file: {tmp_path}")
        
        # Remove font-display property to prevent WeasyPrint warnings
        html_content = html_content.replace('font-display: swap;', '/* font-display: swap; */')
        
        # Generate PDF from HTML
        pdf_bytes = HTML(string=html_content).write_pdf()
        logger.info("PDF EXPORT: Comprehensive PDF bytes generated successfully")
        
        # Clean up temporary file
        try:
            os.remove(tmp_path)
        except Exception as e:
            logger.warning(f"PDF EXPORT: Could not remove temporary file {tmp_path}: {str(e)}")
            
        return pdf_bytes
        
    except Exception as e:
        logger.error(f"PDF EXPORT: Error generating comprehensive PDF: {str(e)}", exc_info=True)
        return None

# Main function for the NOI Analyzer application
def main():
    """
    Main function for the NOI Analyzer Enhanced application.
    Sets up the UI and coordinates all functionality.
    """
    try:
        # Initialize credit system
        if CREDIT_SYSTEM_AVAILABLE:
            init_credit_system()
            logger.info("Credit system initialized successfully")
        else:
            logger.warning("Credit system not available - check utils.credit_ui import")
        
        # Add Sentry breadcrumb for main function start
        add_breadcrumb("Main function started", "app", "info")
        
        # Set user context for Sentry
        session_id = st.session_state.get('session_id')
        if not session_id:
            import uuid
            session_id = str(uuid.uuid4())
            st.session_state['session_id'] = session_id
        
        property_name = st.session_state.get('property_name', 'Unknown Property')
        set_user_context(
            session_id=session_id,
            property_name=property_name
        )
        
        # Inject custom CSS to ensure font consistency
        inject_custom_css()
        
        # Handle page routing for credit system
        if CREDIT_SYSTEM_AVAILABLE:
            # Handle successful credit purchase return
            if 'credit_success' in st.query_params:
                st.session_state.show_credit_store = False
                st.session_state.clear_credit_store = False
                
                # Pre-fill email if provided in URL
                if 'email' in st.query_params:
                    returned_email = st.query_params['email']
                    # Only set email if it's a valid email (not None, empty, or "None")
                    if returned_email and returned_email.lower() != 'none' and '@' in returned_email:
                        st.session_state.user_email = returned_email
                        logger.info(f"Pre-filled email from successful purchase: {returned_email}")
                    else:
                        logger.warning(f"Invalid email parameter received: {returned_email}")
                
                # Show success notification
                st.session_state.show_credit_success = True
                
                # Clear the query params flag to allow normal credit store functionality
                st.session_state.purchase_return_handled = True
                logger.info("User returned from successful credit purchase")
                
                # Clear URL parameters to prevent repeated processing
                st.query_params.clear()
            
            # Clear credit store flag if needed
            elif st.session_state.get('clear_credit_store', False):
                st.session_state.show_credit_store = False
                st.session_state.clear_credit_store = False
                logger.info("Cleared credit store flag")
            
            # Check if we should show credit store (prioritize this over other flows)
            if st.session_state.get('show_credit_store', False):
                # Clear any purchase return flags when entering credit store
                if 'purchase_return_handled' in st.session_state:
                    del st.session_state.purchase_return_handled
                if 'show_credit_success' in st.session_state:
                    del st.session_state.show_credit_success
                    
                display_credit_store()
                
                # Back to main app button
                if st.button("← Back to NOI Analyzer", use_container_width=True):
                    st.session_state.show_credit_store = False
                    st.rerun()
                return
        
        # Load custom CSS
        inject_custom_css()
        
        # JavaScript function for theme toggling
        st.markdown("""
        <script>
        function toggleTheme() {
            const root = document.documentElement;
            const currentTheme = root.getAttribute('data-theme');
            const newTheme = currentTheme === 'light' ? 'dark' : 'light';
            root.setAttribute('data-theme', newTheme);
            
            // Store theme preference in localStorage
            localStorage.setItem('preferred-theme', newTheme);
        }

        function initTheme() {
            const root = document.documentElement;
            const savedTheme = localStorage.getItem('preferred-theme') || 'dark';
            root.setAttribute('data-theme', savedTheme);
        }

        // Initialize theme on page load
        document.addEventListener('DOMContentLoaded', initTheme);
        
        // Also initialize if DOM is already ready
        if (document.readyState === 'loading') {
            document.addEventListener('DOMContentLoaded', initTheme);
        } else {
            initTheme();
        }
        </script>
        """, unsafe_allow_html=True)
        
        # Display logo at the very top of the app
        display_logo()
        
        # Log session state at the beginning of a run for debugging narrative
        logger.info(f"APP.PY (main start): st.session_state.generated_narrative is: {st.session_state.get('generated_narrative')}")
        logger.info(f"APP.PY (main start): st.session_state.edited_narrative is: {st.session_state.get('edited_narrative')}")
        
    except Exception as e:
        # Capture any errors in main function initialization
        capture_exception_with_context(
            e,
            context={"function": "main", "stage": "initialization"},
            tags={"severity": "high"}
        )
        logger.error(f"Error in main function initialization: {str(e)}", exc_info=True)
        st.error("An error occurred during application initialization. Please refresh the page.")
        return

    # Load testing configuration at startup
    if not st.session_state.get('testing_config_loaded', False):
        load_testing_config()
        st.session_state.testing_config_loaded = True

    # Display testing mode indicator if active
    if is_testing_mode_active():
        display_testing_mode_indicator()

    # === TESTING MODE SIDEBAR CONTROLS ===
    st.sidebar.markdown("---")
    
    # Debug: Show credit system status
    if CREDIT_SYSTEM_AVAILABLE:
        st.sidebar.success("💳 Credit System: Active")
    else:
        st.sidebar.error("💳 Credit System: Disabled")
    st.sidebar.markdown("### 🧪 Testing Mode")
    
    # Testing mode toggle
    testing_mode = st.sidebar.checkbox(
        "Enable Testing Mode",
        value=st.session_state.get("testing_mode", DEFAULT_TESTING_MODE),
        help="Use mock data instead of uploading documents for testing interface"
    )
    
    if testing_mode != st.session_state.get("testing_mode", DEFAULT_TESTING_MODE):
        st.session_state.testing_mode = testing_mode
        save_testing_config()
        st.rerun()
    
    if is_testing_mode_active():
        st.sidebar.markdown("#### Testing Configuration")
        
        # Property name input
        mock_property_name = st.sidebar.text_input(
            "Property Name",
            value=st.session_state.get("mock_property_name", "Test Property"),
            help="Name for the mock property"
        )
        
        if mock_property_name != st.session_state.get("mock_property_name", "Test Property"):
            st.session_state.mock_property_name = mock_property_name
            save_testing_config()
        
        # Scenario selector
        scenarios = [
            "Standard Performance",
            "High Growth", 
            "Declining Performance",
            "Budget Variance"
        ]
        
        current_scenario = st.session_state.get("mock_scenario", "Standard Performance")
        mock_scenario = st.sidebar.selectbox(
            "Testing Scenario",
            scenarios,
            index=scenarios.index(current_scenario),
            help="Select financial performance scenario for testing"
        )
        
        if mock_scenario != current_scenario:
            st.session_state.mock_scenario = mock_scenario
            save_testing_config()
            # Clear any existing data when scenario changes
            for key in ['consolidated_data', 'comparison_results', 'insights', 'generated_narrative', 'edited_narrative']:
                if key in st.session_state:
                    del st.session_state[key]
            st.rerun()
        
        # Scenario descriptions
        scenario_descriptions = {
            "Standard Performance": "Steady performance with modest growth",
            "High Growth": "Strong revenue growth and improved NOI",
            "Declining Performance": "Revenue decline and cost pressures", 
            "Budget Variance": "Significant variance from budgeted amounts"
        }
        
        st.sidebar.info(f"**{mock_scenario}:** {scenario_descriptions[mock_scenario]}")
        
        # Testing diagnostics
        if st.sidebar.button("Run Testing Diagnostics", help="Test mock data generation"):
            run_testing_mode_diagnostics()
        
        # Clear testing data button
        if st.sidebar.button("Clear Testing Data", help="Reset all testing data"):
            for key in ['consolidated_data', 'comparison_results', 'insights', 'generated_narrative', 'edited_narrative']:
                if key in st.session_state:
                    del st.session_state[key]
            st.session_state.processing_completed = False
            st.session_state.template_viewed = False
            st.session_state.user_initiated_processing = False
            st.sidebar.success("Testing data cleared")
            st.rerun()
    
    st.sidebar.markdown("---")

    # Add email input field at the top level - ALWAYS visible
    # Pre-fill email if user returned from successful purchase
    default_email = st.session_state.get('user_email', '')
    
    email_input = st.text_input(
        "Email Address",
        value=default_email,
        placeholder="Enter your email address",
        help="We'll track your credits and send you the analysis report",
        key="user_email_input"
    )
    
    # Store email in session state for credit tracking
    if email_input:
        st.session_state.user_email = email_input
        
        # Display credit balance and free trial welcome in sidebar
        if CREDIT_SYSTEM_AVAILABLE:
            display_free_trial_welcome(email_input)
            display_credit_balance(email_input)
        else:
            st.sidebar.error("💳 Credit System Unavailable")
            st.sidebar.info("The credit system could not be loaded. Check that the backend API is running and `BACKEND_URL` environment variable is set correctly.")
    
    # Show success notification if user returned from successful purchase
    if st.session_state.get('show_credit_success', False):
        st.success("🎉 **Credits Successfully Added!** Your credits have been added to your account and are ready to use.")
        
        # Clear the success flag after showing - this prevents the infinite loop
        st.session_state.show_credit_success = False
    
    # Add header credit display for main page (centered)
    if (
        st.session_state.get('user_email')
        and CREDIT_SYSTEM_AVAILABLE
        and not st.session_state.get('processing_completed', False)
        and not st.session_state.get('template_viewed', False)
        and not st.session_state.get('consolidated_data')
    ):
        # Center the credit display
        display_credit_balance_header(st.session_state.user_email)
        
        # Add buy more credits button centered below
        col1, col2, col3 = st.columns([1, 1, 1])
        with col2:
            if st.button("🛒 Buy More Credits", key="header_buy_credits", use_container_width=True, type="primary"):
                logger.info("🛒 Buy More Credits button clicked - showing credit store")
                st.session_state.show_credit_store = True
                # Clear any conflicting flags
                if 'show_credit_success' in st.session_state:
                    del st.session_state.show_credit_success
                st.rerun()
    
    # Display initial UI or results based on processing_completed
    if not st.session_state.get('processing_completed', False) and not st.session_state.get('template_viewed', False) and not st.session_state.get('consolidated_data'):
        # Show welcome content when no data has been processed and template is not active
        # Modern title with accent color
        st.markdown(
        '''
        <h1 class="noi-title">
            <span class="noi-title-accent">NOI</span> Analyzer
        </h1>
        '''
        , unsafe_allow_html=True)
        
        # Two-column layout for better space utilization
        col1, col2 = st.columns([1, 1.2])
        
        with col1:
            # Modern Upload Documents section
            st.markdown('<h2 class="section-header">Upload Documents</h2>', unsafe_allow_html=True)
            
            # Enhanced upload cards using component functions
            current_month_file_main = upload_card(
                title="Current Month Actuals",
                required=True,
                key="main_current_month_upload_functional",
                help_text="Upload your current month's financial data here or in the sidebar"
            )
            if current_month_file_main is not None:
                st.session_state.current_month_actuals = current_month_file_main
            
            prior_month_file_main = upload_card(
                title="Prior Month Actuals",
                key="main_prior_month_upload_functional",
                help_text="Upload your prior month's financial data here or in the sidebar"
            )
            if prior_month_file_main is not None:
                st.session_state.prior_month_actuals = prior_month_file_main
            
            budget_file_main = upload_card(
                title="Current Month Budget",
                key="main_budget_upload_functional",
                help_text="Upload your budget data here or in the sidebar"
            )
            if budget_file_main is not None:
                st.session_state.current_month_budget = budget_file_main
            
            prior_year_file_main = upload_card(
                title="Prior Year Same Month",
                key="main_prior_year_upload_functional",
                help_text="Upload the same month from prior year here or in the sidebar"
            )
            if prior_year_file_main is not None:
                st.session_state.prior_year_actuals = prior_year_file_main
            
            # Enhanced property input using component function
            main_page_property_name_input = property_input(value=st.session_state.property_name)
            if main_page_property_name_input != st.session_state.property_name:
                st.session_state.property_name = main_page_property_name_input
            
            # Add options container after file uploaders
            st.markdown('<div class="options-container">', unsafe_allow_html=True)
            st.markdown('<h3 class="options-header">Display Options</h3>', unsafe_allow_html=True)

            # Show Zero Values toggle (full width since theme toggle moved to header)
            show_zero_values = st.checkbox(
                "Show Zero Values", 
                value=st.session_state.show_zero_values,
                help="Show metrics with zero values in the comparison tables"
            )
            
            if show_zero_values != st.session_state.show_zero_values:
                st.session_state.show_zero_values = show_zero_values
                st.rerun()

            st.markdown('</div>', unsafe_allow_html=True)
            
            # Enhanced Process Documents button
            st.markdown(
            '''
            <style>
            /* CSS Reset for button styles */
            .stApp .stButton > button {
                all: unset;
                display: inline-flex;
                align-items: center;
                justify-content: center;
                box-sizing: border-box;
                cursor: pointer;
            }
            
            /* Enhanced container styling for upload cards */
            .stContainer {
                background-color: rgba(22, 27, 34, 0.8);
                border: 1px solid rgba(56, 68, 77, 0.5);
                border-radius: 8px;
                padding: 16px;
                margin-bottom: 20px;
            }
            
            .upload-card-header {
                margin-bottom: 16px;
            }
            
            .upload-card-header h3 {
                font-family: 'Inter', -apple-system, BlinkMacSystemFont, sans-serif;
                font-size: 1.1rem;
                font-weight: 600;
                color: #e6edf3;
                margin: 0;
            }
            
            /* Enhanced Process Documents button - increased specificity */
            .stApp .stButton > button[kind="primary"],
            .stApp .stButton > button[data-testid="baseButton-primary"] {
                background-color: #FFFFFF !important;
                color: #79b8f3 !important;
                border: 1px solid #79b8f3 !important;
                font-size: 1.1rem !important;
                font-weight: 500 !important;
                padding: 0.75rem 1.5rem !important;
                border-radius: 8px !important;
                box-shadow: 0 2px 8px rgba(121, 184, 243, 0.3) !important;
                transition: all 0.3s ease !important;
                margin-top: 1rem !important;
                margin-bottom: 1.5rem !important;
                width: 100% !important;
            }

            .stApp .stButton > button[kind="primary"]:hover,
            .stApp .stButton > button[data-testid="baseButton-primary"]:hover {
                background-color: #f0f6ff !important;
                border-color: #79b8f3 !important;
                color: #79b8f3 !important;
                box-shadow: 0 4px 12px rgba(121, 184, 243, 0.4) !important;
                transform: translateY(-2px) !important;
            }
            </style>
            '''
            , unsafe_allow_html=True)
            
            # Email input is now handled at the top level
            
            if st.button(
                "Process Documents", 
                type="primary",
                use_container_width=True,
                help="Process the uploaded documents to generate NOI analysis",
                key="main_process_button"
            ):
                if is_testing_mode_active():
                    # Keep testing mode functionality unchanged
                    st.session_state.user_initiated_processing = True
                    # Reset states for a fresh processing cycle
                    st.session_state.template_viewed = False
                    st.session_state.processing_completed = False
                    if 'consolidated_data' in st.session_state: del st.session_state.consolidated_data
                    if 'comparison_results' in st.session_state: del st.session_state.comparison_results
                    if 'insights' in st.session_state: del st.session_state.insights
                    if 'generated_narrative' in st.session_state: del st.session_state.generated_narrative
                    if 'edited_narrative' in st.session_state: del st.session_state.edited_narrative
                    
                    logger.info("Main page 'Process Documents' clicked in TESTING MODE.")
                    add_breadcrumb("Process Documents button clicked (Testing Mode)", "user_action", "info",
                                   {"property_name": st.session_state.mock_property_name,
                                    "scenario": st.session_state.mock_scenario})
                    # Call the existing testing mode processing function
                    # This function should handle setting processing_completed = True
                    process_documents_testing_mode() 
                    save_testing_config() # Save current testing config
                    st.rerun()
                else:
                    # Production mode - check credits
                    user_email = st.session_state.get('user_email', '')
                    if not user_email:
                        st.error("Please enter your email address to proceed.")
                        st.stop()
                    
                    if not st.session_state.current_month_actuals:
                        st.error("Please upload at least the Current Month Actuals file to proceed.")
                        st.stop()
                    
                    # Check if user has enough credits
                    if CREDIT_SYSTEM_AVAILABLE:
                        has_credits, message = check_credits_for_analysis(user_email)
                        
                        if has_credits:
                            # User has credits - proceed with processing
                            st.session_state.user_initiated_processing = True
                            # Reset states for a fresh processing cycle
                            st.session_state.template_viewed = False
                            st.session_state.processing_completed = False
                            if 'consolidated_data' in st.session_state: del st.session_state.consolidated_data
                            if 'comparison_results' in st.session_state: del st.session_state.comparison_results
                            if 'insights' in st.session_state: del st.session_state.insights
                            if 'generated_narrative' in st.session_state: del st.session_state.generated_narrative
                            if 'edited_narrative' in st.session_state: del st.session_state.edited_narrative
                            
                            logger.info(f"Main page 'Process Documents' clicked for {user_email} with sufficient credits.")
                            add_breadcrumb("Process Documents button clicked (Credit-based)", "user_action", "info",
                                           {"email": user_email,
                                            "property_name": st.session_state.get('property_name', 'Unknown')})
                            
                            st.success(message + " - Starting analysis...")
                            st.rerun()
                        else:
                            # Insufficient credits
                            logger.info(f"User {user_email} has insufficient credits")
                            display_insufficient_credits()
                            st.stop()
                    else:
                        # Fallback to legacy payment system if credit system not available
                        # Collect uploaded files
                        files_to_upload = []
                        doc_types = []
                        
                        if st.session_state.current_month_actuals:
                            files_to_upload.append(st.session_state.current_month_actuals)
                            doc_types.append("current_month_actuals")
                        
                        if st.session_state.prior_month_actuals:
                            files_to_upload.append(st.session_state.prior_month_actuals)
                            doc_types.append("prior_month_actuals")
                        
                        if st.session_state.current_month_budget:
                            files_to_upload.append(st.session_state.current_month_budget)
                            doc_types.append("current_month_budget")
                        
                        if st.session_state.prior_year_actuals:
                            files_to_upload.append(st.session_state.prior_year_actuals)
                            doc_types.append("prior_year_actuals")
                        
                        # Import and call the payment redirect function
                        from pay_per_use.stripe_redirect import create_stripe_job_and_redirect
                        
                        logger.info(f"Credit system unavailable - redirecting to payment for {len(files_to_upload)} files")
                        add_breadcrumb(
                            "Redirecting to Stripe payment (fallback)", 
                            "payment", 
                            "info",
                            {
                                "email": user_email,
                                "files_count": len(files_to_upload),
                                "property_name": st.session_state.get('property_name', 'Unknown')
                            }
                        )
                        
                        create_stripe_job_and_redirect(user_email, files_to_upload, doc_types)

        with col2:
            # Enhanced Instructions section using component function
            instructions_card([
                'Upload your financial documents using the file uploaders',
                'At minimum, upload a <span style="color: #79b8f3; font-weight: 500;">Current Month Actuals</span> file',
                'For comparative analysis, upload additional files (Prior Month, Budget, Prior Year)',
                'Click "<span style="color: #79b8f3; font-weight: 500;">Process Documents</span>" to analyze the data',
                'Review and edit extracted data in the template that appears',
                'Confirm data to view the analysis results',
                'Export your results as PDF or Excel using the export options'
            ])
            
            st.markdown('<p style="color: #e6edf3; font-style: italic; font-size: 0.9rem; background-color: rgba(59, 130, 246, 0.1); padding: 0.75rem; border-radius: 6px; margin-top: 1rem;">Note: Supported file formats include Excel (.xlsx, .xls), CSV, and PDF</p>', unsafe_allow_html=True)
            
            # Enhanced Features section using component function
            feature_list([
                {
                    'title': 'Automated Data Extraction',
                    'description': 'Extract financial data from multiple file formats with AI-powered recognition'
                },
                {
                    'title': 'Comparative Analysis',
                    'description': 'Compare current performance against budget, prior month, and prior year'
                },
                {
                    'title': 'NOI Coach Integration',
                    'description': 'Get AI-powered insights and recommendations for your financial performance'
                },
                {
                    'title': 'Professional Export',
                    'description': 'Export comprehensive reports in PDF or Excel format for presentations'
                },
                {
                    'title': 'Real-time Validation',
                    'description': 'Review and edit extracted data before analysis with interactive templates'
                }
            ])
    
    # --- Stage 1: Document Extraction (if user initiated processing and no data yet) ---
    # Debug: Check the conditions
    logger.info(f"STAGE 1 DEBUG: user_initiated_processing = {st.session_state.get('user_initiated_processing', False)}")
    logger.info(f"STAGE 1 DEBUG: consolidated_data in session_state = {'consolidated_data' in st.session_state}")
    logger.info(f"STAGE 1 DEBUG: consolidated_data value = {st.session_state.get('consolidated_data', 'NOT_SET')}")
    
    if st.session_state.user_initiated_processing and ('consolidated_data' not in st.session_state or st.session_state.consolidated_data is None):
        # If in testing mode, the data should have been populated by process_documents_testing_mode already
        # and processing_completed might be true.
        # The original processing logic should only run if not in testing mode or if testing mode failed to set data.
        if is_testing_mode_active() and st.session_state.get('processing_completed', False):
            logger.info("STAGE 1: Testing mode active and processing completed. Skipping normal document extraction.")
            # Data should be populated by process_documents_testing_mode, so we might not need to do anything here.
            # However, the flow expects consolidated_data to be present.
            # We need to ensure the rest of the app flow works after mock data is loaded.
            # The main thing is that the `else` block below (actual document processing) is skipped.
            pass # Explicitly do nothing here, as data is handled by testing mode.
        
        elif not is_testing_mode_active() or not st.session_state.get('processing_completed', False):
            # Start performance monitoring for document processing
            with monitor_performance("document_extraction"):
                try:
                    add_breadcrumb("Starting document extraction", "processing", "info")
                    show_processing_status("Processing documents. This may take a minute...", is_running=True)
                    logger.info("APP.PY: --- User Initiated Document Processing START ---")

                    # Ensure current_month_file is from session state, as button click clears local vars
                    if not st.session_state.current_month_actuals:
                        add_breadcrumb("Document processing failed - no current month file", "processing", "error")
                        show_processing_status("Current Month Actuals file is required. Please upload it to proceed.", status_type="error")
                        st.session_state.user_initiated_processing = False # Reset flag as processing cannot continue
                        st.rerun() # Rerun to show the error and stop
                        return # Explicitly return

                    # Pass file objects from session state to process_all_documents
                    # process_all_documents internally uses st.session_state to get file objects
                    raw_consolidated_data = process_all_documents()
                    logger.info(f"APP.PY: raw_consolidated_data received. Type: {type(raw_consolidated_data)}. Keys: {list(raw_consolidated_data.keys()) if isinstance(raw_consolidated_data, dict) else 'Not a dict'}. Has error: {raw_consolidated_data.get('error') if isinstance(raw_consolidated_data, dict) else 'N/A'}")

                    if isinstance(raw_consolidated_data, dict) and "error" not in raw_consolidated_data and raw_consolidated_data:
                        st.session_state.consolidated_data = raw_consolidated_data
                        st.session_state.template_viewed = False # Ensure template is shown
                        add_breadcrumb("Document extraction successful", "processing", "info")
                        logger.info("Document extraction successful. Data stored. Proceeding to template display.")
                        
                        # Deduct credits after successful document processing (if using credit system)
                        if CREDIT_SYSTEM_AVAILABLE and not is_testing_mode_active():
                            email = st.session_state.get('user_email', '')
                            if email and not st.session_state.get('credits_deducted', False):
                                try:
                                    import requests
                                    import os
                                    
                                    # Mark credits as deducted to prevent double deduction
                                    st.session_state.credits_deducted = True
                                    logger.info(f"Credit deduction confirmed for user {email}")
                                    st.success("✅ 1 credit used for this analysis")
                                    
                                    # Verify current credit balance
                                    backend_url = os.getenv("BACKEND_URL", "http://localhost:8000")
                                    response = requests.get(
                                        f"{backend_url}/pay-per-use/credits/{email}",
                                        timeout=10
                                    )
                                    
                                    if response.status_code == 200:
                                        credit_data = response.json()
                                        remaining_credits = credit_data.get("credits", 0)
                                        logger.info(f"User {email} has {remaining_credits} credits remaining")
                                        if remaining_credits == 0:
                                            logger.warning(f"User {email} no longer has sufficient credits")
                                            st.info("💡 Consider buying more credits for future analyses")
                                    else:
                                        logger.warning(f"Could not verify credits for {email}")
                                        
                                except Exception as e:
                                    logger.warning(f"Could not verify credit deduction: {e}")
                                    # Continue with processing even if verification fails
                                    pass
                    elif isinstance(raw_consolidated_data, dict) and "error" in raw_consolidated_data:
                        error_message = raw_consolidated_data["error"]
                        add_breadcrumb("Document processing error", "processing", "error", {"error": error_message})
                        capture_message_with_context(
                            f"Document processing error: {error_message}",
                            level="error",
                            context={"raw_data": str(raw_consolidated_data)[:500]},
                            tags={"stage": "document_extraction"}
                        )
                        logger.error(f"Error during document processing: {error_message}")
                        st.error(f"An error occurred during document processing: {error_message}")
                        st.session_state.user_initiated_processing = False # Reset flag
                    elif not raw_consolidated_data:
                        add_breadcrumb("No data extracted from documents", "processing", "warning")
                        capture_message_with_context(
                            "No data was extracted from documents",
                            level="warning",
                            tags={"stage": "document_extraction"}
                        )
                        logger.warning("No data was extracted from the documents or data is empty.")
                        st.warning("No data was extracted from the documents or the extracted data is empty. Please check the files or try again.")
                        st.session_state.user_initiated_processing = False # Reset flag
                    else:
                        add_breadcrumb("Unknown document processing error", "processing", "error")
                        capture_message_with_context(
                            f"Unknown error during document processing. Data: {str(raw_consolidated_data)[:200]}",
                            level="error",
                            tags={"stage": "document_extraction"}
                        )
                        logger.error(f"Unknown error or invalid data structure after document processing. Data: {raw_consolidated_data}")
                        st.error("An unknown error occurred or the data structure is invalid after processing.")
                        st.session_state.user_initiated_processing = False # Reset flag
                    
                    st.rerun() # Rerun to move to template display or show error

                except Exception as e_extract:
                    add_breadcrumb("Exception during document extraction", "processing", "error", {"exception": str(e_extract)})
                    capture_exception_with_context(
                        e_extract,
                        context={
                            "stage": "document_extraction",
                            "has_files": {
                                "current_month": bool(st.session_state.get('current_month_actuals')),
                                "prior_month": bool(st.session_state.get('prior_month_actuals')),
                                "budget": bool(st.session_state.get('current_month_budget')),
                                "prior_year": bool(st.session_state.get('prior_year_actuals'))
                            }
                        },
                        tags={"severity": "high", "stage": "document_extraction"}
                    )
                    logger.error(f"Exception during document extraction stage: {str(e_extract)}", exc_info=True)
                    st.error(f"An unexpected error occurred during document extraction: {str(e_extract)}")
                    st.session_state.user_initiated_processing = False # Reset flag
                    st.rerun()
                return # Stop further execution in this run, let rerun handle next step

    # --- Stage 2: Data Template Display and Confirmation ---
    # This block executes if consolidated_data exists but template hasn't been viewed/confirmed
    if 'consolidated_data' in st.session_state and \
       st.session_state.consolidated_data and \
       not st.session_state.get('template_viewed', False) and \
       not st.session_state.get('processing_completed', False): # Ensure analysis hasn't already run
        
        # Add header credit display for template review page (centered)
        if st.session_state.get('user_email') and CREDIT_SYSTEM_AVAILABLE:
            # Center the credit display
            display_credit_balance_header(st.session_state.user_email)
            
            # Add buy more credits button centered below
            col1, col2, col3 = st.columns([1, 1, 1])
            with col2:
                if st.button("🛒 Buy More Credits", key="template_header_buy_credits", use_container_width=True, type="primary"):
                    logger.info("🛒 Template Buy More Credits button clicked - showing credit store")
                    st.session_state.show_credit_store = True
                    # Clear any conflicting flags
                    if 'show_credit_success' in st.session_state:
                        del st.session_state.show_credit_success
                    st.rerun()
        
        logger.info("Displaying data template for user review.")
        show_processing_status("Documents processed. Please review the extracted data.", status_type="info")
        
        # Ensure consolidated_data is not an error message from a previous step
        if isinstance(st.session_state.consolidated_data, dict) and "error" not in st.session_state.consolidated_data:
            verified_data = display_data_template(st.session_state.consolidated_data)
            
            if verified_data is not None:
                st.session_state.consolidated_data = verified_data # Update with (potentially) edited data
                st.session_state.template_viewed = True
                st.session_state.user_initiated_processing = False # Reset, as next step is auto analysis
                logger.info("Data confirmed by user via template. Proceeding to analysis preparation.")
                st.rerun() # Rerun to trigger analysis stage
            else:
                # Template is displayed, waiting for user confirmation. Nothing else to do in this run.
                logger.info("Data template is active. Waiting for user confirmation.")
        else:
            # If consolidated_data holds an error or is invalid, don't show template.
            # This case should ideally be caught earlier.
            logger.error("Attempted to display template with invalid consolidated_data.")
            st.error("Cannot display data template due to an issue with extracted data. Please try processing again.")
            # Clear problematic data and reset flags
            if 'consolidated_data' in st.session_state: del st.session_state.consolidated_data
            st.session_state.user_initiated_processing = False
            st.session_state.template_viewed = False
            st.rerun()
        return # Stop further execution in this run

    # --- Stage 3: Financial Analysis (if data confirmed and not yet processed) ---
    if st.session_state.get('template_viewed', False) and \
       not st.session_state.get('processing_completed', False) and \
       'consolidated_data' in st.session_state and \
       st.session_state.consolidated_data:

        logger.info("APP.PY: --- Financial Analysis START ---")
        show_processing_status("Processing verified data for analysis...", is_running=True)
        try:
            # Ensure consolidated_data is valid before analysis
            if not isinstance(st.session_state.consolidated_data, dict) or "error" in st.session_state.consolidated_data:
                logger.error("Analysis cannot proceed: consolidated_data is invalid or contains an error.")
                st.error("Analysis cannot proceed due to an issue with the prepared data. Please re-process documents.")
                # Reset states to allow user to restart
                st.session_state.processing_completed = False
                st.session_state.template_viewed = False
                st.session_state.user_initiated_processing = False
                if 'consolidated_data' in st.session_state: del st.session_state.consolidated_data
                st.rerun()
                return

            # Validate consolidated data structure before processing
            if not st.session_state.consolidated_data or not isinstance(st.session_state.consolidated_data, dict):
                logger.error("consolidated_data is missing or invalid")
                st.error("Error: Invalid data structure. Please try processing the documents again.")
                return
            
            # The data in st.session_state.consolidated_data is already formatted 
            # by process_single_document_core (via process_all_documents).
            # It's ready for calculate_noi_comparisons.
            consolidated_data_for_analysis = st.session_state.consolidated_data
            
            # Validate that consolidated_data_for_analysis (which is st.session_state.consolidated_data) is valid
            if not consolidated_data_for_analysis or not isinstance(consolidated_data_for_analysis, dict):
                logger.error("Formatted data for analysis is invalid or not a dict (expected from session state)")
                st.error("Error: Failed to prepare financial data for analysis. Please check your documents and try again.")
                return
            
            # Check that we have at least some valid financial data
            required_keys = ['current_month', 'prior_month', 'budget', 'prior_year']
            available_keys = [key for key in required_keys if key in consolidated_data_for_analysis and consolidated_data_for_analysis[key]]
            logger.info(f"Available data types for analysis: {available_keys}")
            
            if not available_keys:
                # If 'current_month_actuals' (or similar raw key) exists and is non-empty, it implies a formatting or key mapping issue.
                # However, process_all_documents should already map to 'current_month', etc.
                # This check primarily ensures that at least one period has data.
                raw_current_key_exists = any(k in consolidated_data_for_analysis for k in ['current_month_actuals', 'current_month']) # Example check
                if raw_current_key_exists and consolidated_data_for_analysis.get(list(consolidated_data_for_analysis.keys())[0]): # if first key has data
                     logger.warning("Data seems to exist in consolidated_data_for_analysis but not with standard keys or is empty.")
                st.error("Error: No valid financial data found for key periods (current_month, prior_month, etc.). Please ensure your documents contain the required financial information.")
                return
            
            st.session_state.comparison_results = calculate_noi_comparisons(consolidated_data_for_analysis)
            
            if st.session_state.comparison_results and not st.session_state.comparison_results.get("error"):
                insights = generate_insights_with_gpt(st.session_state.comparison_results, get_openai_api_key())
                st.session_state.insights = {
                    "summary": insights.get("summary", "No summary available."),
                    "performance": insights.get("performance", []),
                    "recommendations": insights.get("recommendations", [])
                }
                narrative = create_narrative(st.session_state.comparison_results, st.session_state.property_name)
                st.session_state.generated_narrative = narrative
                st.session_state.edited_narrative = narrative # Initialize edited with generated

                st.session_state.processing_completed = True
                st.session_state.user_initiated_processing = False # Processing is done
                show_processing_status("Analysis complete!", status_type="success")
                logger.info("Financial analysis, insights, and narrative generated successfully.")
            else:
                error_msg = st.session_state.comparison_results.get("error", "Unknown error during analysis.") if st.session_state.comparison_results else "Comparison results are empty."
                logger.error(f"Error during financial analysis: {error_msg}")
                st.error(f"An error occurred during analysis: {error_msg}")
                st.session_state.processing_completed = False # Ensure it's marked as not completed
                # Don't delete consolidated_data here, user might want to re-run analysis if it was a transient issue
            
            st.rerun() # Rerun to display results or updated status
        except Exception as e_analysis:
            logger.error(f"Exception during financial analysis stage: {str(e_analysis)}", exc_info=True)
            st.error(f"An unexpected error occurred during analysis: {str(e_analysis)}")
            st.session_state.processing_completed = False
            st.rerun()
        return # Stop further execution

    # --- Stage 4: Display Results or Welcome Page ---
    if st.session_state.get('processing_completed', False):
        # Add header credit display for results page (centered)
        if st.session_state.get('user_email') and CREDIT_SYSTEM_AVAILABLE:
            # Center the credit display
            display_credit_balance_header(st.session_state.user_email)
            
            # Add buy more credits button centered below
            col1, col2, col3 = st.columns([1, 1, 1])
            with col2:
                if st.button("🛒 Buy More Credits", key="results_header_buy_credits", use_container_width=True, type="primary"):
                    logger.info("🛒 Results Buy More Credits button clicked - showing credit store")
                    st.session_state.show_credit_store = True
                    # Clear any conflicting flags
                    if 'show_credit_success' in st.session_state:
                        del st.session_state.show_credit_success
                    st.rerun()
        
        # Show results after processing is fully completed
        # Modern styled title
        st.markdown(f"""
        <h1 class="noi-title">
            <span class="noi-title-accent">NOI</span> Analysis Results
            {' - <span class="noi-title-property">' + st.session_state.property_name + '</span>' if st.session_state.property_name else ''}
        </h1>
        """, unsafe_allow_html=True)
        
        # Add styling for property name
        st.markdown("""
        <style>
        .noi-title-property {
            color: #e6edf3;
            font-weight: 400;
        }
        </style>
        """, unsafe_allow_html=True)
        
        # Get the comparison results from session state
        # The st.session_state.comparison_results should be populated by calculate_noi_comparisons
        # and is expected to have keys like 'month_vs_prior', 'actual_vs_budget', 'year_vs_year', 
        # and 'current', 'prior', 'budget', 'prior_year' for raw data.

        if not hasattr(st.session_state, 'comparison_results') or not st.session_state.comparison_results:
            st.error("Error: Comparison results are not available. Please try processing the documents again.")
            logger.error("st.session_state.comparison_results is missing or empty when trying to display tabs.")
            return

        comparison_data_for_tabs = st.session_state.comparison_results
        logger.info(f"Using comparison_results from session state for tabs. Top-level keys: {list(comparison_data_for_tabs.keys())}")
        try:
            # Use structure summary for INFO level instead of full structure
            logger.info(f"comparison_data_for_tabs summary: {len(comparison_data_for_tabs)} top-level keys, data types: {set(type(v).__name__ for v in comparison_data_for_tabs.values())}")
            # Full structure details moved to DEBUG level
            logger.debug(f"Full comparison_data_for_tabs structure: {json.dumps({k: list(v.keys()) if isinstance(v, dict) else type(v).__name__ for k, v in comparison_data_for_tabs.items()}, default=str, indent=2)}")
        except Exception as e:
            logger.error(f"Error logging comparison_data_for_tabs structure: {e}")

        # Create tabs for each comparison type with modern styling
        st.markdown("""
        <style>
        /* Tabs styling */
        .stTabs [data-baseweb="tab-list"] {
            background-color: rgba(16, 23, 42, 0.5) !important;
            border-radius: 10px 10px 0 0 !important;
            padding: 0.25rem 0.25rem 0 0.25rem !important;
            gap: 0 !important;
            border-bottom: none !important;
        }
        
        .stTabs [data-baseweb="tab"] {
            border-radius: 8px 8px 0 0 !important;
            padding: 0.75rem 1.25rem !important;
            margin: 0 0.125rem !important;
            background-color: rgba(16, 23, 42, 0.3) !important;
            border: none !important;
            color: rgba(230, 237, 243, 0.7) !important;
            font-size: 1rem !important;
            font-weight: 500 !important;
            transition: all 0.2s ease !important;
        }
        
        .stTabs [data-baseweb="tab"][aria-selected="true"] {
            background-color: #3B82F6 !important;
            color: white !important;
        }
        
        .stTabs [data-baseweb="tab"]:hover:not([aria-selected="true"]) {
            background-color: rgba(16, 23, 42, 0.5) !important;
            color: #e6edf3 !important;
        }
        
        .stTabs [data-baseweb="tab-panel"] {
            background-color: rgba(16, 23, 42, 0.2) !important;
            border-radius: 0 0 10px 10px !important;
            padding: 1.5rem !important;
            border: 1px solid rgba(59, 130, 246, 0.1) !important;
            border-top: none !important;
        }
        </style>
        """, unsafe_allow_html=True)
        
        tabs = st.tabs(["Prior Month", "Budget", "Prior Year", "Summary", "NOI Coach"])
        
        with tabs[0]:
            st.header("Current Month vs. Prior Month")
            # Ensure 'month_vs_prior' data exists and is not empty
            month_vs_prior_calculations = comparison_data_for_tabs.get('month_vs_prior', {})
            if month_vs_prior_calculations:
                logger.info(f"APP.PY: Preparing to display Prior Month tab with data: {list(month_vs_prior_calculations.keys())}")
                try:
                    # Move full JSON dumps to DEBUG level
                    logger.debug(f"APP.PY: Full data for Prior Month tab: {json.dumps(month_vs_prior_calculations, default=str, indent=2)}")
                except Exception as e_log_json:
                    logger.error(f"APP.PY: Error logging JSON for Prior Month tab data: {e_log_json}")
                
                # Combine comparison calculations with raw data that display_comparison_tab expects
                month_vs_prior_data = month_vs_prior_calculations.copy()
                month_vs_prior_data["current"] = comparison_data_for_tabs.get("current", {})
                month_vs_prior_data["prior"] = comparison_data_for_tabs.get("prior", {})
                
                display_comparison_tab(month_vs_prior_data, "prior", "Prior Month")
            else:
                st.warning("Not enough data for Prior Month comparison.")
                logger.warning("APP.PY: 'month_vs_prior' data is missing or empty in comparison_data_for_tabs.")
                # Optionally, display current month summary if available
                current_data_summary = comparison_data_for_tabs.get('current', {})
                if current_data_summary:
                    st.write("Current Month Data Summary:")
                    current_summary_to_display = {k: v for k, v in current_data_summary.items() if v is not None and v != 0}
                    if current_summary_to_display:
                        st.json(current_summary_to_display)
                    else:
                        st.info("No current month data values to display.")
                
        with tabs[1]:
            st.header("Actual vs. Budget")
            # Ensure 'actual_vs_budget' data exists and is not empty
            actual_vs_budget_calculations = comparison_data_for_tabs.get('actual_vs_budget', {})
            if actual_vs_budget_calculations:
                logger.info(f"APP.PY: Preparing to display Budget tab with data: {list(actual_vs_budget_calculations.keys())}")
                try:
                    # Move full JSON dumps to DEBUG level
                    logger.debug(f"APP.PY: Full data for Budget tab: {json.dumps(actual_vs_budget_calculations, default=str, indent=2)}")
                except Exception as e_log_json:
                    logger.error(f"APP.PY: Error logging JSON for Budget tab data: {e_log_json}")
                
                # Combine comparison calculations with raw data that display_comparison_tab expects
                actual_vs_budget_data = actual_vs_budget_calculations.copy()
                actual_vs_budget_data["current"] = comparison_data_for_tabs.get("current", {})
                actual_vs_budget_data["budget"] = comparison_data_for_tabs.get("budget", {})
                
                display_comparison_tab(actual_vs_budget_data, "budget", "Budget")
            else:
                st.warning("Not enough data for Budget comparison.")
                logger.warning("APP.PY: 'actual_vs_budget' data is missing or empty in comparison_data_for_tabs.")

        with tabs[2]:
            st.header("Current Year vs. Prior Year")
            # Ensure 'year_vs_year' data exists and is not empty
            year_vs_year_calculations = comparison_data_for_tabs.get('year_vs_year', {})
            if year_vs_year_calculations:
                logger.info(f"APP.PY: Preparing to display Prior Year tab with data: {list(year_vs_year_calculations.keys())}")
                try:
                    # Move full JSON dumps to DEBUG level
                    logger.debug(f"APP.PY: Full data for Prior Year tab: {json.dumps(year_vs_year_calculations, default=str, indent=2)}")
                except Exception as e_log_json:
                    logger.error(f"APP.PY: Error logging JSON for Prior Year tab data: {e_log_json}")
                
                # Combine comparison calculations with raw data that display_comparison_tab expects
                year_vs_year_data = year_vs_year_calculations.copy()
                year_vs_year_data["current"] = comparison_data_for_tabs.get("current", {})
                year_vs_year_data["prior_year"] = comparison_data_for_tabs.get("prior_year", {})
                
                display_comparison_tab(year_vs_year_data, "prior_year", "Prior Year")
            else:
                st.warning("Not enough data for Prior Year comparison.")
                logger.warning("APP.PY: 'year_vs_year' data is missing or empty in comparison_data_for_tabs.")
        
        with tabs[3]: # Summary Tab (formerly Financial Narrative & Insights)
            st.header("Overall Summary & Insights")
            
            # Display the narrative text and editor
            display_narrative_in_tabs()
            
            # Display the consolidated insights (summary, performance, recommendations)
            if "insights" in st.session_state and st.session_state.insights:
                try:
                    display_unified_insights_no_html(st.session_state.insights)
                except Exception as e:
                    logger.error(f"Error displaying insights: {e}")
                    st.error("An error occurred while displaying insights. Please try processing documents again.")
            else:
                logger.info("No insights data found in session state for Financial Narrative & Insights tab.")
                st.info("Insights (including summary and recommendations) will be displayed here once generated.")

        # Display NOI Coach section
        with tabs[4]: # NOI Coach tab
            # if NOI_COACH_AVAILABLE:
            #     display_noi_coach_enhanced()
            # else:
            #     display_noi_coach()
            display_noi_coach() # Directly call the app.py internal version
    
    # Add this code in the main UI section after displaying all tabs
    # (after the st.tabs() section in the main function)
    if st.session_state.processing_completed:
        # Add a separator
        st.markdown("---")

        # Add export options in a container at the bottom with modern styling
        st.markdown("""
        <div class="export-container">
            <h2 class="export-title">Export Options</h2>
            <div class="export-description">Download your analysis as PDF for sharing and reporting.</div>
        </div>
        
        <style>
        .export-container {
            margin-bottom: 1.5rem;
        }
        
        .export-title {
            font-family: 'Inter', -apple-system, BlinkMacSystemFont, sans-serif;
            font-size: 1.75rem;
            font-weight: 500;
            color: #3B82F6;
            margin-bottom: 0.5rem;
        }
        
        .export-description {
            font-family: 'Inter', -apple-system, BlinkMacSystemFont, sans-serif;
            font-size: 1rem;
            color: #e6edf3;
            margin-bottom: 1.5rem;
        }
        </style>
        """, unsafe_allow_html=True)
        
        col_pdf, col_spacer = st.columns([1,7])
        
        with col_pdf:
            # PDF Export button
            if st.button("Generate Complete PDF Report", key="global_pdf_export"):
                # Use our custom status indicator instead of spinner
                show_processing_status("Generating comprehensive PDF report...", is_running=True)
                try:
                    pdf_bytes = generate_comprehensive_pdf() 
                    
                    if pdf_bytes:
                        # Create a unique filename with timestamp
                        timestamp = datetime.now().strftime("%Y%m%d_%H%M%S")
                        property_part = st.session_state.property_name.replace(" ", "_") if hasattr(st.session_state, 'property_name') and st.session_state.property_name else "Property"
                        pdf_filename = f"NOI_Analysis_{property_part}_{timestamp}.pdf"
                        
                        # Display download button
                        st.download_button(
                            label="Download Complete PDF Report",
                            data=pdf_bytes,
                            file_name=pdf_filename,
                            mime="application/pdf",
                            key=f"download_comprehensive_pdf_{timestamp}"  # Ensure unique key
                        )
                        # Show success message
                        show_processing_status("PDF report generated successfully!", status_type="success")
                    else:
                        # Show error message
                        show_processing_status("Failed to generate PDF report. Please check the logs for details.", status_type="error")
                except Exception as e:
                    logger.error(f"Error in PDF generation process: {str(e)}", exc_info=True)
                    # Show error message
                    show_processing_status(f"Error generating PDF report: {str(e)}", status_type="error")

    # Legal Footer - Terms of Service and Privacy Policy
    st.markdown("---")
    
    # Privacy guarantee prominently displayed
    st.info("🔒 **Privacy Guarantee**: Your documents are NEVER stored on our servers. All files are processed in memory only and immediately deleted after analysis.")
    
    # Legal links in footer
    spacer_left, col_terms, col_privacy, spacer_right = st.columns([2, 3, 3, 2])

    # Inside the centred column, create two equal columns for the buttons
    with col_terms:
        if st.button("📄 Terms of Service", key="show_terms", use_container_width=True):
            st.session_state.display_terms = True

    with col_privacy:
        if st.button("🔒 Privacy Policy", key="show_privacy", use_container_width=True):
            st.session_state.display_privacy = True

    # Centered tagline and contact below buttons
    st.markdown("""
    <div style='text-align:center; margin-top: 0.5rem; color: #ffffff;'>
        <em>Complete privacy • Secure payments • Professional analysis</em><br/>
        <strong>Contact:</strong> rebornenterprisellc@gmail.com
    </div>
    """, unsafe_allow_html=True)

    # Display Terms of Service when button is clicked
    if st.session_state.get('display_terms', False):
        with st.expander("📄 Terms of Service", expanded=True):
            st.markdown("""
            **Effective Date:** January 2024 | **Last Updated:** January 2024

            ## 🔒 **ZERO DOCUMENT STORAGE POLICY**

            **We do NOT store your documents.** This is our commitment to your privacy:

            - ✅ **Documents are processed immediately** upon upload
            - ✅ **All documents are permanently deleted** after analysis
            - ✅ **No copies are retained** on our servers
            - ✅ **Processing happens in temporary memory** only

            ## Credit System & Fair Use

            - Each analysis requires 1 credit
            - New users receive 1 free trial credit
            - Maximum of 1 free trial per IP address
            - Credits are non-refundable once analysis is completed
            - All payments processed securely through Stripe

            ## Acceptable Use

            **You May:**
            - ✅ Upload legitimate financial documents for analysis
            - ✅ Use the service for real estate investment analysis
            - ✅ Share generated reports with authorized parties

            **You May NOT:**
            - ❌ Upload documents you don't have permission to analyze
            - ❌ Create multiple accounts to bypass credit limits
            - ❌ Use automated tools to abuse the service

            ## Limitation of Liability

            - Analysis results are for informational purposes only
            - We do not provide financial or investment advice
            - Our total liability is limited to the amount you paid for credits

                         ## Contact Information

             For questions about these Terms of Service, please contact us at: rebornenterprisellc@gmail.com

             ---

             By using NOI Analyzer, you acknowledge that you have read, understood, and agree to be bound by these Terms of Service.
            """)
            
            if st.button("Close Terms", key="close_terms"):
                st.session_state.display_terms = False
                st.rerun()
    
    # Display Privacy Policy when button is clicked
    if st.session_state.get('display_privacy', False):
        with st.expander("🔒 Privacy Policy", expanded=True):
            st.markdown("""
            **Effective Date:** January 2024 | **Last Updated:** January 2024

            ## 🔒 **ZERO DOCUMENT STORAGE GUARANTEE**

            **We NEVER Store Your Documents** - This is our most important promise:

            - 🚫 **NO document storage** - Your uploaded files are NEVER saved to our servers
            - ⚡ **Immediate processing** - Documents are analyzed in real-time and immediately discarded
            - 🗑️ **Automatic deletion** - All uploaded content is permanently deleted within minutes
            - 🔐 **Memory-only processing** - Analysis happens in temporary server memory only
            - ✅ **Complete privacy** - Your sensitive financial data never leaves the processing pipeline

            ## Information We Collect (Minimal)

            **What we collect:**
            - Email address (for account identification)
            - Credit balance and transaction history
            - Usage analytics (anonymized)

            **What we DO NOT collect:**
            - ❌ **Document content** - No financial data from your uploads
            - ❌ **Property details** - No addresses, names, or identifying information
            - ❌ **Personal financial information** - No bank accounts, SSNs, etc.
            - ❌ **Browsing history** - No tracking of other websites you visit

            ## Information Sharing

            **We Share With (Limited Partners Only):**
            - **Stripe** - Only payment information for credit purchases
            - **Sentry** - Only technical error logs (no personal data)
            - **Email Service** - Only your email address to send analysis reports

            **We NEVER Share With:**
            - ❌ **Advertisers** - We don't sell or share data for marketing
            - ❌ **Data brokers** - Your information is never sold
            - ❌ **Government agencies** (except valid legal requests)

            ## Data Security

            - 🔐 **HTTPS encryption** for all data transmission
            - 🛡️ **Secure server infrastructure** with regular security updates
            - 🔒 **Access controls** - Only authorized personnel can access systems
            - 🚫 **No admin access** to user documents (they don't exist to access)

            ## Your Privacy Rights

            - 📧 **View your data** - Request a copy of your account information
            - ✏️ **Correct your data** - Update your email or account details
            - 🗑️ **Delete your account** - Complete removal of all associated data

                         ## Contact Information

             **Privacy Questions:** rebornenterprisellc@gmail.com
             **General Support:** rebornenterprisellc@gmail.com

             ---

            **Privacy Summary:**
            - 🔒 Your uploaded documents are NEVER stored
            - 📧 Only email address for account management
            - 🛡️ HTTPS encryption for all communications
            - 👤 You control your data completely
            """)
            
            if st.button("Close Privacy Policy", key="close_privacy"):
                st.session_state.display_privacy = False
                st.rerun()

def display_features_section():
    """Display the features section using pure Streamlit components without HTML"""
    st.markdown("## Features")
    
    # Feature 1: Comparative Analysis
    with st.container():
        col1, col2 = st.columns([1, 20])
        with col1:
            st.markdown("**1**")
        with col2:
            st.markdown("### Comparative Analysis")
            st.markdown("Compare current performance against budget, prior month, and prior year")
    
    st.markdown("---")
    
    # Feature 2: Financial Insights
    with st.container():
        col1, col2 = st.columns([1, 20])
        with col1:
            st.markdown("**2**")
        with col2:
            st.markdown("### Financial Insights")
            st.markdown("AI-generated analysis of key metrics and trends")
    
    st.markdown("---")
    
    # Feature 3: NOI Coach
    with st.container():
        col1, col2 = st.columns([1, 20])
        with col1:
            st.markdown("**3**")
        with col2:
            st.markdown("### NOI Coach")
            st.markdown("Ask questions about your financial data and get AI-powered insights")
    
    st.markdown("---")
    
    # Feature 4: Export Options
    with st.container():
        col1, col2 = st.columns([1, 20])
        with col1:
            st.markdown("**4**")
        with col2:
            st.markdown("### Export Options")
            st.markdown("Save results as PDF or Excel for sharing and reporting")

def display_features_section_enhanced():
    """Display the features section using pure Streamlit components with enhanced styling"""
    st.markdown("## Features")
    
    # Custom CSS for the number circles - minimal and safe
    st.markdown("""
    <style>
    .number-circle {
        background-color: rgba(59, 130, 246, 0.2);
        color: #79b8f3;
        border-radius: 50%;
        width: 40px;
        height: 40px;
        display: flex;
        align-items: center;
        justify-content: center;
        font-weight: bold;
        font-size: 20px;
        margin: 10px auto;
    }
    </style>
    """, unsafe_allow_html=True)
    
    # Feature 1: Comparative Analysis
    with st.container():
        col1, col2 = st.columns([1, 20])
        with col1:
            st.markdown('<div class="number-circle">1</div>', unsafe_allow_html=True)
        with col2:
            st.markdown("### Comparative Analysis")
            st.markdown("Compare current performance against budget, prior month, and prior year")
    
    st.markdown("---")
    
    # Feature 2: Financial Insights
    with st.container():
        col1, col2 = st.columns([1, 20])
        with col1:
            st.markdown('<div class="number-circle">2</div>', unsafe_allow_html=True)
        with col2:
            st.markdown("### Financial Insights")
            st.markdown("AI-generated analysis of key metrics and trends")
    
    st.markdown("---")
    
    # Feature 3: NOI Coach
    with st.container():
        col1, col2 = st.columns([1, 20])
        with col1:
            st.markdown('<div class="number-circle">3</div>', unsafe_allow_html=True)
        with col2:
            st.markdown("### NOI Coach")
            st.markdown("Ask questions about your financial data and get AI-powered insights")
    
    st.markdown("---")
    
    # Feature 4: Export Options
    with st.container():
        col1, col2 = st.columns([1, 20])
        with col1:
            st.markdown('<div class="number-circle">4</div>', unsafe_allow_html=True)
        with col2:
            st.markdown("### Export Options")
            st.markdown("Save results as PDF or Excel for sharing and reporting")

def display_features_section_no_html():
    """Display the features section using pure Streamlit components with NO HTML at all"""
    st.markdown("## Features")
    
    # Feature 1: Comparative Analysis
    with st.container():
        col1, col2 = st.columns([1, 20])
        with col1:
            # Use emoji or text for the number
            st.markdown("🔵")
            st.markdown("1")
        with col2:
            st.markdown("### Comparative Analysis")
            st.markdown("Compare current performance against budget, prior month, and prior year")
    
    st.markdown("---")
    
    # Feature 2: Financial Insights
    with st.container():
        col1, col2 = st.columns([1, 20])
        with col1:
            st.markdown("🔵")
            st.markdown("2")
        with col2:
            st.markdown("### Financial Insights")
            st.markdown("AI-generated analysis of key metrics and trends")
    
    st.markdown("---")
    
    # Feature 3: NOI Coach
    with st.container():
        col1, col2 = st.columns([1, 20])
        with col1:
            st.markdown("🔵")
            st.markdown("3")
        with col2:
            st.markdown("### NOI Coach")
            st.markdown("Ask questions about your financial data and get AI-powered insights")
    
    st.markdown("---")
    
    # Feature 4: Export Options
    with st.container():
        col1, col2 = st.columns([1, 20])
        with col1:
            st.markdown("🔵")
            st.markdown("4")
        with col2:
            st.markdown("### Export Options")
            st.markdown("Save results as PDF or Excel for sharing and reporting")

def display_unified_insights(insights_data):
    """
    Display unified insights using native Streamlit components.
    
    Args:
        insights_data: Dictionary containing 'summary', 'performance', and 'recommendations' keys
    """
    logger.info("Displaying unified insights")
    
    if not insights_data or not isinstance(insights_data, dict):
        st.warning("No insights data available to display.")
        return
    
    logger.info(f"Insights data keys: {list(insights_data.keys())}")
    
    # Display Executive Summary
    if 'summary' in insights_data:
        st.markdown("## Executive Summary")
        
        summary_text = insights_data['summary']
        # Remove redundant "Executive Summary:" prefix if it exists
        if summary_text.startswith("Executive Summary:"):
            summary_text = summary_text[len("Executive Summary:"):].strip()
            
        with st.container():
            import html as _html_mod  # local import to avoid top-level issues
            escaped = _html_mod.escape(summary_text).replace("\n", "<br>")
            st.markdown(f"<div class='results-text'>{escaped}</div>", unsafe_allow_html=True)
    
    # Display Key Performance Insights
    if 'performance' in insights_data and insights_data['performance']:
        st.markdown("## Key Performance Insights")
        
        performance_markdown = ""
        for insight in insights_data['performance']:
            performance_markdown += f"- {insight}\n"
        if performance_markdown:
            st.markdown(performance_markdown)
    
    # Display Recommendations
    if 'recommendations' in insights_data and insights_data['recommendations']:
        st.markdown("## Recommendations")
        
        recommendations_markdown = ""
        for recommendation in insights_data['recommendations']:
            recommendations_markdown += f"- {recommendation}\n"
        if recommendations_markdown:
            st.markdown(recommendations_markdown)

def display_opex_breakdown(opex_data, comparison_type="prior month"):
    """
    Display operating expense breakdown using Streamlit DataFrame.
    
    Args:
        opex_data: Dictionary containing operating expense data. 
                   Example: {"property_taxes": {"current": 100, "prior": 90}, ...}
        comparison_type: Type of comparison (e.g., "Prior Month", "Budget")
    """
    if not opex_data or not isinstance(opex_data, dict):
        st.info("No operating expense data provided for breakdown.")
        return

    opex_df_list = []
    for category_key, data_values in opex_data.items():
        if not data_values or not isinstance(data_values, dict):
            logger.warning(f"Skipping invalid OpEx data for category: {category_key}")
            continue
            
        current = data_values.get('current', 0.0)
        prior = data_values.get('prior', 0.0) # Assuming 'prior' as the comparison key
        
        change = current - prior
        percent_change = (change / prior * 100) if prior != 0 else 0.0
        
        display_name = category_key.replace('_', ' ').title()
        
        opex_df_list.append({
            "Expense Category": display_name,
            "Current": current,
            comparison_type: prior, # Use the dynamic comparison_type for the column name
            "Change ($)": change,
            "Change (%)": percent_change
        })

    if not opex_df_list:
        st.info("No valid operating expense items to display.")
        return

    opex_df = pd.DataFrame(opex_df_list)

    # Format for display
    opex_df_display = opex_df.copy()
    opex_df_display["Current"] = opex_df_display["Current"].apply(lambda x: f"${x:,.2f}")
    opex_df_display[comparison_type] = opex_df_display[comparison_type].apply(lambda x: f"${x:,.2f}")
    opex_df_display["Change ($)"] = opex_df_display["Change ($)"].apply(
        lambda x: f"+${x:,.2f}" if x > 0 else (f"-${abs(x):,.2f}" if x < 0 else f"${x:,.2f}")
    )
    opex_df_display["Change (%)"] = opex_df_display["Change (%)"].apply(
        lambda x: f"+{x:.1f}%" if x > 0 else (f"{x:.1f}%" if x < 0 else f"{x:.1f}%") # Negative sign is inherent
    )

    styled_df = opex_df_display.style.applymap(
        highlight_changes,
        subset=['Change ($)', 'Change (%)']
    )

    st.markdown("#### Operating Expenses Breakdown")
    st.dataframe(styled_df.format({
        "Current": "{:}",
        comparison_type: "{:}",
        "Change ($)": "{:}",
        "Change (%)": "{:}"
    }).hide(axis="index").set_table_styles([
        {'selector': 'th', 'props': [('background-color', 'rgba(30, 41, 59, 0.7)'), ('color', '#e6edf3'), ('font-family', 'Inter')]},
        {'selector': 'td', 'props': [('font-family', 'Inter'), ('color', '#e6edf3')]},
        {'selector': '.col_heading', 'props': [('text-align', 'center')]} # Center-align column headings to improve readability
    ]), use_container_width=True)

    # Remove the old HTML and style block as it's no longer used by this function.
    # The custom CSS classes like .opex-breakdown-container, .opex-breakdown-table etc.
    # were part of the old HTML rendering method. If they are not used elsewhere for st.markdown,
    # they might eventually be cleaned up from the CSS file. For now, we only remove the Python string.

def display_card_container(title, content):
    """
    Display content in a consistently styled card container.
    
    Args:
        title: Card title
        content: Function to render card content
    """
    st.markdown(f"### {title}")
    
    with st.container():
        # Create a visual container with styling
        st.markdown("""        <div style="background-color: rgba(22, 27, 34, 0.8); 
                    border: 1px solid rgba(56, 68, 77, 0.5); 
                    border-radius: 8px; 
                    padding: 16px; 
                    margin-bottom: 20px;">
        </div>
        """, unsafe_allow_html=True)
        
        # This is a trick - we're creating an empty styled container above,
        # then putting the actual content below it in a Streamlit container
        content()

# Enhanced UI Component Functions
def upload_card(title, required=False, key=None, file_types=None, help_text=None):
    """
    Display an enhanced upload card component using Streamlit-native containers.
    
    Args:
        title: Title of the upload card
        required: Whether this upload is required
        key: Unique key for the file uploader
        file_types: List of accepted file types
        help_text: Help text for the uploader
        
    Returns:
        The uploaded file object
    """
    if file_types is None:
        file_types = ["xlsx", "xls", "csv", "pdf"]
    
    # Use Streamlit container instead of HTML div
    with st.container():
        # 1. Header section - only use markdown for the header, not to wrap widgets
        st.markdown(f"""
        <div class="upload-card-header">
            <h3>{title}</h3>
            {' <span class="required-badge">Required</span>' if required else ''}
        </div>
        """, unsafe_allow_html=True)
        
        # 2. Add the file uploader - not wrapped in HTML
        uploaded_file = st.file_uploader(
            f"Upload {title}",
            type=file_types,
            key=key,
            label_visibility="collapsed",
            help=help_text or f"Upload your {title.lower()} file"
        )
        
        # 3. Display upload area styling or file info
        if not uploaded_file:
            st.markdown("""
            <div class="upload-area">
                <div class="upload-icon">📤</div>
                <div class="upload-text">Drag and drop file here</div>
                <div class="upload-subtext">Limit 200 MB per file • .xlsx, .xls, .csv, .pdf</div>
            </div>
            """, unsafe_allow_html=True)
        else:
            # Display file info
            file_size = f"{uploaded_file.size / 1024:.1f} KB" if uploaded_file.size else "Unknown size"
            file_type = uploaded_file.type if uploaded_file.type else "Unknown type"
            
            st.markdown(f"""
            <div class="file-info">
                <div class="file-icon">📄</div>
                <div class="file-details">
                    <div class="file-name">{uploaded_file.name}</div>
                    <div class="file-meta">{file_size} • {file_type}</div>
                </div>
                <div class="file-status">Uploaded</div>
            </div>
            """, unsafe_allow_html=True)
    
    return uploaded_file

def instructions_card(items):
    """
    Display an enhanced instructions card.
    
    Args:
        items: List of instruction steps
    """
    items_html = "".join([f"<li>{item}</li>" for item in items])
    st.markdown(f"""
    <div class="instructions-card">
        <h3 class="feature-title">Instructions</h3>
        <ol class="instructions-list">
            {items_html}
        </ol>
    </div>
    """, unsafe_allow_html=True)

def feature_list(features):
    """
    Display an enhanced feature list.
    
    Args:
        features: List of dictionaries with 'title' and 'description' keys
    """
    st.markdown("<h3 class=\"feature-title\">Features</h3>", unsafe_allow_html=True)
    
    for idx, feature in enumerate(features):
        st.markdown(f"""
        <div class="feature-item">
            <div class="feature-number">{idx + 1}</div>
            <div class="feature-content">
                <h4>{feature['title']}</h4>
                <p>{feature['description']}</p>
            </div>
        </div>
        """, unsafe_allow_html=True)

def property_input(value=""):
    """
    Display an enhanced property name input using Streamlit-native containers.
    
    Args:
        value: Current property name value
        
    Returns:
        The entered property name
    """
    # Simple header without extra containers
    st.markdown("### Property Information")
    
    # Property name input - clean and simple
    property_name = st.text_input(
        "Property Name",
        value=value,
        help="Enter the name of the property being analyzed",
        key="main_property_name_input"
    )
    
    return property_name

# Helper function to summarize data structures for logging
def summarize_data_for_log(data_dict, max_items=3):
    """Summarize a data structure for more concise logging"""
    if not isinstance(data_dict, dict):
        return str(data_dict)
    keys = list(data_dict.keys())
    summary = {k: data_dict[k] for k in keys[:max_items]}
    if len(keys) > max_items:
        summary[f"...and {len(keys) - max_items} more keys"] = "..."
    return summary

# Run the main function when the script is executed directly
if __name__ == "__main__":
    main()
<|MERGE_RESOLUTION|>--- conflicted
+++ resolved
@@ -1357,12 +1357,9 @@
         border-color: #000000 !important;
     }
 
-<<<<<<< HEAD
-    [data-testid="stFileUploader"] label span,
-    [data-testid="stFileUploader"] label div span {
-=======
-    [data-testid="stFileUploader"] label span {
->>>>>>> af850df3
+[data-testid="stFileUploader"] label span,
+[data-testid="stFileUploader"] label div span {
+
         background-color: #000000 !important;
         color: #000000 !important;
     }
