import streamlit as st
import pandas as pd
import plotly.graph_objects as go
import plotly.express as px
import logging
import os
import json
import copy
from typing import Dict, Any, List, Optional, Tuple
import base64
from datetime import datetime
import io
from jinja2 import Environment, FileSystemLoader
from weasyprint import HTML
import tempfile
import jinja2
import streamlit.components.v1 as components
import math
import html
from constants import OPEX_COMPONENTS, INCOME_COMPONENTS

# Import and initialize Sentry for error tracking
from sentry_config import (
    init_sentry, set_user_context, add_breadcrumb, 
    capture_exception_with_context, capture_message_with_context, 
    monitor_performance
)

# Initialize Sentry as early as possible
sentry_initialized = init_sentry()

from utils.helpers import format_for_noi_comparison
from noi_calculations import calculate_noi_comparisons
from noi_tool_batch_integration import process_all_documents
from ai_extraction import extract_noi_data
from ai_insights_gpt import generate_insights_with_gpt

# Try to import specific functions that might be missing in minimal setups
try:
    from financial_storyteller import create_narrative
    from storyteller_display import display_financial_narrative, display_narrative_in_tabs
except ImportError:
    # Create dummy functions if not available
    def create_narrative(*args, **kwargs):
        return "Narrative generation not available - module not found."
    def display_financial_narrative(*args, **kwargs):
        pass
    def display_narrative_in_tabs(*args, **kwargs):
        pass

# Try to import the NOI Coach module
try:
    from noi_coach import display_noi_coach as display_noi_coach_enhanced
    NOI_COACH_AVAILABLE = True
except ImportError:
    NOI_COACH_AVAILABLE = False
    def display_noi_coach_enhanced():
        st.error("NOI Coach module not available. Please ensure noi_coach.py is in the project directory.")

# Try to import credit system modules
try:
    from utils.credit_ui import (
        display_credit_balance, display_credit_balance_header, display_credit_store, check_credits_for_analysis,
        display_insufficient_credits, display_free_trial_welcome, init_credit_system
    )
    CREDIT_SYSTEM_AVAILABLE = True
except ImportError:
    CREDIT_SYSTEM_AVAILABLE = False
    def display_credit_balance(*args, **kwargs): pass
    def display_credit_balance_header(*args, **kwargs): pass
    def display_credit_store(*args, **kwargs): st.error("Credit system not available")
    def check_credits_for_analysis(*args, **kwargs): return True, "Credit check unavailable"
    def display_insufficient_credits(*args, **kwargs): pass
    def display_free_trial_welcome(*args, **kwargs): pass
    def init_credit_system(*args, **kwargs): pass

# Import mock data generators for testing mode
try:
    from mock_data import (
        generate_mock_consolidated_data,
        generate_mock_insights,
        generate_mock_narrative
    )
    MOCK_DATA_AVAILABLE = True
except ImportError:
    MOCK_DATA_AVAILABLE = False
    def generate_mock_consolidated_data(*args, **kwargs):
        return {"error": "Mock data module not available"}
    def generate_mock_insights(*args, **kwargs):
        return {"summary": "Mock insights not available", "performance": [], "recommendations": []}
    def generate_mock_narrative(*args, **kwargs):
        return "Mock narrative not available"

from config import get_openai_api_key, get_extraction_api_url, get_api_key, save_api_settings
from insights_display import display_insights
from reborn_logo import get_reborn_logo_base64

# Constants for testing mode
TESTING_MODE_ENV_VAR = "NOI_ANALYZER_TESTING_MODE"
DEFAULT_TESTING_MODE = os.getenv(TESTING_MODE_ENV_VAR, "false").lower() == "true"

# Helper function to check if testing mode is active
def is_testing_mode_active() -> bool:
    """
    Determine if testing mode is currently active.
    
    Returns:
        bool: True if testing mode is active, False otherwise
    """
    return st.session_state.get("testing_mode", DEFAULT_TESTING_MODE)

# Configure logging
logging.basicConfig(
    level=logging.INFO,
    format='%(asctime)s - %(name)s - %(levelname)s - %(message)s',
    handlers=[
        logging.FileHandler("noi_analyzer_enhanced.log"),
        logging.StreamHandler()
    ]
)
logger = logging.getLogger('noi_analyzer')

# Log Sentry initialization status
if sentry_initialized:
    logger.info("Sentry error tracking initialized successfully")
    add_breadcrumb("Application started", "app", "info")
else:
    logger.warning("Sentry error tracking not initialized - check SENTRY_DSN environment variable")

def safe_text(value):
    """Convert any value to a safe string, avoiding 'undefined' text."""
    if value is None or value == "undefined" or value == "null" or str(value).lower() == "nan" or (isinstance(value, float) and math.isnan(value)):
        return ""
    return str(value)

def save_testing_config():
    """Save testing mode configuration to a file"""
    if not is_testing_mode_active():
        return
    
    config = {
        "testing_mode": st.session_state.get("testing_mode", False),
        "mock_property_name": st.session_state.get("mock_property_name", "Test Property"),
        "mock_scenario": st.session_state.get("mock_scenario", "Standard Performance")
    }
    
    try:
        from pathlib import Path
        config_dir = Path("./config")
        
        # Try to create directory, but handle permission errors gracefully
        try:
            config_dir.mkdir(exist_ok=True)
        except (PermissionError, OSError) as e:
            logger.warning(f"Cannot create config directory (insufficient permissions): {str(e)}")
            # Try using session state as fallback instead of file persistence
            st.session_state._testing_config_cache = config
            logger.info("Testing configuration cached in session state as fallback")
            return
        
        # Try to save to file
        config_file = config_dir / "testing_config.json"
        with open(config_file, "w") as f:
            json.dump(config, f)
        logger.info("Testing configuration saved to file")
        
    except Exception as e:
        logger.warning(f"Error saving testing configuration to file: {str(e)}")
        # Use session state as fallback
        try:
            st.session_state._testing_config_cache = config
            logger.info("Testing configuration cached in session state as fallback")
        except Exception as fallback_error:
            logger.error(f"Failed to save testing configuration even to session state: {str(fallback_error)}")

def load_testing_config():
    """Load testing mode configuration from file or session state fallback"""
    try:
        from pathlib import Path
        config_file = Path("./config/testing_config.json")
        
        # Try to load from file first
        if config_file.exists():
            try:
                with open(config_file, "r") as f:
                    config = json.load(f)
                logger.info("Testing configuration loaded from file")
            except Exception as e:
                logger.warning(f"Error reading testing configuration file: {str(e)}")
                config = None
        else:
            config = None
        
        # If file loading failed, try session state fallback
        if config is None and hasattr(st.session_state, '_testing_config_cache'):
            config = st.session_state._testing_config_cache
            logger.info("Testing configuration loaded from session state fallback")
        
        # Apply configuration if available
        if config:
            st.session_state.testing_mode = config.get("testing_mode", DEFAULT_TESTING_MODE)
            st.session_state.mock_property_name = config.get("mock_property_name", "Test Property")
            st.session_state.mock_scenario = config.get("mock_scenario", "Standard Performance")
            logger.info("Testing configuration applied successfully")
        
    except Exception as e:
        logger.warning(f"Error loading testing configuration: {str(e)}")
        # Continue with default values - not a critical error

def display_testing_mode_indicator():
    """Display a visual indicator when testing mode is enabled"""
    if is_testing_mode_active():
        scenario = st.session_state.get("mock_scenario", "Standard Performance")
        
        # Color coding based on scenario
        if scenario == "High Growth":
            color = "#22C55E"  # Green
            emoji = "📈"
        elif scenario == "Declining Performance":
            color = "#EF4444"  # Red
            emoji = "📉"
        elif scenario == "Budget Variance":
            color = "#F59E0B"  # Amber
            emoji = "⚖️"
        else:  # Standard Performance
            color = "#3B82F6"  # Blue
            emoji = "📊"
        
        # Convert hex to RGB for alpha transparency
        hex_color = color.lstrip('#')
        rgb = tuple(int(hex_color[i:i+2], 16) for i in (0, 2, 4))
        
        st.markdown(
            f"""
            <div style="
                background-color: rgba({rgb[0]}, {rgb[1]}, {rgb[2]}, 0.1);
                border-left: 4px solid {color};
                padding: 0.75rem 1rem;
                margin-bottom: 1rem;
                border-radius: 4px;
                display: flex;
                align-items: center;
            ">
                <span style="
                    font-size: 1.2rem;
                    margin-right: 0.75rem;
                ">{emoji}</span>
                <div>
                    <span style="
                        color: {color};
                        font-weight: 600;
                        display: block;
                        margin-bottom: 0.25rem;
                    ">Testing Mode Active</span>
                    <span style="
                        color: #E0E0E0;
                        font-size: 0.9rem;
                    ">Scenario: {scenario}</span>
                </div>
            </div>
            """,
            unsafe_allow_html=True
        )

def process_documents_testing_mode():
    """Process documents in testing mode using mock data"""
    logger.info("Testing mode enabled, using mock data")
    
    # Get property name and scenario from session state
    property_name = st.session_state.get("mock_property_name", "Test Property")
    scenario = st.session_state.get("mock_scenario", "Standard Performance")
    
    # Log the testing configuration
    logger.info(f"Generating mock data for property: {property_name}, scenario: {scenario}")
    
    try:
        # Generate mock consolidated data with the selected scenario
        mock_data = generate_mock_consolidated_data(property_name, scenario)
        
        # Store in session state - this mimics what happens after real document processing
        st.session_state.consolidated_data = mock_data
        st.session_state.template_viewed = True  # Skip template verification step
        st.session_state.processing_completed = True
        
        # Calculate comparisons using the mock data - this uses the real calculation logic
        st.session_state.comparison_results = calculate_noi_comparisons(mock_data)
        
        # Debug the generated data
        debug_testing_mode_data()
        
        # Generate mock insights - this replaces the API call to OpenAI
        st.session_state.insights = generate_mock_insights(scenario)
        
        # Generate mock narrative - this replaces the API call for narrative generation
        mock_narrative = generate_mock_narrative(scenario)
        st.session_state.generated_narrative = mock_narrative
        st.session_state.edited_narrative = mock_narrative  # Initialize edited to same as generated
        
        logger.info(f"Mock data processing completed for scenario: {scenario}")
        return True
    except Exception as e:
        logger.error(f"Error generating mock data: {str(e)}", exc_info=True)
        st.error("An error occurred while generating mock data. Please check the logs.")
        return False

def run_testing_mode_diagnostics():
    """Run diagnostics on testing mode functionality"""
    if not is_testing_mode_active():
        return
    
    # Only run diagnostics when explicitly triggered
    if not st.session_state.get("run_diagnostics", False):
        return
    
    logger.info("Running testing mode diagnostics")
    
    # Check if mock data was generated correctly
    if "consolidated_data" not in st.session_state:
        logger.error("Diagnostics: consolidated_data not found in session state")
        st.sidebar.error("Diagnostics: Mock data generation failed")
    else:
        logger.info("Diagnostics: consolidated_data present in session state")
        st.sidebar.success("Diagnostics: Mock data generated successfully")
    
    # Check if comparisons were calculated
    if "comparison_results" not in st.session_state:
        logger.error("Diagnostics: comparison_results not found in session state")
        st.sidebar.error("Diagnostics: Comparison calculation failed")
    else:
        logger.info("Diagnostics: comparison_results present in session state")
        st.sidebar.success("Diagnostics: Comparisons calculated successfully")
    
    # Check if insights were generated
    if "insights" not in st.session_state:
        logger.error("Diagnostics: insights not found in session state")
        st.sidebar.error("Diagnostics: Mock insights generation failed")
    else:
        logger.info("Diagnostics: insights present in session state")
        st.sidebar.success("Diagnostics: Mock insights generated successfully")
    
    # Check if narrative was generated
    if "generated_narrative" not in st.session_state:
        logger.error("Diagnostics: generated_narrative not found in session state")
        st.sidebar.error("Diagnostics: Mock narrative generation failed")
    else:
        logger.info("Diagnostics: generated_narrative present in session state")
        st.sidebar.success("Diagnostics: Mock narrative generated successfully")
    
    # Reset diagnostic flag
    st.session_state.run_diagnostics = False

def debug_testing_mode_data():
    """Debug function to inspect testing mode data structure"""
    if not is_testing_mode_active():
        return
    
    logger.info("=== TESTING MODE DATA DEBUG ===")
    
    # Debug consolidated_data
    if "consolidated_data" in st.session_state:
        consolidated_data = st.session_state.consolidated_data
        logger.info(f"Consolidated data keys: {list(consolidated_data.keys())}")
        
        for key, data in consolidated_data.items():
            if isinstance(data, dict) and key in ["current_month", "prior_month", "budget", "prior_year"]:
                logger.info(f"{key} data sample: gpr={data.get('gpr')}, noi={data.get('noi')}, egi={data.get('egi')}")
            elif key == "property_name":
                logger.info(f"Property name: {data}")
    else:
        logger.error("No consolidated_data found in session state")
    
    # Debug comparison_results
    if "comparison_results" in st.session_state:
        comparison_results = st.session_state.comparison_results
        logger.info(f"Comparison results keys: {list(comparison_results.keys())}")
        
        # Check each comparison section
        for section in ["month_vs_prior", "actual_vs_budget", "year_vs_year"]:
            if section in comparison_results:
                section_data = comparison_results[section]
                logger.info(f"{section} has {len(section_data)} fields")
                # Log a few sample fields
                sample_keys = [k for k in section_data.keys() if 'gpr' in k or 'noi' in k][:5]
                for key in sample_keys:
                    logger.info(f"  {key}: {section_data.get(key)}")
            else:
                logger.error(f"Missing {section} in comparison_results")
        
        # Check raw data sections
        for section in ["current", "prior", "budget", "prior_year"]:
            if section in comparison_results:
                section_data = comparison_results[section]
                if isinstance(section_data, dict):
                    logger.info(f"{section} raw data: gpr={section_data.get('gpr')}, noi={section_data.get('noi')}")
                else:
                    logger.error(f"{section} is not a dict: {type(section_data)}")
            else:
                logger.warning(f"Missing {section} raw data in comparison_results")
    else:
        logger.error("No comparison_results found in session state")
    
    logger.info("=== END TESTING MODE DATA DEBUG ===")

def validate_financial_data(data: Dict[str, Any]) -> Tuple[bool, str]:
    """
    Validate financial data for consistency.
    
    Args:
        data: Dictionary containing financial data
        
    Returns:
        Tuple of (is_valid, error_message)
    """
    # Check if EGI = GPR - Vacancy Loss + Other Income
    expected_egi = data.get("gpr", 0) - data.get("vacancy_loss", 0) + data.get("other_income", 0)
    actual_egi = data.get("egi", 0)
    
    # Allow for small floating point differences
    if abs(expected_egi - actual_egi) > 1.0:
        return False, f"EGI inconsistency: Expected {expected_egi:.2f}, got {actual_egi:.2f}"
    
    # Check if NOI = EGI - OpEx
    expected_noi = data.get("egi", 0) - data.get("opex", 0)
    actual_noi = data.get("noi", 0)
    
    # Allow for small floating point differences
    if abs(expected_noi - actual_noi) > 1.0:
        return False, f"NOI inconsistency: Expected {expected_noi:.2f}, got {actual_noi:.2f}"
    
    # Check if OpEx components sum up to total OpEx
    # Align component keys with those used in data extraction
    opex_components = [
        "repairs_maintenance", "utilities", 
        "management_fees",  # preferred key
        "property_management",  # legacy key kept for compatibility
        "property_taxes",  # preferred key
        "taxes",           # legacy key kept for compatibility
        "insurance", "administrative", 
        "payroll", "marketing", "other_expenses"
    ]

    # Use dict.fromkeys to preserve order while de-duplicating aliases
    unique_opex_components = list(dict.fromkeys(opex_components))

    opex_sum = sum(data.get(comp, 0) for comp in unique_opex_components)
    total_opex = data.get("opex", 0)
    
    # Allow for small floating point differences
    if abs(opex_sum - total_opex) > 1.0:
        return False, f"OpEx inconsistency: Components sum to {opex_sum:.2f}, but total is {total_opex:.2f}"
    
    # Check if Other Income components sum up to total Other Income
    income_components = [
        "parking", "laundry", "late_fees", "pet_fees", 
        "application_fees", "storage_fees", "amenity_fees", 
        "utility_reimbursements", "cleaning_fees", 
        "cancellation_fees", "miscellaneous"
    ]
    
    income_sum = sum(data.get(component, 0) for component in income_components)
    total_income = data.get("other_income", 0)
    
    # Allow for small floating point differences
    if abs(income_sum - total_income) > 1.0:
        return False, f"Other Income inconsistency: Components sum to {income_sum:.2f}, but total is {total_income:.2f}"
    
    # All checks passed
    return True, ""

def display_document_data(doc_type: str, doc_data: Dict[str, Any]) -> Dict[str, Any]:
    """
    Display and allow editing of data for a specific document type.
    
    Args:
        doc_type: Document type (current_month, prior_month, budget, prior_year)
        doc_data: Dictionary containing document data
        
    Returns:
        Dictionary containing the edited document data
    """
    # Create a deep copy to avoid modifying the original
    edited_doc_data = copy.deepcopy(doc_data)
    
    # Display document metadata
    st.markdown("### Document Information")
    with st.expander("Document Metadata", expanded=False):
        col1, col2 = st.columns(2)
        with col1:
            st.text_input("Document Type", value=doc_data.get("document_type", ""), disabled=True, key=f"doc_type_display_{doc_type}")
        with col2:
            st.text_input("Document Date", value=doc_data.get("document_date", ""), disabled=True, key=f"doc_date_display_{doc_type}")
    
    # Auto-calculation option
    auto_calculate = st.checkbox("Auto-calculate dependent values", value=True, key=f"auto_calc_{doc_type}")
    
    # Display main financial metrics
    st.markdown("### Key Financial Metrics")
    
    # Create a form for the main metrics
    with st.form(key=f"main_metrics_form_{doc_type}"):
        # GPR
        col1, col2 = st.columns(2)
        with col1:
            st.markdown("**Gross Potential Rent (GPR)**")
        with col2:
            gpr = st.number_input(
                "GPR Value",
                value=float(doc_data.get("gpr", 0.0)),
                format="%.2f",
                step=100.0,
                key=f"gpr_{doc_type}"
            )
            edited_doc_data["gpr"] = gpr
        
        # Vacancy Loss
        col1, col2 = st.columns(2)
        with col1:
            st.markdown("**Vacancy Loss**")
        with col2:
            vacancy_loss = st.number_input(
                "Vacancy Loss Value",
                value=float(doc_data.get("vacancy_loss", 0.0)),
                format="%.2f",
                step=100.0,
                key=f"vacancy_loss_{doc_type}"
            )
            edited_doc_data["vacancy_loss"] = vacancy_loss
        
        # Other Income
        col1, col2 = st.columns(2)
        with col1:
            st.markdown("**Other Income**")
        with col2:
            other_income = st.number_input(
                "Other Income Value",
                value=float(doc_data.get("other_income", 0.0)),
                format="%.2f",
                step=100.0,
                key=f"other_income_{doc_type}"
            )
            edited_doc_data["other_income"] = other_income
        
        # EGI
        col1, col2 = st.columns(2)
        with col1:
            st.markdown("**Effective Gross Income (EGI)**")
        with col2:
            if auto_calculate:
                calculated_egi = edited_doc_data["gpr"] - edited_doc_data["vacancy_loss"] + edited_doc_data["other_income"]
                edited_doc_data["egi"] = calculated_egi
                st.number_input(
                    "EGI Value (Auto-calculated)",
                    value=float(calculated_egi),
                    format="%.2f",
                    step=100.0,
                    key=f"egi_{doc_type}",
                    disabled=True
                )
            else:
                egi = st.number_input(
                    "EGI Value",
                    value=float(doc_data.get("egi", 0.0)),
                    format="%.2f",
                    step=100.0,
                    key=f"egi_{doc_type}"
                )
                edited_doc_data["egi"] = egi
        
        # OpEx
        col1, col2 = st.columns(2)
        with col1:
            st.markdown("**Operating Expenses (OpEx)**")
        with col2:
            opex = st.number_input(
                "OpEx Value",
                value=float(doc_data.get("opex", 0.0)),
                format="%.2f",
                step=100.0,
                key=f"opex_{doc_type}"
            )
            edited_doc_data["opex"] = opex
        
        # NOI
        col1, col2 = st.columns(2)
        with col1:
            st.markdown("**Net Operating Income (NOI)**")
        with col2:
            if auto_calculate:
                calculated_noi = edited_doc_data["egi"] - edited_doc_data["opex"]
                edited_doc_data["noi"] = calculated_noi
                st.number_input(
                    "NOI Value (Auto-calculated)",
                    value=float(calculated_noi),
                    format="%.2f",
                    step=100.0,
                    key=f"noi_{doc_type}",
                    disabled=True
                )
            else:
                noi = st.number_input(
                    "NOI Value",
                    value=float(doc_data.get("noi", 0.0)),
                    format="%.2f",
                    step=100.0,
                    key=f"noi_{doc_type}"
                )
                edited_doc_data["noi"] = noi
        
        # Submit button for the form
        st.form_submit_button("Update Main Metrics")
    
    # Display Operating Expenses breakdown
    st.markdown("### Operating Expenses Breakdown")
    
    # Create a form for OpEx breakdown
    with st.form(key=f"opex_form_{doc_type}"):
        opex_components = [
            ("repairs_maintenance", "Repairs & Maintenance"),
            ("utilities", "Utilities"),
            ("property_management", "Property Management"),
            ("taxes", "Property Taxes"),
            ("insurance", "Insurance"),
            ("administrative", "Administrative"),
            ("payroll", "Payroll"),
            ("marketing", "Marketing"),
            ("other_expenses", "Other Expenses")
        ]
        
        # Create two columns for better layout
        col1, col2 = st.columns(2)
        
        # Distribute OpEx components between columns
        for i, (key, label) in enumerate(opex_components):
            with col1 if i % 2 == 0 else col2:
                value = st.number_input(
                    label,
                    value=float(doc_data.get(key, 0.0)),
                    format="%.2f",
                    step=100.0,
                    key=f"{key}_{doc_type}"
                )
                edited_doc_data[key] = value
        
        # Submit button for the form
        st.form_submit_button("Update OpEx Breakdown")
    
    # Display Other Income breakdown
    st.markdown("### Other Income Breakdown")
    
    # Create a form for Other Income breakdown
    with st.form(key=f"other_income_form_{doc_type}"):
        income_components = [
            ("parking", "Parking"),
            ("laundry", "Laundry"),
            ("late_fees", "Late Fees"),
            ("pet_fees", "Pet Fees"),
            ("application_fees", "Application Fees"),
            ("storage_fees", "Storage Fees"),
            ("amenity_fees", "Amenity Fees"),
            ("utility_reimbursements", "Utility Reimbursements"),
            ("cleaning_fees", "Cleaning Fees"),
            ("cancellation_fees", "Cancellation Fees"),
            ("miscellaneous", "Miscellaneous")
        ]
        
        # Create two columns for better layout
        col1, col2 = st.columns(2)
        
        # Distribute income components between columns
        for i, (key, label) in enumerate(income_components):
            with col1 if i % 2 == 0 else col2:
                value = st.number_input(
                    label,
                    value=float(doc_data.get(key, 0.0)),
                    format="%.2f",
                    step=100.0,
                    key=f"{key}_{doc_type}"
                )
                edited_doc_data[key] = value
        
        # Submit button for the form
        st.form_submit_button("Update Other Income Breakdown")
    
    # Validate data and show warnings if needed
    is_valid, error_message = validate_financial_data(edited_doc_data)
    if not is_valid:
        st.warning(f"Data inconsistency detected: {error_message}")
        st.info("You can still proceed, but consider fixing the inconsistency for more accurate analysis.")
    
    # Return the edited document data
    return edited_doc_data

def display_data_template(consolidated_data: Dict[str, Any]) -> Dict[str, Any]:
    """
    Display extracted financial data in an editable template format.
    
    Args:
        consolidated_data: Dictionary containing extracted financial data
        
    Returns:
        Dictionary containing the verified/edited financial data
    """
    st.markdown("## Data Extraction Template")
    st.markdown("Review and edit the extracted financial data below. Make any necessary corrections before proceeding with analysis.")
    
    # Create a deep copy of the data to avoid modifying the original
    edited_data = copy.deepcopy(consolidated_data)
    
    # Create tabs for each document type
    doc_tabs = st.tabs(["Current Month", "Prior Month", "Budget", "Prior Year"])
    
    # Process each document type
    for i, doc_type in enumerate(["current_month", "prior_month", "budget", "prior_year"]):
        with doc_tabs[i]:
            if doc_type in consolidated_data:
                edited_data[doc_type] = display_document_data(doc_type, consolidated_data[doc_type])
            else:
                st.info(f"No {doc_type.replace('_', ' ')} data available.")
    
    # Add confirmation button
    col1, col2, col3 = st.columns([1, 2, 1])
    with col2:
        if st.button("Confirm Data and Proceed with Analysis", type="primary", use_container_width=True):
            return edited_data
    
    # Return None if not confirmed
    return None

# Helper function to inject custom CSS
def inject_custom_css():
    """Inject custom CSS to ensure font consistency and enhanced styling across the application"""
    st.markdown("""
    <style>
    /* Reborn Theme CSS for NOI Analyzer */

    /* Import Inter font from Google Fonts */
    @import url('https://fonts.googleapis.com/css2?family=Inter:wght@300;400;500;600;700&display=swap');

    :root {
        /* Color palette based on design specs */
        --reborn-bg-primary: #0A0F1E;
        --reborn-bg-secondary: #10172A;
        --reborn-bg-tertiary: #1E293B;
        --reborn-text-primary: #FFFFFF;  /* Use pure white for maximum readability */
        --reborn-text-secondary: #A0A0A0;
        --reborn-accent-blue: #3B82F6;
        --reborn-accent-green: #10B981;
        --reborn-accent-orange: #F59E0B;
        --reborn-success: #10B981;
        --reborn-warning: #F87171;
        --reborn-border: rgba(255, 255, 255, 0.1);
        
        /* Spacing */
        --reborn-spacing-xs: 8px;
        --reborn-spacing-sm: 16px;
        --reborn-spacing-md: 24px;
        --reborn-spacing-lg: 32px;
        
        /* Border radius */
        --reborn-radius-sm: 6px;
        --reborn-radius-md: 8px;
        --reborn-radius-lg: 12px;
        --reborn-radius-pill: 999px;
        
        /* Shadows */
        --reborn-shadow-sm: 0 2px 8px rgba(0, 0, 0, 0.2);
        --reborn-shadow-md: 0 4px 16px rgba(0, 0, 0, 0.4);
        
        /* Add explicit font family variables */
        --reborn-font-primary: 'Inter', -apple-system, BlinkMacSystemFont, 'Segoe UI', Roboto, Oxygen, Ubuntu, Cantarell, 'Open Sans', 'Helvetica Neue', sans-serif;
        --reborn-font-heading: 'Inter', -apple-system, BlinkMacSystemFont, 'Segoe UI', Roboto, Oxygen, Ubuntu, Cantarell, 'Open Sans', 'Helvetica Neue', sans-serif;
        --reborn-font-mono: 'SFMono-Regular', Consolas, 'Liberation Mono', Menlo, Courier, monospace;
    }
    
    .reborn-logo {
        height: 64px !important;
        max-width: 100%;
    }

    /* Existing font styles - keep these */
    body, .stApp, .stMarkdown, .stText, .stTextInput, .stTextArea, 
    .stSelectbox, .stMultiselect, .stDateInput, .stTimeInput, .stNumberInput,
    .stButton > button, .stDataFrame, .stTable, .stExpander, .stTabs {
        font-family: 'Inter', -apple-system, BlinkMacSystemFont, 'Segoe UI', Roboto, Oxygen, Ubuntu, Cantarell, 'Open Sans', 'Helvetica Neue', sans-serif !important;
    }
    
    /* Ensure markdown content uses Inter and has appropriate sizing */
    .stMarkdown p, .stMarkdown li { /* Target p and li specifically for content text */
        font-family: 'Inter', -apple-system, BlinkMacSystemFont, 'Segoe UI', Roboto, Oxygen, Ubuntu, Cantarell, 'Open Sans', 'Helvetica Neue', sans-serif !important;
        font-size: 1rem !important; /* e.g., 16px base for content */
        line-height: 1.6 !important;
        color: #FFFFFF !important; /* Bright white for maximum readability */
    }

    .stMarkdown div { /* General divs in markdown, only font-family */
        font-family: 'Inter', -apple-system, BlinkMacSystemFont, 'Segoe UI', Roboto, Oxygen, Ubuntu, Cantarell, 'Open Sans', 'Helvetica Neue', sans-serif !important;
    }
    
    /* Base layout styling - improved spacing and background */
    body {
        background-color: #111827 !important;
        color: #ffffff !important;
    }
    
    /* Full-width layout for better space utilization */
    .stApp {
        background-color: #111827 !important;
        max-width: 100% !important;
        margin: 0 auto !important;
        padding: 0 !important;
    }
    
    /* Expand main content area and reduce unnecessary spacing */
    .main .block-container {
        max-width: 95% !important;
        padding-top: 1rem !important;
        padding-left: 1.5rem !important;
        padding-right: 1.5rem !important;
        margin-top: 0 !important;
    }
    
    /* Adjust sidebar width for better proportions */
    [data-testid="stSidebar"] {
        width: 18rem !important;
    }
    
    /* Make sure content sections use the available space */
    .stTabs [data-baseweb="tab-panel"] {
        padding-left: 0px !important;
        padding-right: 0px !important;
    }
    
    /* Remove extra padding from containers */
    .stMarkdown, .stText {
        padding-left: 0 !important;
        padding-right: 0 !important;
    }
    
    /* Enhanced section titles (used for Executive Summary, Key Perf. Insights etc.) */
    .reborn-section-title {
        font-family: 'Inter', -apple-system, BlinkMacSystemFont, 'Segoe UI', Roboto, Oxygen, Ubuntu, Cantarell, 'Open Sans', 'Helvetica Neue', sans-serif !important;
        font-size: 1.8rem !important; /* Increased from 1.5rem */
        font-weight: 600 !important;
        color: #FFFFFF !important; /* Changed to white */
        margin-top: 1.5rem !important;
        margin-bottom: 1rem !important;
        padding: 0.5rem 0.75rem !important;
        background-color: rgba(30, 41, 59, 0.8) !important;
        border-radius: 8px !important;
        border-left: 4px solid var(--reborn-accent-blue) !important;
        line-height: 1.4 !important;
        display: block; /* Ensure it takes full width if needed */
    }

    /* NEW STYLES FOR RESULTS UI */
    /* Main title for Analysis and Recommendations */
    .results-main-title {
        font-size: 2.5rem !important;
        font-weight: 500 !important;
        color: #79b8f3 !important;
        margin-bottom: 2rem !important;
        padding: 0 !important;
        background: none !important;
        border: none !important;
        line-height: 1.3 !important;
    }

    /* Section headers (Executive Summary, Key Performance Insights, etc.) */
    .results-section-header {
        font-size: 1.8rem !important;
        font-weight: 500 !important;
        color: #FFFFFF !important; /* Changed to white */
        margin-top: 2rem !important;
        margin-bottom: 1.5rem !important;
        padding: 0 !important;
        background: none !important;
        border: none !important;
        line-height: 1.3 !important;
    }

    /* Content cards with better styling */
    .results-card {
        background-color: rgba(22, 27, 34, 0.8) !important;
        border: 1px solid rgba(56, 68, 77, 0.5) !important;
        border-radius: 8px !important;
        padding: 1.5rem !important;
        margin-bottom: 2rem !important;
        box-shadow: 0 4px 10px rgba(0, 0, 0, 0.15) !important;
    }

    /* Text styling within results */
    .results-text {
        font-family: 'Inter', -apple-system, BlinkMacSystemFont, 'Segoe UI', Roboto, sans-serif !important;
        font-size: 1rem !important;
        line-height: 1.6 !important;
        color: #e6edf3 !important;
        margin-bottom: 1rem !important;
    }

    /* Number prefix for summary */
    .results-summary-number {
        font-weight: 500 !important;
        margin-right: 0.5rem !important;
        color: #79b8f3 !important;
    }

    /* Bullet list styling */
    .results-bullet-list {
        list-style-type: none !important;
        padding-left: 0 !important;
        margin-bottom: 1.5rem !important;
    }

    .results-bullet-item {
        display: flex !important;
        align-items: flex-start !important;
        margin-bottom: 1rem !important;
        line-height: 1.6 !important;
    }

    .results-bullet-marker {
        color: #79b8f3 !important;
        margin-right: 0.75rem !important;
        font-size: 1.5rem !important;
        line-height: 1 !important;
        flex-shrink: 0 !important;
    }

    .results-bullet-text {
        flex: 1 !important;
        color: #e6edf3 !important;
    }
    /* END NEW STYLES */

    /* Enhanced Upload Card Styling */
    .upload-card {
        background-color: rgba(17, 17, 34, 0.8);
        border-radius: 8px;
        padding: 24px;
        margin-bottom: 32px;
        box-shadow: 0 2px 4px rgba(0, 0, 0, 0.5);
    }
    
    .upload-card-header {
        display: flex;
        align-items: center;
        justify-content: center; /* Center align the title and badge */
        margin-top: 2.5rem !important; /* Added to create space between upload cards */
        margin-bottom: 20px !important; /* Add more spacing between upload card header and content */
    }
    
    .upload-card-header h3 {
        font-size: 20px;
        font-weight: 600;
        color: #EAEAEA;
        margin: 0;
    }
    
    .required-badge {
        background-color: rgba(59, 130, 246, 0.2);
        color: #3B82F6;
        font-size: 12px;
        font-weight: 500;
        padding: 2px 8px;
        border-radius: 4px;
        margin-left: 8px;
    }
    
    .upload-area {
        background-color: rgba(13, 13, 13, 0.8);
        border: 1px solid #222;
        border-radius: 8px;
        padding: 32px;
        text-align: center;
        box-shadow: inset 0 1px 2px rgba(0, 0, 0, 0.4);
    }
    
    .upload-icon {
        font-size: 32px;
        color: #ffffff;
        margin-bottom: 8px;
    }

    .upload-text {
        color: #ffffff;
        font-size: 14px;
        margin-bottom: 4px;
    }

    .upload-subtext {
        color: #ffffff;
        font-size: 12px;
        margin-bottom: 16px;
    }
    
    /* Enhanced Instructions Card */
    .instructions-card {
        background-color: transparent !important;
        border-radius: 0;
        padding: 0;
        margin-bottom: 32px;
        box-shadow: none !important;
    }
    
    .instructions-card h3 {
        font-size: 20px;
        font-weight: 600;
        color: #EAEAEA;
        margin-bottom: 16px;
    }
    
    .instructions-card ol {
        padding-left: 24px;
        margin-bottom: 0;
    }
    
    .instructions-card li {
        color: #EAEAEA;
        font-size: 14px;
        margin-bottom: 12px;
        line-height: 1.5;
    }
    
    /* Property Name Input Styling */
    .property-input-container {
        background-color: rgba(17, 17, 34, 0.8);
        border-radius: 8px;
        padding: 24px;
        margin-bottom: 32px;
        box-shadow: 0 2px 4px rgba(0, 0, 0, 0.5);
    }
    
    .property-input-container label {
        font-size: 16px;
        font-weight: 500;
        color: #FFFFFF;
        margin-bottom: 8px;
    }
    
    /* File info styling */
    .file-info {
        display: flex;
        align-items: center;
        background-color: rgba(30, 41, 59, 0.7);
        border-radius: 8px;
        padding: 12px 16px;
        margin: 8px 0;
        box-shadow: 0 2px 4px rgba(0, 0, 0, 0.1);
    }
    
    .file-icon {
        font-size: 24px;
        margin-right: 12px;
    }
    
    .file-details {
        flex-grow: 1;
    }
    
    .file-name {
        color: #E0E0E0;
        font-weight: 500;
        font-size: 14px;
        margin-bottom: 4px;
        white-space: nowrap;
        overflow: hidden;
        text-overflow: ellipsis;
        max-width: 250px;
    }
    
    .file-meta {
        color: #94A3B8;
        font-size: 12px;
    }
    
    .file-status {
        color: #22C55E;
        font-size: 12px;
        font-weight: 500;
        background-color: rgba(30, 41, 59, 0.5);
        padding: 4px 8px;
        border-radius: 4px;
    }

    /* Feature list styling */
    .feature-list {
        display: flex;
        flex-direction: column;
        gap: 1.25rem;
        margin-bottom: 2rem;
    }

    .feature-item {
        display: flex;
        margin-bottom: 24px;
    }

    .feature-number {
        background-color: rgba(34, 34, 51, 0.8);
        color: #EAEAEA;
        width: 32px;
        height: 32px;
        border-radius: 50%;
        display: flex;
        align-items: center;
        justify-content: center;
        font-weight: 500;
        margin-right: 16px;
        flex-shrink: 0;
    }

    .feature-content {
        flex: 1;
    }

    .feature-content h4 {
        font-size: 16px;
        font-weight: 500;
        color: #EAEAEA;
        margin-top: 0;
        margin-bottom: 4px;
    }

    .feature-content p {
        font-size: 14px;
        color: #ffffff;
        margin: 0;
    }

    .feature-title {
        font-size: 1.25rem;
        font-weight: 600;
        color: #e6edf3;
        margin-bottom: 0.5rem;
    }

    .feature-description {
        font-size: 1rem;
        color: #d1d5db;
        line-height: 1.5;
    }

    /* Section header styling */
    .section-header {
        font-size: 1.8rem;
        font-weight: 500;
        color: #FFFFFF !important; /* Changed to white */
        margin-top: 2rem;
        margin-bottom: 1.5rem;
    }

    /* Enhanced Button Styling */
    .primary-button {
        background-color: #3B82F6 !important;
        color: white !important;
        font-size: 16px !important;
        font-weight: 500 !important;
        padding: 12px 24px !important;
        border-radius: 8px !important;
        border: none !important;
        box-shadow: 0 2px 8px rgba(0, 0, 0, 0.2) !important;
        transition: all 0.3s ease !important;
        width: 100% !important;
        margin-top: 16px !important;
        margin-bottom: 24px !important;
    }
    
    .primary-button:hover {
        background-color: #2563EB !important;
        box-shadow: 0 4px 12px rgba(0, 0, 0, 0.3) !important;
        transform: translateY(-2px) !important;
    }

    /* Styling for Streamlit Expander Headers (e.g., Full Financial Narrative) */
    .streamlit-expanderHeader { /* General expander header style */
        background-color: rgba(30, 41, 59, 0.7) !important; /* From load_css fallback, good to have consistently */
        border-radius: 8px !important;
        margin-bottom: 0.5rem !important;
        transition: background-color 0.3s ease !important;
    }
    
    .streamlit-expanderHeader:hover {
        background-color: rgba(30, 41, 59, 0.9) !important;
    }

    .streamlit-expanderHeader p { /* Specifically target the text within the expander header */
        font-family: 'Inter', -apple-system, BlinkMacSystemFont, 'Segoe UI', Roboto, Oxygen, Ubuntu, Cantarell, 'Open Sans', 'Helvetica Neue', sans-serif !important;
        font-size: 1.6rem !important; /* Larger than content text */
        font-weight: 700 !important;
        color: #FFFFFF !important; /* Light color for header text */
        text-align: center;
    }
    
    /* Ensure header has no extra spacing */
    .stApp header {
        background-color: transparent !important;
        text-align: center;
    }
    
    /* Remove default Streamlit margins */
    .stApp > header {
        margin-top: 0 !important;
        padding-top: 0 !important;
    }
    
    /* Ensure logo container has no extra spacing */
    .stMarkdown:first-child {
        margin-top: 0 !important;
        padding-top: 0 !important;
    }

    /* Enhanced styling for narrative text */
    .narrative-text {
        font-family: 'Inter', -apple-system, BlinkMacSystemFont, 'Segoe UI', Roboto, sans-serif !important;
        color: #E0E0E0 !important;
        font-size: 1rem !important;
        line-height: 1.6 !important;
        background-color: rgba(30, 41, 59, 0.8) !important;
        padding: 1.25rem !important;
        border-radius: 8px !important;
        margin-bottom: 1.25rem !important;
        box-shadow: 0 4px 6px rgba(0, 0, 0, 0.1) !important;
    }
    
    /* Force consistent styling for all elements within narrative text */
    .narrative-text * {
        color: #E0E0E0 !important;
        font-family: 'Inter', -apple-system, BlinkMacSystemFont, 'Segoe UI', Roboto, sans-serif !important;
        font-size: 1rem !important;
    }
    
    /* Override any potential color styling in the narrative */
    .narrative-text span, 
    .narrative-text p, 
    .narrative-text div,
    .narrative-text b,
    .narrative-text strong,
    .narrative-text i,
    .narrative-text em {
        color: #E0E0E0 !important;
    }
    
    /* Fix for currency values to ensure they're consistently formatted */
    .narrative-text .currency,
    .narrative-text .number {
        font-family: 'Inter', -apple-system, BlinkMacSystemFont, 'Segoe UI', Roboto, sans-serif !important;
        color: #E0E0E0 !important;
    }
    
    /* Hide redundant expander title when not needed */
    .financial-narrative + .streamlit-expanderHeader {
        display: none !important;
    }
    
    /* Styling for narrative container */
    .narrative-container {
        font-family: 'Inter', -apple-system, BlinkMacSystemFont, 'Segoe UI', Roboto, sans-serif !important;
        color: #E0E0E0 !important;
        font-size: 1rem !important;
        line-height: 1.6 !important;
        background-color: rgba(30, 41, 59, 0.8) !important;
        padding: 1.25rem !important;
        border-radius: 8px !important;
        margin-bottom: 1.25rem !important;
        box-shadow: 0 4px 6px rgba(0, 0, 0, 0.1) !important;
    }
    
    /* Ensure consistent styling for all elements within the narrative */
    .narrative-container p, 
    .narrative-container span, 
    .narrative-container div {
        font-family: 'Inter', -apple-system, BlinkMacSystemFont, 'Segoe UI', Roboto, sans-serif !important;
        color: #E0E0E0 !important;
        font-size: 1rem !important;
        line-height: 1.6 !important;
        margin-bottom: 0.75rem !important;
    }
    
    .opex-chart-title {
        font-family: 'Inter', -apple-system, BlinkMacSystemFont, sans-serif;
        font-size: 1.5rem !important; /* Increased font size */
        font-weight: 500;
        color: #FFFFFF !important; /* Changed to white */
        margin-bottom: 1rem;
        text-align: center;
    }
    
    [data-testid="stRadio"] > label {
        font-size: 1.2rem !important;
        font-weight: 600 !important;
        color: #FFFFFF !important;
    }

    /* Card-style elements */
    .card-container {
        background-color: rgba(30, 41, 59, 0.8) !important;
        border-radius: 8px !important;
        padding: 1.25rem !important;
        margin-bottom: 1.25rem !important;
        box-shadow: 0 4px 6px rgba(0, 0, 0, 0.1) !important;
        transition: transform 0.3s ease, box-shadow 0.3s ease !important;
    }
    
    .card-container:hover {
        transform: translateY(-2px) !important;
        box-shadow: 0 6px 12px rgba(0, 0, 0, 0.15) !important;
    }
    
    /* Info, warning, error messages styling */
    .stInfo, .element-container .alert-info {
        background-color: rgba(96, 165, 250, 0.25) !important;
        border-left: 4px solid #60A5FA !important;
        color: #FFFFFF !important;
        padding: 1rem !important;
        border-radius: 8px !important;
        margin: 1rem 0 !important;
    }
    
    .stWarning, .element-container .alert-warning {
        background-color: rgba(251, 191, 36, 0.1) !important;
        border-left: 4px solid #FBBF24 !important;
        color: #E0E0E0 !important;
        padding: 1rem !important;
        border-radius: 8px !important;
        margin: 1rem 0 !important;
    }
    
    .stError, .element-container .alert-danger {
        background-color: rgba(239, 68, 68, 0.1) !important;
        border-left: 4px solid #EF4444 !important;
        color: #E0E0E0 !important;
        padding: 1rem !important;
        border-radius: 8px !important;
        margin: 1rem 0 !important;
    }
    
    .stSuccess, .element-container .alert-success {
        background-color: rgba(34, 197, 94, 0.1) !important;
        border-left: 4px solid #22C55E !important;
        color: #E0E0E0 !important;
        padding: 1rem !important;
        border-radius: 8px !important;
        margin: 1rem 0 !important;
    }
    
    /* File uploader styling */
    [data-testid="stFileUploader"] {
        background-color: rgba(30, 41, 59, 0.6) !important;
        border: 2px dashed rgba(148, 163, 184, 0.4) !important;
        border-radius: 8px !important;
        padding: 1rem !important;
        transition: all 0.3s ease !important;
    }

    [data-testid="stFileUploader"]:hover {
        background-color: rgba(30, 41, 59, 0.8) !important;
        border-color: rgba(148, 163, 184, 0.6) !important;
    }

<<<<<<< HEAD
    [data-testid="stFileUploader"] label span,
    [data-testid="stFileUploader"] label div span {
=======
[data-testid="stFileUploader"] label span,
[data-testid="stFileUploader"] label div span {

        background-color: #000000 !important;
>>>>>>> 3d81cf6e
        color: #000000 !important;
    }
    
    /* Tabs styling */
    .stTabs [data-baseweb="tab-list"] {
        background-color: rgba(30, 41, 59, 0.6) !important;
        border-radius: 8px !important;
        padding: 0.25rem !important;
    }
    
    .stTabs [data-baseweb="tab"] {
        border-radius: 6px !important;
        margin: 0.25rem !important;
        padding: 0.5rem 1rem !important;
        transition: all 0.2s ease !important;
    }
    
    .stTabs [data-baseweb="tab"][aria-selected="true"] {
        background-color: #1E40AF !important;
        color: white !important;
    }
    
    /* OpEx Table Styling */
    .opex-table-container {
        margin: 1rem 0 !important;
        border-radius: 8px !important;
        overflow: hidden !important;
        background-color: rgba(22, 27, 34, 0.8) !important;
        border: 1px solid rgba(56, 68, 77, 0.5) !important;
        box-shadow: 0 4px 6px rgba(0, 0, 0, 0.1) !important;
    }
    
    .opex-table {
        width: 100% !important;
        border-collapse: collapse !important;
        font-family: 'Inter', -apple-system, BlinkMacSystemFont, sans-serif !important;
        color: #e6edf3 !important;
        background-color: transparent !important;
    }
    
    .opex-table th, .opex-table td {
        padding: 0.75rem 1rem !important;
        text-align: left !important;
        border-bottom: 1px solid rgba(56, 68, 77, 0.3) !important;
        font-family: 'Inter', -apple-system, BlinkMacSystemFont, sans-serif !important;
        color: #e6edf3 !important;
    }
    
    .opex-table th {
        background-color: rgba(30, 41, 59, 0.8) !important;
        font-weight: 600 !important;
        color: #79b8f3 !important;
        font-size: 0.95rem !important;
    }
    
    .opex-table tr:hover {
        background-color: rgba(30, 41, 59, 0.4) !important;
    }
    
    .opex-table tr:last-child td {
        border-bottom: none !important;
    }
    
    .opex-category-cell {
        display: flex !important;
        align-items: center !important;
        gap: 0.5rem !important;
    }
    
    .opex-category-indicator {
        width: 12px !important;
        height: 12px !important;
        border-radius: 50% !important;
        flex-shrink: 0 !important;
    }
    
    .opex-positive-value {
        color: #22c55e !important; /* Green for favorable changes */
        font-weight: 500 !important;
    }
    
    .opex-negative-value {
        color: #ef4444 !important; /* Red for unfavorable changes */
        font-weight: 500 !important;
    }
    
    .opex-neutral-value {
        color: #e6edf3 !important; /* Default text color */
    }
    
    .opex-chart-container {
        margin: 1rem 0 !important;
        background-color: rgba(22, 27, 34, 0.8) !important;
        border-radius: 8px !important;
        padding: 1rem !important;
        border: 1px solid rgba(56, 68, 77, 0.5) !important;
    }
    
    .opex-chart-title {
        font-family: 'Inter', -apple-system, BlinkMacSystemFont, sans-serif !important;
        font-size: 1.1rem !important;
        font-weight: 600 !important;
        color: #79b8f3 !important;
        margin-bottom: 1rem !important;
        text-align: center !important;
    }

    /* Options Container Styling */
    .options-container {
        background-color: var(--reborn-bg-secondary);
        border-radius: 8px;
        padding: 0.5rem 1rem 1rem 1rem; /* smaller top padding */
        margin: 0 0 1rem 0; /* remove top margin */
        border-left: none;
    }

    /* Ensure checkbox labels in options container are bright white */
.options-container [data-testid="stCheckbox"] label,
.options-container [data-testid="stCheckbox"] label * {
    color: #FFFFFF !important;  /* Ensure checkbox labels and nested elements are bright white */
}


    .options-header {
        color: var(--reborn-text-primary);
        font-size: 1.1rem;
        margin-bottom: 0.75rem;
        font-weight: 600;
    }

    /* NOI Coach Context Styling */
    .noi-coach-context-container {
        background-color: var(--reborn-bg-secondary);
        border-radius: 8px;
        padding: 1rem;
        margin-bottom: 1.5rem;
        border-left: 4px solid var(--reborn-accent-teal);
    }

    .noi-coach-context-header {
        color: var(--reborn-text-primary);
        font-size: 1.1rem;
        margin-bottom: 0.75rem;
        font-weight: 600;
    }

    .noi-coach-interface {
        background-color: var(--reborn-bg-secondary);
        border-radius: 8px;
        padding: 1.5rem;
        margin-top: 1rem;
    }

    .noi-coach-response {
        background-color: var(--reborn-bg-tertiary);
        border-radius: 8px;
        padding: 1rem;
        margin-top: 1rem;
        border-left: 4px solid var(--reborn-accent-blue);
    }

    /* Enhanced Instructions List */
    ol.instructions-list {
        padding-left: 24px;
        margin-bottom: 32px;
    }

    ol.instructions-list li {
        color: #EAEAEA;
        font-size: 14px;
        margin-bottom: 12px;
        line-height: 1.5;
    }
    
    /* Enhanced Process Documents button */
    .stButton > button[kind="primary"] {
        background-color: #FFFFFF !important;
        color: #79b8f3 !important;
        border: 1px solid #79b8f3 !important;
        font-size: 1.1rem !important;
        font-weight: 500 !important;
        padding: 0.75rem 1.5rem !important;
        border-radius: 8px !important;
        box-shadow: 0 2px 8px rgba(121, 184, 243, 0.3) !important;
        transition: all 0.3s ease !important;
        margin-top: 1rem !important;
        margin-bottom: 1.5rem !important;
        width: 100% !important;
    }
    
    .stButton > button[kind="primary"]:hover {
        background-color: #f0f6ff !important;
        border-color: #79b8f3 !important;
        color: #79b8f3 !important;
        box-shadow: 0 4px 12px rgba(121, 184, 243, 0.4) !important;
        transform: translateY(-2px) !important;
    }
    
    /* Additional selectors for Process Documents button with higher specificity */
    div[data-testid="stButton"] > button[kind="primary"],
    div[data-testid="stButton"] > button[data-testid="baseButton-primary"],
    .stApp div[data-testid="stButton"] > button[kind="primary"],
    .stApp div[data-testid="stButton"] > button[data-testid="baseButton-primary"] {
        background-color: #FFFFFF !important;
        color: #79b8f3 !important;
        border: 1px solid #79b8f3 !important;
        font-size: 1.1rem !important;
        font-weight: 500 !important;
        padding: 0.75rem 1.5rem !important;
        border-radius: 8px !important;
        box-shadow: 0 2px 8px rgba(121, 184, 243, 0.3) !important;
        transition: all 0.3s ease !important;
        margin-top: 1rem !important;
        margin-bottom: 1.5rem !important;
        width: 100% !important;
    }

    div[data-testid="stButton"] > button[kind="primary"]:hover,
    div[data-testid="stButton"] > button[data-testid="baseButton-primary"]:hover,
    .stApp div[data-testid="stButton"] > button[kind="primary"]:hover,
    .stApp div[data-testid="stButton"] > button[data-testid="baseButton-primary"]:hover {
        background-color: #f0f6ff !important;
        border-color: #79b8f3 !important;
        color: #79b8f3 !important;
        box-shadow: 0 4px 12px rgba(121, 184, 243, 0.4) !important;
        transform: translateY(-2px) !important;
    }

    /* Target specific button by key if needed */
    button[data-testid="baseButton-primary"][aria-label*="main_process_button"] {
        background-color: #FFFFFF !important;
        color: #79b8f3 !important;
        border: 1px solid #79b8f3 !important;
    }
    /* Hide dark/light theme toggle button */
    .theme-toggle { display: none !important; }

    /* Transparent, modern table styling */
    [data-testid="stDataFrame"] {
        background-color: transparent !important;
        border: none !important;
    }

    [data-testid="stDataFrame"] thead th {
        background-color: transparent !important;
        color: #FFFFFF !important; /* Brighter white for headers */
        border-bottom: 1px solid rgba(255, 255, 255, 0.2) !important;
        font-weight: 600 !important;
        font-size: 1rem !important;
        text-align: left !important;
        padding: 1rem !important;
    }

    [data-testid="stDataFrame"] tbody tr td {
        background-color: transparent !important;
        color: #E6EDF3 !important;
        border-bottom: 1px solid rgba(255, 255, 255, 0.1) !important;
        font-weight: 400 !important;
        font-size: 0.95rem !important;
        text-align: left !important;
        padding: 1rem !important;
        vertical-align: middle !important;
    }

    [data-testid="stDataFrame"] tbody tr:last-child td {
        border-bottom: none !important;
    }

    [data-testid="stDataFrame"] tbody tr:hover td {
        background-color: rgba(38, 39, 48, 0.5) !important;
    }

    [data-testid="stDataFrame"] tbody td:first-child {
        font-weight: 600 !important;
    }

    h1, h2, h3, h4, h5, h6 {
        color: #FFFFFF !important; /* Brighter white for all titles */
    }

    [data-testid="stRadio"] label p {
        color: #FFFFFF !important;
        font-size: 1rem !important;
    }

    /* Target plotly chart titles */
    .js-plotly-plot .plotly .g-gtitle {
        fill: #FFFFFF !important;
        font-family: 'Inter', sans-serif !important;
        font-size: 1.5rem !important;
    }

    .streamlit-expanderHeader:hover {
        background-color: rgba(30, 41, 59, 0.9) !important;
    }

    [data-testid="stExpander"] summary {
        font-size: 1.1rem !important;
        font-weight: 600 !important;
        color: #FFFFFF !important;
    }
    
    /* Ensure header has no extra spacing */
    .stApp header {
        background-color: transparent !important;
        text-align: center;
    }

    /* Main comparison chart title */
    .js-plotly-plot .plotly .g-gtitle {
        font-family: 'Inter', sans-serif !important;
        fill: #FFFFFF !important;
        font-size: 1.5rem !important;
        font-weight: 600 !important;
    }

    /* CSS Reset for button styles */
    .stApp .stButton > button {
        /* Keep default Streamlit base styles while enabling flex centering */
        display: inline-flex;
        align-items: center;
        justify-content: center;
        box-sizing: border-box;
        cursor: pointer;
    }

    /* Bright white labels for all input components */
    [data-testid="stTextInput"] label,
    [data-testid="stNumberInput"] label,
    [data-testid="stDateInput"] label,
    [data-testid="stTimeInput"] label,
    [data-testid="stSelectbox"] label,
    [data-testid="stMultiselect"] label,
    [data-testid="stSlider"] label,
    [data-testid="stCheckbox"] label,
[data-testid="stCheckbox"] label * {
    color: #FFFFFF !important;  /* Ensure checkbox labels are bright white */
}

[data-testid="stCheckbox"] label span {

        color: #FFFFFF !important;  /* Ensure checkbox labels are bright white */
    }
    /* Dark text for input values on white backgrounds */
    [data-testid="stTextInput"] input,
    [data-testid="stNumberInput"] input,
    [data-testid="stDateInput"] input,
    [data-testid="stTimeInput"] input,
    [data-testid="stSelectbox"] select,
    [data-testid="stMultiselect"] input,
    [data-testid="stSlider"] input {
        color: #000000 !important;
    }


    /* Consistent styling for footer legal buttons */
    /* Style all secondary buttons (used for legal links) */
    .stButton > button[kind="secondary"],
    button[data-testid="baseButton-secondary"] {
        color: #FFFFFF !important;
        background-color: transparent !important;
        border: 1px solid #FFFFFF !important;
        padding: 0.25rem 1rem !important;
        border-radius: 6px !important;
        width: 100% !important;
        display: block !important;
        margin: 0 auto !important;
    }

    </style>
    """, unsafe_allow_html=True)

# Helper function to summarize data structures for logging
def summarize_data_for_log(data_dict, max_items=3):
    """Summarize a data structure for more concise logging"""
    if not isinstance(data_dict, dict):
        return str(data_dict)
    keys = list(data_dict.keys())
    summary = {k: data_dict[k] for k in keys[:max_items]}
    if len(keys) > max_items:
        summary[f"...and {len(keys) - max_items} more keys"] = "..."
    return summary

# --- Initialize Jinja2 Environment and Load Template Globally ---
report_template = None  # Initialize to None to prevent NameError if loading fails
env = None              # Initialize to None

# Define a fallback template as a string in case the file is missing
FALLBACK_TEMPLATE = """<!DOCTYPE html>
<html lang="en">
<head>
    <meta charset="UTF-8">
    <title>NOI Analysis Report</title>
    <link href="https://fonts.googleapis.com/css2?family=Inter:wght@300;400;500;600;700&display=swap" rel="stylesheet">
    <style>
        body { 
            font-family: 'Inter', -apple-system, BlinkMacSystemFont, 'Segoe UI', Roboto, Oxygen, Ubuntu, Cantarell, 'Open Sans', 'Helvetica Neue', sans-serif; 
            margin: 20px; 
            line-height: 1.6;
        }
        h1, h2 { 
            font-family: 'Inter', -apple-system, BlinkMacSystemFont, 'Segoe UI', Roboto, Oxygen, Ubuntu, Cantarell, 'Open Sans', 'Helvetica Neue', sans-serif;
            color: #333; 
            font-weight: 600;
        }
        table { border-collapse: collapse; width: 100%; margin: 15px 0; }
        th, td { border: 1px solid #ddd; padding: 8px; text-align: left; font-family: 'Inter', sans-serif; }
        th { background-color: #f2f2f2; }
        .positive-change { color: green; }
        .negative-change { color: red; }
        p { font-family: 'Inter', sans-serif; }
    </style>
</head>
<body>
    <h1>NOI Analysis Report - {{ property_name }}</h1>
    <p>Generated on {{ datetime.now().strftime('%Y-%m-%d %H:%M:%S') }}</p>
    
    <h2>Executive Summary</h2>
    {% if performance_data.executive_summary %}
    <p>{{ performance_data.executive_summary }}</p>
    {% else %}
    <p>No executive summary available.</p>
    {% endif %}
    
    <h2>Key Financial Metrics</h2>
    <p><strong>Current NOI:</strong> ${{ performance_data.noi|default(0)|round|int }}</p>
    
    {% if performance_data.get('financial_narrative') %}
    <h2>Financial Narrative</h2>
    <p>{{ performance_data.financial_narrative }}</p>
    {% endif %}
    
    <div style="margin-top: 30px; text-align: center; font-size: 12px; color: #777;">
        <p>Generated by NOI Analyzer | © {{ datetime.now().year }} Reborn</p>
    </div>
</body>
</html>"""

try:
    # Define the path to your templates directory (assumes 'templates' is alongside app.py)
    template_dir = os.path.join(os.path.dirname(__file__), 'templates')
    
    if not os.path.isdir(template_dir):
        logger.error(f"Templates directory not found at: {template_dir}. Using fallback template.")
        # Create a template from the string
        env = jinja2.Environment(autoescape=True)
        # Add custom filters for number formatting
        env.filters['format_number'] = lambda value: "{:,}".format(value) if value is not None else "0"
        report_template = env.from_string(FALLBACK_TEMPLATE)
        logger.info("Using fallback inline template for PDF generation.")
    else:
        env = Environment(loader=FileSystemLoader(template_dir), autoescape=True)
        # Add custom filters for number formatting
        env.filters['format_number'] = lambda value: "{:,}".format(value) if value is not None else "0"
        
        # Try to load the report template file
        template_filename = 'report_template.html'  # Name from the existing code
        if os.path.exists(os.path.join(template_dir, template_filename)):
            report_template = env.get_template(template_filename)
            logger.info(f"Successfully loaded Jinja2 environment and '{template_filename}' template.")
        else:
            logger.error(f"'{template_filename}' not found in {template_dir}. Using fallback template.")
            # Create a template from the string
            env = jinja2.Environment(autoescape=True)
            # Add custom filters for number formatting
            env.filters['format_number'] = lambda value: "{:,}".format(value) if value is not None else "0"
            report_template = env.from_string(FALLBACK_TEMPLATE)
            logger.info("Using fallback inline template for PDF generation.")
except Exception as e:
    logger.error(f"Failed to initialize Jinja2 environment or load template: {e}", exc_info=True)
    # Create a template from the string as a last resort
    try:
        env = jinja2.Environment(autoescape=True)
        # Add custom filters for number formatting
        env.filters['format_number'] = lambda value: "{:,}".format(value) if value is not None else "0"
        report_template = env.from_string(FALLBACK_TEMPLATE)
        logger.info("Using fallback inline template after exception in template loading.")
    except Exception as e2:
        logger.error(f"Failed to create fallback template: {e2}", exc_info=True)
# --- End of Jinja2 initialization ---

# Import the logo function
from reborn_logo import get_reborn_logo_base64

# Logo display function - updated to use direct embedding with better error handling
def display_logo():
    """
    Displays the Reborn logo and title in a consistent header format.
    This function is now simplified to remove all theme-toggling logic
    and enforce a consistent dark theme appearance.
    """
    try:
        logo_base64 = get_reborn_logo_base64()
        # Fallback for if logo is unavailable
        invalid_logo = not logo_base64 or not isinstance(logo_base64, str) or len(logo_base64) < 100

        # Inject CSS for header styling (every run to avoid loss after rerun)
        st.markdown(
            """
            <style>
            .header-container {
                display: flex;
                justify-content: space-between;
                align-items: center;
                padding: 0.25rem 0 0.75rem 0;
                margin-bottom: 0.25rem;
            }
            .logo-title-container {
                display: flex;
                align-items: center;
                gap: 0.75rem;
                flex-wrap: nowrap;
            }
            .reborn-logo { height: 64px; }
            .reborn-text {
                font-family: 'Inter', sans-serif;
                font-size: 2.25rem;
                font-weight: 700;
                color: #ffffff; /* Enforce white color for title */
                margin: 0;
                letter-spacing: 0.05em;
                white-space: nowrap;
                display: inline-block;
            }
            #MainMenu, header { visibility: hidden; }
            </style>
            """,
            unsafe_allow_html=True,
        )

        # Build HTML for the header (logo + text)
        left_part = (
            (f"<img src='data:image/png;base64,{logo_base64}' class='reborn-logo' alt='Reborn Logo'>" if not invalid_logo else "")
            + "<h1 class='reborn-text'>REBORN</h1>"
        )

        st.markdown(
            f"""
            <div class='header-container'>
                <div class='logo-title-container'>{left_part}</div>
            </div>
            """,
            unsafe_allow_html=True,
        )

    except Exception as e:
        logger.error(f"Error in display_logo: {e}", exc_info=True)
        # Fallback to simple text if there's an error
        st.markdown("<h1>REBORN</h1>", unsafe_allow_html=True)

# New function for small logo display
def display_logo_small():
    """Display the Reborn logo (small, transparent PNG) aligned to the left."""
    try:
        logo_b64 = get_reborn_logo_base64()
        
        # Inline logo with proper sizing, alignment and subtle enhancement
        logo_html = f"""
        <div style="
            display: flex; 
            align-items: center; 
            margin: 0; 
            padding: 5px 0;
        ">
            <img 
                src="data:image/png;base64,{logo_b64}"
                height="36px"
                style="
                    background: transparent; 
                    object-fit: contain; 
                    margin-right: 10px;
                    filter: drop-shadow(0px 2px 3px rgba(0, 0, 0, 0.2));
                    -webkit-filter: drop-shadow(0px 2px 3px rgba(0, 0, 0, 0.2));
                "
                alt="Reborn Logo" 
            />
        </div>
        """
        st.markdown(logo_html, unsafe_allow_html=True)
        logger.info("Successfully displayed small logo")
    except Exception as e:
        logger.error(f"Error displaying small logo: {str(e)}")
        # Don't show any fallback as this is used inline with the title

# Show instructions to the user
def show_instructions():
    """Display instructions for using the NOI Analyzer"""
    instructions_html = """
    <div style="background-color: rgba(30, 41, 59, 0.8); padding: 1.5rem; border-radius: 8px; margin-bottom: 1.5rem; border-left: 4px solid #4DB6AC; box-shadow: 0 4px 6px rgba(0, 0, 0, 0.1);">
        <h3 style="color: #4DB6AC; font-size: 1.3rem; margin-bottom: 1rem; font-weight: 600;">Instructions:</h3>
        <ol style="color: #F0F0F0; padding-left: 1.5rem; margin-bottom: 1.25rem;">
            <li style="margin-bottom: 0.5rem; line-height: 1.5;">Upload your financial documents using the file uploaders</li>
            <li style="margin-bottom: 0.5rem; line-height: 1.5;">At minimum, upload a <b style="color: #4DB6AC;">Current Month Actuals</b> file</li>
            <li style="margin-bottom: 0.5rem; line-height: 1.5;">For comparative analysis, upload additional files (Prior Month, Budget, Prior Year)</li>
            <li style="margin-bottom: 0.5rem; line-height: 1.5;">Click "<b style="color: #4DB6AC;">Process Documents</b>" to analyze the data</li>
            <li style="margin-bottom: 0.5rem; line-height: 1.5;">View the results in the analysis tabs</li>
            <li style="margin-bottom: 0.5rem; line-height: 1.5;">Export your results as PDF or Excel using the export options</li>
        </ol>
        <p style="color: #E0E0E0; font-style: italic; font-size: 0.9rem; background-color: rgba(77, 182, 172, 0.1); padding: 0.75rem; border-radius: 4px; display: inline-block;">Note: Supported file formats include Excel (.xlsx, .xls), CSV, and PDF</p>
    </div>
    """
    st.markdown(instructions_html, unsafe_allow_html=True)

# Function to show processing status with better visual indicators
def show_processing_status(message, is_running=False, status_type="info"):
    """
    Display a processing status message with enhanced visual styling.
    
    Parameters:
    - message (str): The status message to display
    - is_running (bool): Whether the process is currently running (adds an animation)
    - status_type (str): Type of status - "info", "success", "warning", or "error"
    """
    # Define colors based on status type
    colors = {
        "info": "#38BDF8",      # Blue
        "success": "#22C55E",   # Green
        "warning": "#FBBF24",   # Yellow
        "error": "#EF4444"      # Red
    }
    
    color = colors.get(status_type, colors["info"])
    
    # Define the animation for running status
    if is_running:
        animation = f"""
        <style>
        @keyframes pulse {{
            0% {{ transform: scale(1); opacity: 1; }}
            50% {{ transform: scale(1.1); opacity: 0.8; }}
            100% {{ transform: scale(1); opacity: 1; }}
        }}
        .status-dot {{
            animation: pulse 1.5s infinite ease-in-out;
        }}
        </style>
        """
    else:
        animation = ""
    
    # Create the HTML for the status indicator
    status_html = f"""
    {animation}
    <div style="
        display: flex;
        align-items: center;
        background-color: rgba(30, 41, 59, 0.8);
        border-left: 4px solid {color};
        border-radius: 8px;
        padding: 1rem;
        margin: 1rem 0;
        box-shadow: 0 4px 6px rgba(0, 0, 0, 0.1);
    ">
        <div class="status-dot" style="
            background-color: {color};
            width: 12px;
            height: 12px;
            border-radius: 50%;
            margin-right: 12px;
            flex-shrink: 0;
        "></div>
        <div style="
            color: #E0E0E0;
            font-size: 1rem;
            line-height: 1.5;
        ">
            {message}
        </div>
    </div>
    """
    
    # Display the status
    st.markdown(status_html, unsafe_allow_html=True)

# Function to display file information with enhanced styling
def show_file_info(file_name, file_size=None, file_type=None, uploaded=False):
    """
    Display uploaded file information with enhanced visual styling.
    
    Parameters:
    - file_name (str): Name of the file
    - file_size (str, optional): Size of the file (e.g., "2.5 MB")
    - file_type (str, optional): Type of file (e.g., "Excel", "PDF", "CSV")
    - uploaded (bool): Whether the file has been successfully uploaded
    """
    # Set icon based on file type
    icon = "📄"  # Default
    if file_type:
        if "excel" in file_type.lower() or "xlsx" in file_type.lower() or "xls" in file_type.lower():
            icon = "📊"
        elif "pdf" in file_type.lower():
            icon = "📑"
        elif "csv" in file_type.lower():
            icon = "📋"
    
    # Set status color based on uploaded status
    status_color = "#22C55E" if uploaded else "#94A3B8"  # Green if uploaded, gray if not
    status_text = "Uploaded" if uploaded else "Ready"
    
    # Create the HTML for the file info
    file_info_html = f"""
    <div style="
        display: flex;
        align-items: center;
        background-color: rgba(30, 41, 59, 0.7);
        border-radius: 8px;
        padding: 0.75rem 1rem;
        margin: 0.5rem 0;
        box-shadow: 0 2px 4px rgba(0, 0, 0, 0.1);
        transition: all 0.2s ease;
    ">
        <div style="
            font-size: 1.5rem;
            margin-right: 12px;
            flex-shrink: 0;
        ">
            {icon}
        </div>
        <div style="flex-grow: 1;">
            <div style="
                color: #E0E0E0;
                font-weight: 500;
                font-size: 0.95rem;
                margin-bottom: 0.25rem;
                white-space: nowrap;
                overflow: hidden;
                text-overflow: ellipsis;
                max-width: 250px;
            ">
                {file_name}
            </div>
            <div style="
                color: #94A3B8;
                font-size: 0.8rem;
            ">
                {file_size if file_size else ""}
                {" • " if file_size and file_type else ""}
                {file_type if file_type else ""}
            </div>
        </div>
        <div style="
            color: {status_color};
            font-size: 0.8rem;
            font-weight: 500;
            background-color: rgba(30, 41, 59, 0.5);
            padding: 0.25rem 0.5rem;
            border-radius: 4px;
        ">
            {status_text}
        </div>
    </div>
    """
    
    # Display the file info
    st.markdown(file_info_html, unsafe_allow_html=True)

# Debug helper function to diagnose comparison structure issues
def debug_comparison_structure(comparison_results: Dict[str, Any]) -> None:
    """
    Debug function to analyze and log the structure of comparison results.
    
    This function uses INFO level for its logs by design. If these logs are too verbose,
    you have two options:
    1. Temporarily comment out calls to this function when not actively debugging
    2. Modify the log levels inside this function from INFO to DEBUG if you want 
       to retain the ability to see these logs when setting the logger to DEBUG level
    """
    if not comparison_results:
        logger.error("No comparison results available for debugging")
        return
        
    logger.info("=== COMPARISON RESULTS STRUCTURE DEBUG ===")
    logger.info(f"Top level keys: {list(comparison_results.keys())}")
    
    # Check for current data
    if "current" in comparison_results and isinstance(comparison_results["current"], dict):
        logger.info(f"Current data keys: {list(comparison_results['current'].keys())}")
        
        # Check for financial metrics in current data
        financial_keys = ["gpr", "vacancy_loss", "other_income", "egi", "opex", "noi"]
        for key in financial_keys:
            if key in comparison_results["current"]:
                logger.info(f"Current.{key} = {comparison_results['current'][key]}")
            else:
                logger.info(f"[Debug] Missing key in current data: {key}. This is expected if this metric was not provided or extracted.")
    else:
        logger.warning("No 'current' key in comparison results or it's not a dictionary")
    
    # Check comparison data sections
    for section_key_name in ["month_vs_prior", "actual_vs_budget", "year_vs_year"]:
        if section_key_name in comparison_results and isinstance(comparison_results[section_key_name], dict):
            section_data = comparison_results[section_key_name]
            logger.info(f"{section_key_name} keys: {list(section_data.keys())}")
            
            # Define patterns based on section type
            if section_key_name == "actual_vs_budget":
                # Suffix for the comparison period's actual value (e.g., gpr_budget)
                compare_suffix_pattern = "_budget" 
                # Suffix for the difference amount (e.g., gpr_variance)
                change_suffix_pattern = "_variance" 
                # Suffix for the percentage difference (e.g., gpr_percent_variance)
                percent_change_suffix_pattern = "_percent_variance" 
            elif section_key_name == "month_vs_prior":
                compare_suffix_pattern = "_prior"
                change_suffix_pattern = "_change"
                percent_change_suffix_pattern = "_percent_change"
            elif section_key_name == "year_vs_year":
                compare_suffix_pattern = "_prior_year"
                change_suffix_pattern = "_change"
                percent_change_suffix_pattern = "_percent_change"
            else:
                # Fallback for any other unexpected section, though unlikely
                compare_suffix_pattern = "_compare" # Generic fallback
                change_suffix_pattern = "_change"
                percent_change_suffix_pattern = "_percent_change"

            patterns_to_check = {
                "_current": "_current",
                "compare_values": compare_suffix_pattern,
                "change_values": change_suffix_pattern,
                "percent_change_values": percent_change_suffix_pattern
            }
            
            for pattern_name, pattern_suffix in patterns_to_check.items():
                matches = [key for key in section_data.keys() if key.endswith(pattern_suffix)]
                if matches:
                    logger.info(f"  Found {len(matches)} keys with pattern '{pattern_suffix}' for {pattern_name} in {section_key_name}: {matches[:3]}...")
                    # Show sample values from the first match
                    logger.info(f"    Sample value ({matches[0]}): {section_data[matches[0]]}")
                else:
                    # MODIFIED LINE: Changed from WARNING to INFO with more context
                    logger.info(f"  [Debug] In section '{section_key_name}', no keys found with pattern '{pattern_suffix}' for {pattern_name}. This may be expected if comparison data is incomplete or not applicable.")
        else:
            # MODIFIED LINE: Changed from WARNING to INFO with more context
            logger.info(f"[Debug] Comparison section '{section_key_name}' not found in results. This is expected if data for this comparison was not uploaded or processed.")
    
    logger.info("=== END COMPARISON RESULTS STRUCTURE DEBUG ===")

# Set page configuration
st.set_page_config(
    page_title="NOI Analyzer Enhanced",
    page_icon="📊",
    layout="wide",
    initial_sidebar_state="collapsed"
)

# Call load_css to apply custom styles
inject_custom_css()

# Initialize session state variables
if 'current_month_actuals' not in st.session_state:
    st.session_state.current_month_actuals = None
if 'prior_month_actuals' not in st.session_state:
    st.session_state.prior_month_actuals = None
if 'current_month_budget' not in st.session_state:
    st.session_state.current_month_budget = None
if 'prior_year_actuals' not in st.session_state:
    st.session_state.prior_year_actuals = None
if 'consolidated_data' not in st.session_state:
    st.session_state.consolidated_data = None
if 'processing_completed' not in st.session_state:
    st.session_state.processing_completed = False
if 'comparison_results' not in st.session_state:
    st.session_state.comparison_results = None
if 'insights' not in st.session_state:
    st.session_state.insights = None
if 'processing_status' not in st.session_state:
    st.session_state.processing_status = None
if 'show_zero_values' not in st.session_state:
    st.session_state.show_zero_values = False
if 'property_name' not in st.session_state:
    st.session_state.property_name = ""
if 'openai_api_key' not in st.session_state:
    st.session_state.openai_api_key = ""
if 'extraction_api_url' not in st.session_state:
    st.session_state.extraction_api_url = ""
if 'extraction_api_key' not in st.session_state:
    st.session_state.extraction_api_key = ""
if 'noi_coach_history' not in st.session_state:
    st.session_state.noi_coach_history = []
if 'current_comparison_view' not in st.session_state:
    st.session_state.current_comparison_view = "budget"  # Default to budget view
if 'edited_narrative' not in st.session_state:
    st.session_state.edited_narrative = None
if 'generated_narrative' not in st.session_state:
    st.session_state.generated_narrative = None
if 'show_narrative_editor' not in st.session_state:
    st.session_state.show_narrative_editor = False
if 'user_initiated_processing' not in st.session_state:
    st.session_state.user_initiated_processing = False

# Testing mode initialization
if 'testing_mode' not in st.session_state:
    st.session_state.testing_mode = DEFAULT_TESTING_MODE
if 'mock_property_name' not in st.session_state:
    st.session_state.mock_property_name = "Test Property"
if 'mock_scenario' not in st.session_state:
    st.session_state.mock_scenario = "Standard Performance"
if 'testing_config_loaded' not in st.session_state:
    st.session_state.testing_config_loaded = False

def highlight_changes(val):
    """Style helper for pandas Styler to color positive & negative changes."""
    # Ensure we're working with a string for consistent checks
    if not isinstance(val, str):
        val = str(val)

    if val.strip().startswith('-') and any(char.isdigit() for char in val):
        # Bright red for negative values
        return 'color: #EF4444; font-weight: 600;'
    elif val.strip().startswith('+'):
        # Bright green for positive values
        return 'color: #10B981; font-weight: 600;'
    else:
        return ''

# Display comparison tab
def display_comparison_tab(tab_data: Dict[str, Any], prior_key_suffix: str, name_suffix: str):
    """
    Display a comparison tab with financial data, charts, and insights.

    Args:
        tab_data: Dictionary containing data for this specific comparison tab.
        prior_key_suffix: Suffix used for prior period keys (e.g., 'prior_month', 'budget').
        name_suffix: Name for the prior period (e.g., 'Prior Month', 'Budget').
    """
    # Ensure name_suffix is safe to use in titles
    name_suffix = safe_text(name_suffix) or "Prior Period" # Ensure fallback
    prior_key_suffix = safe_text(prior_key_suffix) or "prior" # Ensure fallback for key suffix as well

    try:
        logger.info(f"Displaying comparison tab: {name_suffix}")
        add_breadcrumb(f"Displaying comparison tab: {name_suffix}", "ui.display", "info")

        # Ensure tab_data is not None and is a dictionary
        if tab_data is None or not isinstance(tab_data, dict):
            st.error(f"No data available to display for {name_suffix} comparison.")
            logger.warning(f"tab_data is None or not a dict for {name_suffix}")
            return

        # Extract current and prior values safely
        current_values = tab_data.get("current", {})
        prior_values = tab_data.get(prior_key_suffix, {}) # e.g., tab_data.get('prior_month', {})

        if not current_values and not prior_values:
            st.info(f"No financial data found for current or {name_suffix} periods.")
            return
            
        # Main metrics table
        main_metrics_data = []
        metrics_order = [
            ("gpr", "Gross Potential Rent"), ("vacancy_loss", "Vacancy Loss"), 
            ("other_income", "Other Income"), ("egi", "Effective Gross Income"),
            ("opex", "Total Operating Expenses"), ("noi", "Net Operating Income")
        ]

        for key, name in metrics_order:
            current_val = current_values.get(key, 0.0)
            prior_val = prior_values.get(key, 0.0)
            
            # Use .get for change and percent_change with a default of 0.0
            change_val = tab_data.get(f"{key}_change", 0.0) 
            percent_change_val = tab_data.get(f"{key}_percent_change", 0.0)

            main_metrics_data.append({
                "Metric": name,
                "Current": f"${current_val:,.2f}",
                name_suffix: f"${prior_val:,.2f}",
                "Change ($)": f"${change_val:,.2f}",
                "Change (%)": f"{percent_change_val:.1f}%"
            })
        
        main_metrics_df = pd.DataFrame(main_metrics_data)
        
        # --- NEW: Build numeric DataFrame for charts and deeper analysis ---
        chart_data = []
        for key, name in metrics_order:
            current_val_num = float(current_values.get(key, 0.0) or 0.0)
            prior_val_num = float(prior_values.get(key, 0.0) or 0.0)

            # Prefer pre-calculated numeric change if available; otherwise calculate
            change_val_num = tab_data.get(f"{key}_change")
            if change_val_num is None or pd.isna(change_val_num):
                change_val_num = current_val_num - prior_val_num
            change_val_num = float(change_val_num)

            percent_change_num = tab_data.get(f"{key}_percent_change")
            if percent_change_num is None or pd.isna(percent_change_num):
                percent_change_num = (change_val_num / prior_val_num * 100) if prior_val_num else 0.0
            percent_change_num = float(percent_change_num)

            # Align metric naming with helper logic used later in the chart section
            metric_name_chart = "Total OpEx" if name == "Total Operating Expenses" else name

            # Determine business direction (favorable / unfavorable / neutral)
            if metric_name_chart in ["Vacancy Loss", "Total OpEx"]:
                direction = "Favorable" if change_val_num < 0 else ("Unfavorable" if change_val_num > 0 else "Neutral")
            else:
                direction = "Favorable" if change_val_num > 0 else ("Unfavorable" if change_val_num < 0 else "Neutral")

            chart_data.append({
                "Metric": metric_name_chart,
                "Current": current_val_num,
                name_suffix: prior_val_num,
                "Change ($)": change_val_num,
                "Change (%)": percent_change_num,
                "Direction": direction
            })

        # This DataFrame is used later for visualisations
        df = pd.DataFrame(chart_data)
        # --- END NEW CODE ---

        # --- NEW: Main Comparison Bar Chart ---
        st.markdown(f"### Overview")
        main_bar_fig = px.bar(
            df,
            x="Metric",
            y=["Current", name_suffix],
            barmode="group",
            labels={"value": "Amount ($)", "variable": "Period", "Metric": ""},
            color_discrete_map={"Current": "#3B82F6", name_suffix: "#10B981"}
        )
        main_bar_fig.update_layout(
            title_text=f"Current vs {name_suffix}",
            title_font_color="#FFFFFF",
            title_font_size=20,
            font_color="#FFFFFF",
            legend_title_text="",
            plot_bgcolor='rgba(0,0,0,0)',
            paper_bgcolor='rgba(0,0,0,0)',
            xaxis=dict(tickangle=-45)
        )
        st.plotly_chart(main_bar_fig, use_container_width=True)
        # --- END NEW CODE ---

        # Apply styling for changes
        styled_df = main_metrics_df.style.applymap(
            highlight_changes, 
            subset=['Change ($)', 'Change (%)']
        )
            
        st.dataframe(styled_df, use_container_width=True, hide_index=True)
        
        # Add OpEx Breakdown expander section
        with st.expander("Operating Expense Breakdown", expanded=True):
            opex_components_keys = OPEX_COMPONENTS
            opex_metrics_names = ["Property Taxes", "Insurance", "Repairs & Maintenance", "Utilities", "Management Fees"]

            # Check if any opex components exist in the data (either in current_values or prior_values)
            if any(component in current_values for component in opex_components_keys) or \
               any(f"{component}_{prior_key_suffix}" in tab_data for component in opex_components_keys) or \
               any(component in prior_values for component in opex_components_keys): # Added check for prior_values directly
                
                opex_df_data = []
                category_colors = {
                    "Property Taxes": "#4ecdc4", "Insurance": "#1e88e5",
                    "Repairs & Maintenance": "#8ed1fc", "Utilities": "#ff6b6b",
                    "Management Fees": "#ba68c8"
                }
                
                for key, name in zip(opex_components_keys, opex_metrics_names):
                    current_val_raw = current_values.get(key, tab_data.get(f"{key}_current", 0.0))
                    # Ensure prior_val_raw fetches from all possible keys and defaults to 0.0
                    prior_val_raw = prior_values.get(key, 
                                       tab_data.get(f"{key}_{prior_key_suffix}", 
                                       tab_data.get(f"{key}_compare", 0.0)))

                    current_val = float(current_val_raw) if pd.notna(current_val_raw) else 0.0
                    prior_val = float(prior_val_raw) if pd.notna(prior_val_raw) else 0.0

                    # Prefer pre-calculated change values if available and valid, otherwise calculate
                    change_val_raw = tab_data.get(f"{key}_change", tab_data.get(f"{key}_variance"))
                    if pd.notna(change_val_raw):
                        change_val = float(change_val_raw)
                    else:
                        change_val = current_val - prior_val

                    percent_change_raw = tab_data.get(f"{key}_percent_change", tab_data.get(f"{key}_percent_variance"))
                    if pd.notna(percent_change_raw):
                        percent_change = float(percent_change_raw)
                    else:
                        percent_change = (change_val / prior_val * 100) if prior_val != 0 else 0.0
                    
                    if not st.session_state.get("show_zero_values", True) and current_val == 0 and prior_val == 0:
                        continue
                        
                    opex_df_data.append({
                        "Expense Category": name,
                        "Current": current_val,
                        name_suffix: prior_val,
                        "Change ($)": change_val,
                        "Change (%)": percent_change,
                        "Color": category_colors.get(name, "#a9a9a9") 
                    })
                
                if opex_df_data:
                    opex_df = pd.DataFrame(opex_df_data)
                    
                    # Create display dataframe without the Color column
                    opex_df_display = opex_df.drop(columns=['Color']).copy()
                    opex_df_display["Current"] = opex_df_display["Current"].apply(lambda x: f"${x:,.2f}")
                    opex_df_display[name_suffix] = opex_df_display[name_suffix].apply(lambda x: f"${x:,.2f}")
                    # Apply + sign for positive changes, - for negative, and no sign for zero.
                    opex_df_display["Change ($)"] = opex_df_display["Change ($)"].apply(
                        lambda x: f"+${x:,.2f}" if x > 0 else (f"-${abs(x):,.2f}" if x < 0 else f"${x:,.2f}")
                    )
                    opex_df_display["Change (%)"] = opex_df_display["Change (%)"].apply(
                        lambda x: f"+{x:.1f}%" if x > 0 else (f"{x:.1f}%" if x < 0 else f"{x:.1f}%") # Negative sign is inherent
                    )
                    
                    styled_opex_df = opex_df_display.style.applymap(
                        highlight_changes, 
                        subset=['Change ($)', 'Change (%)']
                    )
                    
                    st.dataframe(styled_opex_df.format({
                        "Current": "{:}",
                        name_suffix: "{:}",
                        "Change ($)": "{:}",
                        "Change (%)": "{:}"
                    }).hide(axis="index").set_table_styles([
                        {'selector': 'th', 'props': [('background-color', 'rgba(30, 41, 59, 0.7)'), ('color', '#e6edf3'), ('font-family', 'Inter'), ('text-align', 'center')]},
                        {'selector': 'td', 'props': [('font-family', 'Inter'), ('color', '#e6edf3')]}
                    ]), use_container_width=True)

                    # Create columns for charts with enhanced styling
                    col1, col2 = st.columns(2)
                    
                    with col1:
                        # Wrap the chart in a container with our custom styling
                        chart_container_html = '<div class="opex-chart-container"><div class="opex-chart-title">Current Operating Expenses Breakdown</div></div>'
                        st.markdown(chart_container_html, unsafe_allow_html=True)
                        
                        # Filter out zero values for the pie chart
                        pie_data = opex_df[opex_df["Current"] > 0]
                        if not pie_data.empty:
                            # Create a custom color map based on our category colors
                            color_map = {row["Expense Category"]: row["Color"] for _, row in pie_data.iterrows()}
                            
                            fig = px.pie(
                                pie_data, 
                                values="Current", 
                                names="Expense Category",
                                color="Expense Category",
                                color_discrete_map=color_map,
                                hole=0.4
                            )
                            fig.update_layout(
                                template="plotly_dark",
                                plot_bgcolor='rgba(13, 17, 23, 0)',
                                paper_bgcolor='rgba(13, 17, 23, 0)',
                                font=dict(
                                    family="Inter, sans-serif",
                                    size=14,
                                    color="#e6edf3"
                                ),
                                margin=dict(l=20, r=20, t=20, b=20),
                                legend=dict(
                                    orientation="h",
                                    yanchor="bottom",
                                    y=-0.2,
                                    xanchor="center",
                                    x=0.5,
                                    font=dict(size=12, color="#e6edf3")
                                ),
                                showlegend=False  # Hide legend as we have colored indicators in the table
                            )
                            st.plotly_chart(fig, use_container_width=True, config={'displayModeBar': False})
                        
                        # Close the chart container
                        st.markdown('</div>', unsafe_allow_html=True)
                    
                    with col2:
                        # Wrap the chart in a container with our custom styling
                        chart_container_html = f'<div class="opex-chart-container"><div class="opex-chart-title">OpEx Components: Current vs {safe_text(name_suffix)}</div></div>'
                        st.markdown(chart_container_html, unsafe_allow_html=True)
                        
                        # Create a horizontal bar chart for comparison
                        if not opex_df.empty:
                            # Prepare the data in a format suitable for the horizontal bar chart
                            bar_data = []
                            for _, row in opex_df.iterrows(): # Use the original opex_df with numerical data for charts
                                bar_data.append({
                                    "Expense Category": row["Expense Category"],
                                    "Amount": row["Current"], # Use numerical "Current"
                                    "Period": "Current",
                                    "Color": row["Color"]
                                })
                                bar_data.append({
                                    "Expense Category": row["Expense Category"],
                                    "Amount": row[name_suffix], # Use numerical column for prior/budget
                                    "Period": name_suffix,
                                    "Color": row["Color"] # Can be used if you map colors per category
                                })
                            
                            bar_df = pd.DataFrame(bar_data)
                            
                            # Create the bar chart with improved styling
                            comp_fig = px.bar(
                                bar_df,
                                x="Amount",
                                y="Expense Category",
                                color="Period",
                                barmode="group",
                                orientation="h",
                                color_discrete_map={
                                    "Current": "#1e88e5", # Blue for Current
                                    name_suffix: "#4ecdc4"  # Teal for Prior/Budget (can be dynamic based on name_suffix if needed)
                                },
                                labels={"Amount": "Amount ($)", "Expense Category": ""},
                                height=len(opex_df["Expense Category"].unique()) * 60 + 100 # Dynamic height
                            )
                            
                            # Update layout for modern appearance
                            comp_fig.update_layout(
                                paper_bgcolor='rgba(0,0,0,0)',
                                plot_bgcolor='rgba(0,0,0,0)',
                                font=dict(color='#e6edf3', family="Inter"),
                                legend=dict(
                                    orientation="h", 
                                    yanchor="bottom", y=1.02, 
                                    xanchor="right", x=1,
                                    bgcolor='rgba(30, 41, 59, 0.7)', 
                                    bordercolor='rgba(56, 139, 253, 0.15)'
                                ),
                                xaxis=dict(gridcolor='rgba(255,255,255,0.1)'),
                                yaxis=dict(gridcolor='rgba(255,255,255,0.1)'),
                                margin=dict(t=0, b=20, l=0, r=0) # Adjust top margin for title
                            )
                            st.plotly_chart(comp_fig, use_container_width=True)
                        else:
                            st.info("No OpEx data to display in bar chart.")
                else:
                    # We have components but no data to display after filtering
                    st.info("No operating expense details available for this period based on current filters.")
            else:
                # No operating expense components in the data
                st.info("Operating expense breakdown is not available for this comparison.")
                
        # Add Other Income Breakdown expander section
        with st.expander("Other Income Breakdown", expanded=True):
            # Check if we have Other Income component data
            other_income_components = [
                "parking", "laundry", "late_fees", "pet_fees", "application_fees",
                "storage_fees", "amenity_fees", "utility_reimbursements", 
                "cleaning_fees", "cancellation_fees", "miscellaneous"
            ]
            
            income_metrics = [
                "Parking", "Laundry", "Late Fees", "Pet Fees", "Application Fees",
                "Storage Fees", "Amenity Fees", "Utility Reimbursements", 
                "Cleaning Fees", "Cancellation Fees", "Miscellaneous"
            ]
            
            # MODIFIED: Check if any component exists with _current suffix in tab_data
            if any(f"{component}_current" in tab_data for component in other_income_components):
                logger.info(f"Found other income components in tab_data for {name_suffix}. Preparing breakdown.")
                # Create DataFrame for Other Income components
                income_df_data = []
                
                for key, name in zip(other_income_components, income_metrics):
                    # Handle both formats for current, prior, and change values
                    current_val_raw = current_values.get(key, tab_data.get(f"{key}_current", 0.0))
                    prior_val_raw = prior_values.get(key, tab_data.get(f"{key}_{prior_key_suffix}", tab_data.get(f"{key}_compare", 0.0)))
                    change_val_raw = tab_data.get(f"{key}_change", tab_data.get(f"{key}_variance", 0.0))
                    percent_change_raw = tab_data.get(f"{key}_percent_change", tab_data.get(f"{key}_percent_variance", 0.0))

                    current_val = float(current_val_raw) if pd.notna(current_val_raw) else 0.0
                    prior_val = float(prior_val_raw) if pd.notna(prior_val_raw) else 0.0
                    change_val = float(change_val_raw) if pd.notna(change_val_raw) else 0.0
                    percent_change = float(percent_change_raw) if pd.notna(percent_change_raw) else 0.0
                    
                    # Skip zero values if show_zero_values is False
                    if not st.session_state.show_zero_values and current_val == 0 and prior_val == 0:
                        continue
                        
                    income_df_data.append({
                        "Income Category": name,
                        "Current": current_val,
                        name_suffix: prior_val,
                        "Change ($)": change_val,
                        "Change (%)": percent_change,
                        # Other Income is positive when it increases
                        "Direction": "Favorable" if change_val > 0 else ("Unfavorable" if change_val < 0 else "Neutral")
                    })
                
                if income_df_data:
                    # Sort by current value (descending) to show most significant components first
                    income_df_data = sorted(income_df_data, key=lambda x: x["Current"], reverse=True)
                    
                    # Add a total row
                    total_current = sum(item["Current"] for item in income_df_data)
                    total_prior = sum(item[name_suffix] for item in income_df_data)
                    total_change = total_current - total_prior
                    total_percent = (total_change / total_prior * 100) if total_prior else 0
                    
                    income_df_data.append({
                        "Income Category": "Total Other Income",
                        "Current": total_current,
                        name_suffix: total_prior,
                        "Change ($)": total_change,
                        "Change (%)": total_percent,
                        "Direction": "Favorable" if total_change > 0 else ("Unfavorable" if total_change < 0 else "Neutral")
                    })
                    
                    income_df = pd.DataFrame(income_df_data)
                    
                    # Format DataFrame for display
                    income_df_display = income_df.copy()
                    income_df_display["Current"] = income_df_display["Current"].apply(lambda x: f"${x:,.2f}")
                    income_df_display[name_suffix] = income_df_display[name_suffix].apply(lambda x: f"${x:,.2f}")
                    income_df_display["Change ($)"] = income_df_display["Change ($)"].apply(lambda x: f"${x:,.2f}")
                    income_df_display["Change (%)"] = income_df_display["Change (%)"].apply(lambda x: f"{x:.1f}%")
                    
                    # Add percentage of total column
                    income_percents = []
                    for item in income_df_data:
                        if item["Income Category"] == "Total Other Income":
                            income_percents.append("100.0%")
                        else:
                            pct = (item["Current"] / total_current * 100) if total_current > 0 else 0
                            income_percents.append(f"{pct:.1f}%")
                    
                    income_df_display["% of Total"] = income_percents
                    
                    # Rename Direction to Impact for display
                    income_df_display["Impact"] = income_df_display["Direction"]
                    income_df_display = income_df_display.drop(columns=["Direction"])
                    
                    # Create a function to apply styling
                    def style_income_df(row):
                        styles = [''] * len(row)
                        
                        # Get indices of the columns to style
                        pct_change_idx = list(row.index).index("Change (%)")
                        dollar_change_idx = list(row.index).index("Change ($)")
                        
                        # Get total row styling
                        if row["Income Category"] == "Total Other Income":
                            return ['font-weight: bold'] * len(row)
                        
                        try:
                            direction = row.get("Direction", "")
                            
                            # Apply colors based on business impact
                            if direction == "Favorable":
                                color = "color: green"  # Positive impact on NOI
                            elif direction == "Unfavorable":
                                color = "color: red"    # Negative impact on NOI
                            else:
                                color = ""              # Neutral impact
                            
                            # Apply to both dollar and percentage columns
                            styles[pct_change_idx] = color
                            styles[dollar_change_idx] = color
                        except (ValueError, TypeError, KeyError):
                            # If there's an error, don't apply styling
                            pass
                        
                        return styles
                    
                    # Apply styling and display
                    income_styled = income_df_display.style.apply(style_income_df, axis=1)
                    st.dataframe(income_styled, use_container_width=True)
                    
                    # Display a pie chart to visualize the breakdown
                    col1, col2 = st.columns(2)
                    
                    with col1:
                        # Filter out zero values and total row for the pie chart
                        pie_data = income_df[
                            (income_df["Current"] > 0) & 
                            (income_df["Income Category"] != "Total Other Income")
                        ]
                        if not pie_data.empty:
                            fig = px.pie(
                                pie_data, 
                                values="Current", 
                                names="Income Category",
                                title="Current Other Income Breakdown",
                                color_discrete_sequence=px.colors.qualitative.Pastel,
                                hole=0.4
                            )
                            fig.update_layout(
                                template="plotly_dark",
                                plot_bgcolor='rgba(30, 41, 59, 0.8)',
                                paper_bgcolor='rgba(16, 23, 42, 0)',
                                font=dict(
                                    family="Inter, sans-serif",
                                    size=12,
                                    color="#F0F0F0"
                                ),
                                title_font=dict(size=16, color="#F0F0F0", family="Inter, sans-serif"),
                                legend=dict(font=dict(size=10, color="#F0F0F0"))
                            )
                            st.plotly_chart(fig, use_container_width=True)
                    
                    with col2:
                        # Create horizontal bar chart for comparing current vs prior
                        comp_data = income_df.copy()
                        
                        # Sort by current value
                        comp_data = comp_data[comp_data["Income Category"] != "Total Other Income"]
                        comp_data = comp_data.sort_values(by="Current", ascending=True)
                        
                        # Only show top 6 categories to avoid chart getting too crowded
                        if len(comp_data) > 6:
                            comp_data = comp_data.tail(6)  # Get the 6 largest categories
                        
                        # Create horizontal bar chart for comparing current vs prior
                        comp_fig = go.Figure()
                        
                        # Add bars for current and prior values
                        comp_fig.add_trace(go.Bar(
                            y=comp_data["Income Category"],
                            x=comp_data["Current"],
                            name="Current",
                            orientation='h',
                            marker=dict(color="#4DB6AC")
                        ))
                        
                        comp_fig.add_trace(go.Bar(
                            y=comp_data["Income Category"],
                            x=comp_data[name_suffix],
                            name=name_suffix,
                            orientation='h',
                            marker=dict(color="#BA68C8")
                        ))
                        
                        # Update layout
                        comp_fig.update_layout(
                            title=f"Top Other Income Components: Current vs {safe_text(name_suffix)}",
                            barmode='group',
                            xaxis_title="Amount ($)",
                            xaxis=dict(tickprefix="$"),
                            template="plotly_dark",
                            plot_bgcolor='rgba(30, 41, 59, 0.8)',
                            paper_bgcolor='rgba(16, 23, 42, 0)',
                            margin=dict(l=20, r=20, t=60, b=100),
                            font=dict(
                                family="Inter, sans-serif",
                                size=12,
                                color="#F0F0F0"
                            ),
                            title_font=dict(size=16, color="#F0F0F0", family="Inter, sans-serif"),
                            legend=dict(
                                orientation="h",
                                yanchor="bottom",
                                y=-0.3,  # moved slightly lower to sit below axis title
                                xanchor="center",
                                x=0.5,
                                font=dict(size=10, color="#F0F0F0")
                            )
                        )
                        
                        st.plotly_chart(comp_fig, use_container_width=True)
                    
                    # Add a section with key insights about other income
                    st.subheader("Other Income Insights")
                    
                    # Find the largest income component
                    non_total_data = [item for item in income_df_data if item["Income Category"] != "Total Other Income"]
                    if non_total_data:
                        largest_component = max(non_total_data, key=lambda x: x["Current"])
                        largest_pct = (largest_component["Current"] / total_current * 100) if total_current > 0 else 0
                        
                        st.markdown(f"- **{largest_component['Income Category']}** is the largest source of other income at **${largest_component['Current']:,.2f}** ({largest_pct:.1f}% of total)")
                    
                    # Find the component with largest growth
                    growth_components = [item for item in non_total_data if item["Change (%)"] > 0]
                    if growth_components:
                        fastest_growth = max(growth_components, key=lambda x: x["Change (%)"])
                        st.markdown(f"- **{fastest_growth['Income Category']}** has the highest growth at **{fastest_growth['Change (%)']}%** (${fastest_growth['Change ($)']:,.2f})")
                    
                    # Find declining components
                    declining_components = [item for item in non_total_data if item["Change (%)"] < 0]
                    if declining_components:
                        most_decline = min(declining_components, key=lambda x: x["Change (%)"])
                        st.markdown(f"- **{most_decline['Income Category']}** has decreased by **{abs(most_decline['Change (%)']):,.1f}%** (${abs(most_decline['Change ($)']):,.2f})")
                    
                    # Overall trend
                    if total_change > 0:
                        st.markdown(f"- Overall other income has **increased** by **${total_change:,.2f}** ({total_percent:.1f}%)")
                    elif total_change < 0:
                        st.markdown(f"- Overall other income has **decreased** by **${abs(total_change):,.2f}** ({abs(total_percent):.1f}%)")
                        
                    # Opportunity analysis
                    low_components = [item for item in non_total_data if item["Current"] == 0 and item[name_suffix] > 0]
                    if low_components:
                        st.markdown("- **Opportunity alert:** The following income sources had values previously but are now at zero:")
                        for item in low_components:
                            st.markdown(f"  - **{item['Income Category']}** (previously ${item[name_suffix]:,.2f})")
                    else:
                        # No low_components to report; skip informational message to avoid confusion.
                        pass
                else:
                    st.info("Other income components were identified, but all had zero values for both current and prior periods (and 'Show Zero Values' is off).")
                    logger.info(f"Other income components found but resulted in empty df_data for {name_suffix} (likely all zeros and show_zero_values is False).")
            else:
                st.info("No other income details available for this period.")
                logger.info(f"No other income component keys (e.g., parking_current) found in tab_data for {name_suffix}. Displaying 'no details' message.")
        
        try:
            logger.info(f"Creating charts for {name_suffix} comparison")
            
            # BEGIN PATCH: Temporarily suppress duplicate bottom chart rendering
            original_markdown = st.markdown
            original_plotly_chart = st.plotly_chart
            st.markdown = lambda *args, **kwargs: None
            st.plotly_chart = lambda *args, **kwargs: None
            # END PATCH
            
            # Create bar chart for visual comparison
            fig = go.Figure()

            # Calculate change percentages for hover data
            change_pcts = df["Change (%)"].tolist()
            change_vals = df["Change ($)"].tolist()
            directions = df["Direction"].tolist()
            metrics = df["Metric"].tolist()
            
            # Helper function to determine if a change is positive from business perspective
            def is_positive_change(metric, change_val):
                if metric in ["Vacancy Loss", "Total OpEx"]:
                    # For these metrics, a decrease (negative change) is good
                    return change_val < 0
                else:
                    # For other metrics (NOI, GPR, EGI, etc.), an increase (positive change) is good
                    return change_val > 0
            
            # Use consistent vibrant colors instead of gradients
            current_color = '#1e88e5'  # Vibrant blue
            compare_color = '#00bfa5'  # Teal green

            # Add current period bars with enhanced styling
            fig.add_trace(go.Bar(
                x=df["Metric"],
                y=df["Current"],
                name="Current",
                marker=dict(
                    color=current_color,
                    line=dict(width=0)  # Remove bar borders
                ),
                opacity=0.9,
                customdata=list(zip(change_vals, change_pcts, directions)),
                hovertemplate='<b>%{x}</b><br>Current: $%{y:,.0f}<br>Change: $%{customdata[0]:,.0f} (%{customdata[1]:.1f}%)<extra></extra>'
            ))

            # Add prior period bars with enhanced styling
            fig.add_trace(go.Bar(
                x=df["Metric"],
                y=df[name_suffix],
                name=name_suffix,
                marker=dict(
                    color=compare_color,
                    line=dict(width=0)  # Remove bar borders
                ),
                opacity=0.9,
                customdata=list(zip(df["Metric"])),
                hovertemplate='<b>%{x}</b><br>' + f'{name_suffix}: $' + '%{y:,.0f}<extra></extra>'
            ))

            # Identify peak NOI for annotation
            if 'NOI' in df['Metric'].values:
                current_noi_val = df.loc[df['Metric'] == 'NOI', 'Current'].values[0]
                prior_noi_val = df.loc[df['Metric'] == 'NOI', name_suffix].values[0]

                current_noi = float(current_noi_val) if pd.notna(current_noi_val) else 0.0
                prior_noi = float(prior_noi_val) if pd.notna(prior_noi_val) else 0.0
                
                # Calculate the difference and percentage change with safe handling
                noi_diff = current_noi - prior_noi
                noi_pct = (noi_diff / prior_noi * 100) if prior_noi != 0 else 0
                
                # Ensure safe text for annotation
                noi_diff_safe = safe_text(noi_diff) or "0"
                noi_pct_safe = safe_text(f"{noi_pct:.1f}") or "0.0"
                
                # Create annotation text based on whether NOI increased or decreased
                # For NOI, an increase is positive (green), decrease is negative (red)
                if noi_diff > 0:
                    annotation_text = safe_text(f"NOI increased by<br>${noi_diff:,.0f}<br>({noi_pct:.1f}%)")
                    arrow_color = "#00bfa5"  # Teal green for positive
                elif noi_diff < 0:
                    annotation_text = safe_text(f"NOI decreased by<br>${abs(noi_diff):,.0f}<br>({abs(noi_pct):.1f}%)")
                    arrow_color = "#f44336"  # Red for negative
                else:
                    annotation_text = safe_text("NOI unchanged")
                    arrow_color = "#78909c"  # Gray for neutral
                    
                # Add annotation for NOI with improved styling
                fig.add_annotation(
                    x='NOI', 
                    y=max(current_noi, prior_noi) * 1.15,  # Position higher above the bar
                    text=annotation_text,
                    showarrow=True,
                    arrowhead=2,
                    arrowsize=1,
                    arrowwidth=2,
                    arrowcolor=arrow_color,
                    bgcolor="rgba(13, 17, 23, 0.8)",
                    bordercolor=arrow_color,
                    borderwidth=1,
                    borderpad=8,  # Increased padding
                    font=dict(
                        family="Inter, -apple-system, BlinkMacSystemFont, sans-serif",
                        color="#e6edf3",
                        size=14
                    ),
                    align="center"
                )

            # Update layout with modern theme styling
            fig.update_layout(
                barmode='group',
                title_text='',  # Explicitly clear Plotly title to prevent 'undefined' from appearing
                template="plotly_dark",
                plot_bgcolor='rgba(13, 17, 23, 0)',  # Transparent background
                paper_bgcolor='rgba(13, 17, 23, 0)',  # Transparent paper
                font=dict(
                    family="Inter, -apple-system, BlinkMacSystemFont, sans-serif",
                    size=14,
                    color="#e6edf3"
                ),
                margin=dict(l=40, r=40, t=20, b=100),  # Increased bottom margin for legend
                legend=dict(
                    orientation="h",
                    yanchor="bottom",
                    y=-0.25,  # Moved further down to avoid overlap
                    xanchor="center",
                    x=0.5,
                    bgcolor="rgba(13, 17, 23, 0.5)",  # Semi-transparent background
                    bordercolor="rgba(56, 139, 253, 0.15)",
                    borderwidth=1,
                    font=dict(
                        size=14,
                        color="#e6edf3"
                    )
                ),
                xaxis=dict(
                    title=None,
                    tickfont=dict(
                        family="Inter, -apple-system, BlinkMacSystemFont, sans-serif",
                        size=14,
                        color="#e6edf3"
                    ),
                    showgrid=False,
                    zeroline=False,
                    showline=False
                ),
                yaxis=dict(
                    title=dict(
                        text="Amount ($)",
                        font=dict(
                            family="Inter, -apple-system, BlinkMacSystemFont, sans-serif",
                            size=14,
                            color="#e6edf3"
                        )
                    ),
                    showgrid=True,
                    gridcolor='rgba(255, 255, 255, 0.1)',
                    gridwidth=0.5,
                    zeroline=False,
                    showline=False,
                    tickfont=dict(
                        family="Inter, -apple-system, BlinkMacSystemFont, sans-serif",
                        size=14,
                        color="#e6edf3"
                    )
                ),
                hoverlabel=dict(
                    bgcolor="rgba(13, 17, 23, 0.8)",
                    font_size=14,
                    font_family="Inter, -apple-system, BlinkMacSystemFont, sans-serif",
                    font_color="#e6edf3",
                    bordercolor="rgba(56, 139, 253, 0.15)"
                ),
                bargap=0.15,  # Adjust bar gap
                bargroupgap=0.05  # Adjust gap between grouped bars
            )

            # Add dollar sign to y-axis labels
            fig.update_yaxes(tickprefix="$", tickformat=",.0f")
            
            # Safety: ensure no stray title text remains (avoids 'undefined' render)
            if fig.layout.title and (fig.layout.title.text is None or str(fig.layout.title.text).lower() == 'undefined'):
                fig.update_layout(title_text='')
            
            # Wrap the chart display in the container div
            st.plotly_chart(fig, use_container_width=True)
            
            # BEGIN PATCH: Restore Streamlit chart functions
            st.markdown = original_markdown
            st.plotly_chart = original_plotly_chart
            # END PATCH
            
            logger.info(f"Successfully displayed chart for {name_suffix} comparison")

            # --- Consolidated Insights, Executive Summary, and Recommendations Section ---
            st.markdown("---")
            st.markdown("""
                <div class="results-main-title">Analysis and Recommendations</div>
            """, unsafe_allow_html=True)

            insights_data = st.session_state.get("insights")
            # narrative_data = st.session_state.get("edited_narrative") or st.session_state.get("generated_narrative") # narrative_data is not directly used here for insights

            # Use the unified insights display function
            if insights_data and isinstance(insights_data, dict):
                # We might want to pass a filtered version of insights_data specific to this tab 
                # or the full one if display_unified_insights handles context appropriately.
                # For now, passing the full insights_data as per instruction.
                display_unified_insights(insights_data)
            else:
                st.info(f"No overall insights data available to display for {name_suffix} context.")

            # The old detailed breakdown of insights per comparison type within this tab is now handled by display_unified_insights.
            # The recommendations and narrative sections (if they were part of the old structure here) are also covered 
            # by display_unified_insights or by the main Financial Narrative tab.

            # Display OpEx breakdown if available
            # if 'opex_components' in tab_data and tab_data['opex_components']:
            #     display_opex_breakdown(tab_data['opex_components'], name_suffix)
            # else:
            #     logger.info(f"No OpEx components found for {name_suffix} comparison")

        except Exception as e:
            logger.error(f"Error displaying comparison tab {name_suffix}: {str(e)}", exc_info=True)
        
        # Removed PDF Generation Block from display_comparison_tab function
        # The comprehensive PDF generator at the bottom of the app now handles all PDF export needs

    # THIS IS THE END OF THE display_comparison_tab function's main try block
    except Exception as e_main_display: # Catch-all for the entire display_comparison_tab function
        logger.error(f"An unexpected error occurred in display_comparison_tab for {name_suffix}: {str(e_main_display)}", exc_info=True)
        st.error(f"An error occurred while displaying the comparison tab for {name_suffix}: {name_suffix}.")
    # Return for display_comparison_tab, ensuring it's at the same indent level as the try/except
    logger.info(f"--- display_comparison_tab END for {name_suffix} ---")
    return

# Function to handle user questions about NOI data
def ask_noi_coach(question: str, comparison_results: Dict[str, Any], context: str) -> str:
    """
    Process user questions about NOI data and generate responses.
    
    Args:
        question: The user's question
        comparison_results: The comparison results dictionary
        context: The selected comparison context (budget, prior_month, prior_year)
    
    Returns:
        A string response to the user's question
    """
    logger.info(f"NOI Coach question received: {question}")
    logger.info(f"Context: {context}")
    
    # Safety check for comparison results
    if not comparison_results or "current" not in comparison_results:
        return "I don't have enough financial data to answer that question. Please make sure you've uploaded your financial documents."
    
    try:
        # Prepare the data for the selected context
        context_data = {}
        context_data["current"] = comparison_results.get("current", {})
        
        if context == "budget" and "budget" in comparison_results:
            context_data["compare"] = comparison_results.get("budget", {})
            comparison_type = "budget"
        elif context == "prior_month" and "prior" in comparison_results:
            context_data["compare"] = comparison_results.get("prior", {})
            comparison_type = "prior month"
        elif context == "prior_year" and "prior_year" in comparison_results:
            context_data["compare"] = comparison_results.get("prior_year", {})
            comparison_type = "prior year"
        else:
            # Default to budget if available
            if "budget" in comparison_results:
                context_data["compare"] = comparison_results.get("budget", {})
                comparison_type = "budget"
            else:
                return "I don't have the comparison data you're asking about. Please select a different context or upload the relevant document."
        
        # Format the data into a structured message
        data_summary = f"""
        Current period NOI: ${context_data['current'].get('noi', 0):,.2f}
        Comparison period ({comparison_type}) NOI: ${context_data['compare'].get('noi', 0):,.2f}
        
        Key metrics comparison:
        - GPR: ${context_data['current'].get('gpr', 0):,.2f} vs ${context_data['compare'].get('gpr', 0):,.2f}
        - Vacancy Loss: ${context_data['current'].get('vacancy_loss', 0):,.2f} vs ${context_data['compare'].get('vacancy_loss', 0):,.2f}
        - Other Income: ${context_data['current'].get('other_income', 0):,.2f} vs ${context_data['compare'].get('other_income', 0):,.2f}
        - EGI: ${context_data['current'].get('egi', 0):,.2f} vs ${context_data['compare'].get('egi', 0):,.2f}
        - OpEx: ${context_data['current'].get('opex', 0):,.2f} vs ${context_data['compare'].get('opex', 0):,.2f}
        """
        
        # Check if we have insights already generated
        insights_text = ""
        if hasattr(st.session_state, "insights") and st.session_state.insights:
            insights = st.session_state.insights
            if "summary" in insights:
                insights_text += f"Summary: {insights['summary']}\n\n"
            if context in insights:
                insights_text += f"Analysis: {insights[context]}\n\n"
        
        # Simple analytics to answer basic questions
        if "driving" in question.lower() or "factor" in question.lower():
            # Identify main drivers for changes in NOI
            current_noi = context_data['current'].get('noi', 0)
            compare_noi = context_data['compare'].get('noi', 0)
            noi_change = current_noi - compare_noi
            
            # Calculate percent contributions to NOI change
            factors = []
            
            # Revenue factors
            current_gpr = context_data['current'].get('gpr', 0)
            compare_gpr = context_data['compare'].get('gpr', 0)
            gpr_change = current_gpr - compare_gpr
            if abs(gpr_change) > 0.01 * abs(compare_gpr):
                factors.append({
                    "factor": "Gross Potential Rent",
                    "change": gpr_change,
                    "percent": gpr_change / abs(compare_gpr) * 100 if compare_gpr else 0
                })
            
            # Vacancy factors
            current_vacancy = context_data['current'].get('vacancy_loss', 0)
            compare_vacancy = context_data['compare'].get('vacancy_loss', 0)
            vacancy_change = current_vacancy - compare_vacancy
            if abs(vacancy_change) > 0.01 * abs(compare_noi):
                factors.append({
                    "factor": "Vacancy Loss",
                    "change": vacancy_change,
                    "percent": vacancy_change / abs(compare_noi) * 100 if compare_noi else 0
                })
            
            # Other income factors
            current_other = context_data['current'].get('other_income', 0)
            compare_other = context_data['compare'].get('other_income', 0)
            other_change = current_other - compare_other
            if abs(other_change) > 0.01 * abs(compare_noi):
                factors.append({
                    "factor": "Other Income",
                    "change": other_change,
                    "percent": other_change / abs(compare_noi) * 100 if compare_noi else 0
                })
            
            # Operating expense factors
            current_opex = context_data['current'].get('opex', 0)
            compare_opex = context_data['compare'].get('opex', 0)
            opex_change = current_opex - compare_opex
            if abs(opex_change) > 0.01 * abs(compare_noi):
                factors.append({
                    "factor": "Operating Expenses",
                    "change": opex_change,
                    "percent": opex_change / abs(compare_noi) * 100 if compare_noi else 0
                })
            
            # Sort factors by absolute impact
            factors.sort(key=lambda x: abs(x["change"]), reverse=True)
            
            # Generate response
            response = f"Based on your {comparison_type} comparison data, the main factors driving NOI change are:\n\n"
            
            for factor in factors:
                change_str = f"${abs(factor['change']):,.2f}"
                direction = "increase" if factor["change"] > 0 else "decrease"
                impact = "positive" if (factor["change"] > 0 and factor["factor"] != "Vacancy Loss" and factor["factor"] != "Operating Expenses") or \
                                      (factor["change"] < 0 and (factor["factor"] == "Vacancy Loss" or factor["factor"] == "Operating Expenses")) else "negative"
                
                response += f"- {factor['factor']}: {change_str} {direction} ({abs(factor['percent']):.1f}% of NOI), {impact} impact\n"
            
            return response
        
        elif "vacancy" in question.lower() or "occupancy" in question.lower():
            # Provide vacancy analysis
            current_vacancy = context_data['current'].get('vacancy_loss', 0)
            compare_vacancy = context_data['compare'].get('vacancy_loss', 0)
            vacancy_change = current_vacancy - compare_vacancy
            
            current_gpr = context_data['current'].get('gpr', 0)
            compare_gpr = context_data['compare'].get('gpr', 0)
            
            current_vacancy_rate = (current_vacancy / current_gpr * 100) if current_gpr else 0
            compare_vacancy_rate = (compare_vacancy / compare_gpr * 100) if compare_gpr else 0
            
            response = f"Vacancy analysis compared to {comparison_type}:\n\n"
            response += f"- Current vacancy loss: ${current_vacancy:,.2f} ({current_vacancy_rate:.1f}% of GPR)\n"
            response += f"- Comparison vacancy loss: ${compare_vacancy:,.2f} ({compare_vacancy_rate:.1f}% of GPR)\n"
            
            if current_vacancy > compare_vacancy:
                response += f"\nVacancy has increased by ${vacancy_change:,.2f}, which is a negative trend. "
                response += "This suggests occupancy rates have decreased, reducing potential rental income."
            else:
                response += f"\nVacancy has decreased by ${abs(vacancy_change):,.2f}, which is a positive trend. "
                response += "This suggests improved occupancy rates, increasing your rental income."
            
            return response
            
        else:
            # For other questions, provide a general analysis
            current_noi = context_data['current'].get('noi', 0)
            compare_noi = context_data['compare'].get('noi', 0)
            noi_change = current_noi - compare_noi
            noi_pct_change = (noi_change / compare_noi * 100) if compare_noi else 0
            
            response = f"Based on your {comparison_type} comparison data:\n\n"
            
            if noi_change > 0:
                response += f"Your NOI has increased by ${noi_change:,.2f} ({noi_pct_change:.1f}%) compared to the {comparison_type}. "
                response += "This is a positive trend indicating improved property performance.\n\n"
            else:
                response += f"Your NOI has decreased by ${abs(noi_change):,.2f} ({abs(noi_pct_change):.1f}%) compared to the {comparison_type}. "
                response += "This suggests challenges that may need to be addressed.\n\n"
            
            # Add insight on revenue
            current_egi = context_data['current'].get('egi', 0)
            compare_egi = context_data['compare'].get('egi', 0)
            egi_change = current_egi - compare_egi
            egi_pct_change = (egi_change / compare_egi * 100) if compare_egi else 0
            
            if egi_change > 0:
                response += f"Revenue (EGI) is up by ${egi_change:,.2f} ({egi_pct_change:.1f}%). "
            else:
                response += f"Revenue (EGI) is down by ${abs(egi_change):,.2f} ({abs(egi_pct_change):.1f}%). "
            
            # Add insight on expenses
            current_opex = context_data['current'].get('opex', 0)
            compare_opex = context_data['compare'].get('opex', 0)
            opex_change = current_opex - compare_opex
            opex_pct_change = (opex_change / compare_opex * 100) if compare_opex else 0
            
            if opex_change > 0:
                response += f"Operating expenses have increased by ${opex_change:,.2f} ({opex_pct_change:.1f}%)."
            else:
                response += f"Operating expenses have decreased by ${abs(opex_change):,.2f} ({abs(opex_pct_change):.1f}%)."
            
            return response
        
    except Exception as e:
        logger.error(f"Error in ask_noi_coach: {str(e)}")
        return f"I encountered an error while analyzing your data: {str(e)}"

# Function to display NOI Coach interface
def display_noi_coach():
    """Display the NOI Coach interface with chat input and response area."""
    st.markdown("<h2 class='reborn-section-title'>NOI Coach</h2>", unsafe_allow_html=True)
    
    if 'noi_coach_history' not in st.session_state:
        st.session_state.noi_coach_history = []
    if 'noi_coach_selected_context' not in st.session_state:
        st.session_state.noi_coach_selected_context = "budget" # Default context

    # CSS for chat (can be kept or removed if global styles cover it)
    st.markdown(""" 
    <style>
        /* Chat message styling */
        .chat-message {
            padding: 1rem;
            margin: 1rem 0;
            border-radius: 0.5rem;
            max-width: 80%;
            font-family: 'Inter', -apple-system, BlinkMacSystemFont, sans-serif;
        }
        .user-message {
            background-color: #1e88e5;
            color: white;
            margin-left: auto;
            margin-right: 0;
        }
        .assistant-message {
            background-color: rgba(22, 27, 34, 0.8);
            color: #e6edf3;
            margin-right: auto;
            margin-left: 0;
            border: 1px solid rgba(56, 68, 77, 0.5);
        }
        .chat-message-content { word-wrap: break-word; line-height: 1.5; }
        .chat-input-label { margin-bottom: 0.5rem; font-weight: 500; color: #e6edf3; font-family: 'Inter', -apple-system, BlinkMacSystemFont, sans-serif; }
    </style>""", unsafe_allow_html=True)

    # Context selector
    st.markdown("### Select Comparison Context")
    contexts = {
        "prior_month": "Prior Month",
        "budget": "Budget",
        "prior_year": "Prior Year"
    }
    st.markdown("### Analyze against:", unsafe_allow_html=True)
    selected_context_key = st.radio(
        "Analyze against:",
        options=list(contexts.keys()),
        format_func=lambda k: contexts[k],
        index=list(contexts.keys()).index(st.session_state.noi_coach_selected_context),
        horizontal=True,
        key="noi_coach_context_radio",
        label_visibility="collapsed"
    )
    if selected_context_key != st.session_state.noi_coach_selected_context:
        st.session_state.noi_coach_selected_context = selected_context_key
        # st.rerun() # Optional: rerun if changing context should clear chat or update something immediately

    # Display chat history
    for message in st.session_state.noi_coach_history:
        role = message["role"]
        content = safe_text(message["content"])
        if role == "user":
            st.markdown(f"""<div class="chat-message user-message"><div class="chat-message-content">{content}</div></div>""", unsafe_allow_html=True)
        else:
            st.markdown(f"""<div class="chat-message assistant-message"><div class="chat-message-content">{content}</div></div>""", unsafe_allow_html=True)
    
    with st.form(key="noi_coach_form_app", clear_on_submit=True):
        st.markdown("<div class='chat-input-label'>Ask a question about your financial data:</div>", unsafe_allow_html=True)
        user_question = st.text_input("", placeholder="e.g., What's driving the change in NOI?", label_visibility="collapsed")
        # Use wider, equal spacer columns to guarantee perfect centering
        col_left, col_center, col_right = st.columns([4,2,4])
        with col_center:
            submit_button = st.form_submit_button("Ask NOI Coach")
    
    if submit_button and user_question:
        logger.info(f"NOI Coach (app.py) question: {user_question} with context: {st.session_state.noi_coach_selected_context}")
        st.session_state.noi_coach_history.append({"role": "user", "content": user_question})
        
        if 'comparison_results' not in st.session_state or not st.session_state.comparison_results:
            response = "Please process financial documents first so I can analyze your data."
        else:
            try:
                # Call the ask_noi_coach function from app.py
                response = ask_noi_coach(
                    user_question,
                    st.session_state.comparison_results,
                    st.session_state.noi_coach_selected_context
                )
            except Exception as e:
                logger.error(f"Error generating NOI Coach response in app.py: {str(e)}", exc_info=True)
                response = f"I'm sorry, I encountered an error: {str(e)}"
        
        st.session_state.noi_coach_history.append({"role": "assistant", "content": response})
        st.rerun()

def display_unified_insights_no_html(insights_data):
    """
    Display unified insights using pure Streamlit components without HTML.
    
    Args:
        insights_data: Dictionary containing 'summary', 'performance', and 'recommendations' keys
    """
    if not insights_data or not isinstance(insights_data, dict):
        st.warning("No insights data available to display.")
        return
    
    # Display Executive Summary
    if 'summary' in insights_data:
        st.markdown("## Executive Summary")
        
        summary_text = insights_data['summary']
        # Remove redundant "Executive Summary:" prefix if it exists
        if summary_text.startswith("Executive Summary:"):
            summary_text = summary_text[len("Executive Summary:"):].strip()
            
        import html as _html_mod  # local import within function
        escaped = _html_mod.escape(summary_text).replace("\n", "<br>")
        st.markdown(f"<div class='results-text'>{escaped}</div>", unsafe_allow_html=True)
    
    # Display Key Performance Insights
    if 'performance' in insights_data and insights_data['performance']:
        st.markdown("## Key Performance Insights")
        
        performance_markdown = ""
        for insight in insights_data['performance']:
            performance_markdown += f"- {insight}\n"
        if performance_markdown:
            st.markdown(performance_markdown)
    
    # Display Recommendations
    if 'recommendations' in insights_data and insights_data['recommendations']:
        st.markdown("## Recommendations")
        
        recommendations_markdown = ""
        for recommendation in insights_data['recommendations']:
            recommendations_markdown += f"- {recommendation}\n"
        if recommendations_markdown:
            st.markdown(recommendations_markdown)

# Define the generate_comprehensive_pdf function before it's called in main()
def generate_comprehensive_pdf():
    """
    Generate a comprehensive PDF report that includes all available data,
    insights, and visualizations from the NOI analysis.
    
    Returns:
        bytes: PDF file as bytes if successful, None otherwise
    """
    logger.info("PDF EXPORT: Generating comprehensive PDF with all available data")
    
    try:
        # Verify we have the necessary data
        if not report_template:
            logger.error("PDF EXPORT: Global report_template is None. PDF generation will fail.")
            return None
            
        if not hasattr(st.session_state, 'comparison_results') or not st.session_state.comparison_results:
            logger.error("PDF EXPORT: No comparison results found in session state")
            return None
            
        # Get property name
        property_name = st.session_state.property_name if hasattr(st.session_state, 'property_name') and st.session_state.property_name else "Property"
        
        # Prepare context for the template
        context = {
            'datetime': datetime,
            'property_name': property_name,
            'performance_data': {}
        }
        
        # Add current period data
        if 'current' in st.session_state.comparison_results:
            current_data = st.session_state.comparison_results['current']
            context['performance_data'].update(current_data)
            
            # Format key metrics for display
            for key in ['gpr', 'vacancy_loss', 'other_income', 'egi', 'opex', 'noi']:
                if key in current_data:
                    context['performance_data'][f'{key}_formatted'] = f"${current_data[key]:,.2f}" if current_data[key] is not None else "N/A"
        
        # Add comparison data
        comparison_sections = ['month_vs_prior', 'actual_vs_budget', 'year_vs_year']
        for section in comparison_sections:
            if section in st.session_state.comparison_results:
                context['performance_data'][section] = st.session_state.comparison_results[section]
                
                # Format key metrics for display
                section_data = st.session_state.comparison_results[section]
                for key in list(section_data.keys()):
                    if isinstance(section_data[key], (int, float)):
                        context['performance_data'][section][f'{key}_formatted'] = f"${section_data[key]:,.2f}"
        
        # Add insights if available
        if hasattr(st.session_state, 'insights') and st.session_state.insights:
            context['performance_data']['insights'] = st.session_state.insights
            
            # Ensure all expected keys exist
            for key in ['summary', 'performance', 'recommendations']:
                if key not in context['performance_data']['insights']:
                    context['performance_data']['insights'][key] = []
        
        # Add narrative if available
        if hasattr(st.session_state, 'generated_narrative') and st.session_state.generated_narrative:
            context['performance_data']['financial_narrative'] = st.session_state.generated_narrative
        elif hasattr(st.session_state, 'edited_narrative') and st.session_state.edited_narrative:
            context['performance_data']['financial_narrative'] = st.session_state.edited_narrative
        
        # Add executive summary if available
        if hasattr(st.session_state, 'insights') and st.session_state.insights and 'summary' in st.session_state.insights:
            context['performance_data']['executive_summary'] = st.session_state.insights['summary']
        
        # -------------------------------------------------------------
        # NEW: Build Operating Expense and Other Income breakdown data
        # -------------------------------------------------------------
        try:
            current_data_safe = st.session_state.comparison_results.get('current', {})
            # Attempt to get a sensible prior period for variance calculations
            prior_data_safe = (st.session_state.comparison_results.get('prior_month') or
                               st.session_state.comparison_results.get('prior') or
                               st.session_state.comparison_results.get('prior_year') or
                               st.session_state.comparison_results.get('budget') or
                               {})

            # Helper to build breakdown list
            def build_breakdown(components_list):
                breakdown = []
                total_current = sum(float(current_data_safe.get(c, 0) or 0) for c in components_list)
                for comp in components_list:
                    current_val = float(current_data_safe.get(comp, 0) or 0)
                    prior_val = float(prior_data_safe.get(comp, 0) or 0)
                    percent_of_total = (current_val / total_current * 100) if total_current else 0
                    variance_pct = ((current_val - prior_val) / prior_val) if prior_val else 0
                    breakdown.append({
                        'category': comp.replace('_', ' ').title(),
                        'current': current_val,
                        'prior': prior_val,
                        'variance': variance_pct,
                        'percentage': percent_of_total
                    })
                return breakdown

            # Operating Expenses breakdown
            opex_breakdown = build_breakdown(OPEX_COMPONENTS)
            context['opex_breakdown_available'] = any(item['current'] for item in opex_breakdown)
            context['opex_breakdown_data'] = opex_breakdown

            # Other Income breakdown
            income_breakdown = build_breakdown(INCOME_COMPONENTS)
            context['income_breakdown_available'] = any(item['current'] for item in income_breakdown)
            context['income_breakdown_data'] = income_breakdown
        except Exception as breakdown_err:
            logger.warning(f"PDF EXPORT: Failed to build breakdown data: {breakdown_err}")
            context['opex_breakdown_available'] = False
            context['income_breakdown_available'] = False
        
        # Render the template to HTML
        html_content = report_template.render(**context)
        logger.info("PDF EXPORT: Comprehensive HTML content rendered from template")
        
        # Write HTML to temporary file for debugging if needed
        tmp_path = tempfile.NamedTemporaryFile(delete=False, suffix='.html').name
        with open(tmp_path, 'w', encoding='utf-8') as f:
            f.write(html_content)
        logger.info(f"PDF EXPORT: HTML content written to temporary file: {tmp_path}")
        
        # Remove font-display property to prevent WeasyPrint warnings
        html_content = html_content.replace('font-display: swap;', '/* font-display: swap; */')
        
        # Generate PDF from HTML
        pdf_bytes = HTML(string=html_content).write_pdf()
        logger.info("PDF EXPORT: Comprehensive PDF bytes generated successfully")
        
        # Clean up temporary file
        try:
            os.remove(tmp_path)
        except Exception as e:
            logger.warning(f"PDF EXPORT: Could not remove temporary file {tmp_path}: {str(e)}")
            
        return pdf_bytes
        
    except Exception as e:
        logger.error(f"PDF EXPORT: Error generating comprehensive PDF: {str(e)}", exc_info=True)
        return None

# Main function for the NOI Analyzer application
def main():
    """
    Main function for the NOI Analyzer Enhanced application.
    Sets up the UI and coordinates all functionality.
    """
    try:
        # Initialize credit system
        if CREDIT_SYSTEM_AVAILABLE:
            init_credit_system()
            logger.info("Credit system initialized successfully")
        else:
            logger.warning("Credit system not available - check utils.credit_ui import")
        
        # Add Sentry breadcrumb for main function start
        add_breadcrumb("Main function started", "app", "info")
        
        # Set user context for Sentry
        session_id = st.session_state.get('session_id')
        if not session_id:
            import uuid
            session_id = str(uuid.uuid4())
            st.session_state['session_id'] = session_id
        
        property_name = st.session_state.get('property_name', 'Unknown Property')
        set_user_context(
            session_id=session_id,
            property_name=property_name
        )
        
        # Inject custom CSS to ensure font consistency
        inject_custom_css()
        
        # Handle page routing for credit system
        if CREDIT_SYSTEM_AVAILABLE:
            # Handle successful credit purchase return
            if 'credit_success' in st.query_params:
                st.session_state.show_credit_store = False
                st.session_state.clear_credit_store = False
                
                # Pre-fill email if provided in URL
                if 'email' in st.query_params:
                    returned_email = st.query_params['email']
                    # Only set email if it's a valid email (not None, empty, or "None")
                    if returned_email and returned_email.lower() != 'none' and '@' in returned_email:
                        st.session_state.user_email = returned_email
                        logger.info(f"Pre-filled email from successful purchase: {returned_email}")
                    else:
                        logger.warning(f"Invalid email parameter received: {returned_email}")
                
                # Show success notification
                st.session_state.show_credit_success = True
                
                # Clear the query params flag to allow normal credit store functionality
                st.session_state.purchase_return_handled = True
                logger.info("User returned from successful credit purchase")
                
                # Clear URL parameters to prevent repeated processing
                st.query_params.clear()
            
            # Clear credit store flag if needed
            elif st.session_state.get('clear_credit_store', False):
                st.session_state.show_credit_store = False
                st.session_state.clear_credit_store = False
                logger.info("Cleared credit store flag")
            
            # Check if we should show credit store (prioritize this over other flows)
            if st.session_state.get('show_credit_store', False):
                # Clear any purchase return flags when entering credit store
                if 'purchase_return_handled' in st.session_state:
                    del st.session_state.purchase_return_handled
                if 'show_credit_success' in st.session_state:
                    del st.session_state.show_credit_success
                    
                display_credit_store()
                
                # Back to main app button
                if st.button("← Back to NOI Analyzer", use_container_width=True):
                    st.session_state.show_credit_store = False
                    st.rerun()
                return
        
        # Load custom CSS
        inject_custom_css()
        
        # JavaScript function for theme toggling
        st.markdown("""
        <script>
        function toggleTheme() {
            const root = document.documentElement;
            const currentTheme = root.getAttribute('data-theme');
            const newTheme = currentTheme === 'light' ? 'dark' : 'light';
            root.setAttribute('data-theme', newTheme);
            
            // Store theme preference in localStorage
            localStorage.setItem('preferred-theme', newTheme);
        }

        function initTheme() {
            const root = document.documentElement;
            const savedTheme = localStorage.getItem('preferred-theme') || 'dark';
            root.setAttribute('data-theme', savedTheme);
        }

        // Initialize theme on page load
        document.addEventListener('DOMContentLoaded', initTheme);
        
        // Also initialize if DOM is already ready
        if (document.readyState === 'loading') {
            document.addEventListener('DOMContentLoaded', initTheme);
        } else {
            initTheme();
        }
        </script>
        """, unsafe_allow_html=True)
        
        # Display logo at the very top of the app
        display_logo()
        
        # Log session state at the beginning of a run for debugging narrative
        logger.info(f"APP.PY (main start): st.session_state.generated_narrative is: {st.session_state.get('generated_narrative')}")
        logger.info(f"APP.PY (main start): st.session_state.edited_narrative is: {st.session_state.get('edited_narrative')}")
        
    except Exception as e:
        # Capture any errors in main function initialization
        capture_exception_with_context(
            e,
            context={"function": "main", "stage": "initialization"},
            tags={"severity": "high"}
        )
        logger.error(f"Error in main function initialization: {str(e)}", exc_info=True)
        st.error("An error occurred during application initialization. Please refresh the page.")
        return

    # Load testing configuration at startup
    if not st.session_state.get('testing_config_loaded', False):
        load_testing_config()
        st.session_state.testing_config_loaded = True

    # Display testing mode indicator if active
    if is_testing_mode_active():
        display_testing_mode_indicator()

    # === TESTING MODE SIDEBAR CONTROLS ===
    st.sidebar.markdown("---")
    
    # Debug: Show credit system status
    if CREDIT_SYSTEM_AVAILABLE:
        st.sidebar.success("💳 Credit System: Active")
    else:
        st.sidebar.error("💳 Credit System: Disabled")
    st.sidebar.markdown("### 🧪 Testing Mode")
    
    # Testing mode toggle
    testing_mode = st.sidebar.checkbox(
        "Enable Testing Mode",
        value=st.session_state.get("testing_mode", DEFAULT_TESTING_MODE),
        help="Use mock data instead of uploading documents for testing interface"
    )
    
    if testing_mode != st.session_state.get("testing_mode", DEFAULT_TESTING_MODE):
        st.session_state.testing_mode = testing_mode
        save_testing_config()
        st.rerun()
    
    if is_testing_mode_active():
        st.sidebar.markdown("#### Testing Configuration")
        
        # Property name input
        mock_property_name = st.sidebar.text_input(
            "Property Name",
            value=st.session_state.get("mock_property_name", "Test Property"),
            help="Name for the mock property"
        )
        
        if mock_property_name != st.session_state.get("mock_property_name", "Test Property"):
            st.session_state.mock_property_name = mock_property_name
            save_testing_config()
        
        # Scenario selector
        scenarios = [
            "Standard Performance",
            "High Growth", 
            "Declining Performance",
            "Budget Variance"
        ]
        
        current_scenario = st.session_state.get("mock_scenario", "Standard Performance")
        mock_scenario = st.sidebar.selectbox(
            "Testing Scenario",
            scenarios,
            index=scenarios.index(current_scenario),
            help="Select financial performance scenario for testing"
        )
        
        if mock_scenario != current_scenario:
            st.session_state.mock_scenario = mock_scenario
            save_testing_config()
            # Clear any existing data when scenario changes
            for key in ['consolidated_data', 'comparison_results', 'insights', 'generated_narrative', 'edited_narrative']:
                if key in st.session_state:
                    del st.session_state[key]
            st.rerun()
        
        # Scenario descriptions
        scenario_descriptions = {
            "Standard Performance": "Steady performance with modest growth",
            "High Growth": "Strong revenue growth and improved NOI",
            "Declining Performance": "Revenue decline and cost pressures", 
            "Budget Variance": "Significant variance from budgeted amounts"
        }
        
        st.sidebar.info(f"**{mock_scenario}:** {scenario_descriptions[mock_scenario]}")
        
        # Testing diagnostics
        if st.sidebar.button("Run Testing Diagnostics", help="Test mock data generation"):
            run_testing_mode_diagnostics()
        
        # Clear testing data button
        if st.sidebar.button("Clear Testing Data", help="Reset all testing data"):
            for key in ['consolidated_data', 'comparison_results', 'insights', 'generated_narrative', 'edited_narrative']:
                if key in st.session_state:
                    del st.session_state[key]
            st.session_state.processing_completed = False
            st.session_state.template_viewed = False
            st.session_state.user_initiated_processing = False
            st.sidebar.success("Testing data cleared")
            st.rerun()
    
    st.sidebar.markdown("---")

    # Add email input field at the top level - ALWAYS visible
    # Pre-fill email if user returned from successful purchase
    default_email = st.session_state.get('user_email', '')
    
    email_input = st.text_input(
        "Email Address",
        value=default_email,
        placeholder="Enter your email address",
        help="We'll track your credits and send you the analysis report",
        key="user_email_input"
    )
    
    # Store email in session state for credit tracking
    if email_input:
        st.session_state.user_email = email_input
        
        # Display credit balance and free trial welcome in sidebar
        if CREDIT_SYSTEM_AVAILABLE:
            display_free_trial_welcome(email_input)
            display_credit_balance(email_input)
        else:
            st.sidebar.error("💳 Credit System Unavailable")
            st.sidebar.info("The credit system could not be loaded. Check that the backend API is running and `BACKEND_URL` environment variable is set correctly.")
    
    # Show success notification if user returned from successful purchase
    if st.session_state.get('show_credit_success', False):
        st.success("🎉 **Credits Successfully Added!** Your credits have been added to your account and are ready to use.")
        
        # Clear the success flag after showing - this prevents the infinite loop
        st.session_state.show_credit_success = False
    
    # Add header credit display for main page (centered)
    if (
        st.session_state.get('user_email')
        and CREDIT_SYSTEM_AVAILABLE
        and not st.session_state.get('processing_completed', False)
        and not st.session_state.get('template_viewed', False)
        and not st.session_state.get('consolidated_data')
    ):
        # Center the credit display
        display_credit_balance_header(st.session_state.user_email)
        
        # Add buy more credits button centered below
        col1, col2, col3 = st.columns([1, 1, 1])
        with col2:
            if st.button("🛒 Buy More Credits", key="header_buy_credits", use_container_width=True, type="primary"):
                logger.info("🛒 Buy More Credits button clicked - showing credit store")
                st.session_state.show_credit_store = True
                # Clear any conflicting flags
                if 'show_credit_success' in st.session_state:
                    del st.session_state.show_credit_success
                st.rerun()
    
    # Display initial UI or results based on processing_completed
    if not st.session_state.get('processing_completed', False) and not st.session_state.get('template_viewed', False) and not st.session_state.get('consolidated_data'):
        # Show welcome content when no data has been processed and template is not active
        # Modern title with accent color
        st.markdown(
        '''
        <h1 class="noi-title">
            <span class="noi-title-accent">NOI</span> Analyzer
        </h1>
        '''
        , unsafe_allow_html=True)
        
        # Two-column layout for better space utilization
        col1, col2 = st.columns([1, 1.2])
        
        with col1:
            # Modern Upload Documents section
            st.markdown('<h2 class="section-header">Upload Documents</h2>', unsafe_allow_html=True)
            
            # Enhanced upload cards using component functions
            current_month_file_main = upload_card(
                title="Current Month Actuals",
                required=True,
                key="main_current_month_upload_functional",
                help_text="Upload your current month's financial data here or in the sidebar"
            )
            if current_month_file_main is not None:
                st.session_state.current_month_actuals = current_month_file_main
            
            prior_month_file_main = upload_card(
                title="Prior Month Actuals",
                key="main_prior_month_upload_functional",
                help_text="Upload your prior month's financial data here or in the sidebar"
            )
            if prior_month_file_main is not None:
                st.session_state.prior_month_actuals = prior_month_file_main
            
            budget_file_main = upload_card(
                title="Current Month Budget",
                key="main_budget_upload_functional",
                help_text="Upload your budget data here or in the sidebar"
            )
            if budget_file_main is not None:
                st.session_state.current_month_budget = budget_file_main
            
            prior_year_file_main = upload_card(
                title="Prior Year Same Month",
                key="main_prior_year_upload_functional",
                help_text="Upload the same month from prior year here or in the sidebar"
            )
            if prior_year_file_main is not None:
                st.session_state.prior_year_actuals = prior_year_file_main
            
            # Enhanced property input using component function
            main_page_property_name_input = property_input(value=st.session_state.property_name)
            if main_page_property_name_input != st.session_state.property_name:
                st.session_state.property_name = main_page_property_name_input
            
            # Add options container after file uploaders
            st.markdown('<div class="options-container">', unsafe_allow_html=True)
            st.markdown('<h3 class="options-header">Display Options</h3>', unsafe_allow_html=True)

            # Show Zero Values toggle (full width since theme toggle moved to header)
            show_zero_values = st.checkbox(
                "Show Zero Values", 
                value=st.session_state.show_zero_values,
                help="Show metrics with zero values in the comparison tables"
            )
            
            if show_zero_values != st.session_state.show_zero_values:
                st.session_state.show_zero_values = show_zero_values
                st.rerun()

            st.markdown('</div>', unsafe_allow_html=True)
            
            # Enhanced Process Documents button
            st.markdown(
            '''
            <style>
            /* CSS Reset for button styles */
            .stApp .stButton > button {
                all: unset;
                display: inline-flex;
                align-items: center;
                justify-content: center;
                box-sizing: border-box;
                cursor: pointer;
            }
            
            /* Enhanced container styling for upload cards */
            .stContainer {
                background-color: rgba(22, 27, 34, 0.8);
                border: 1px solid rgba(56, 68, 77, 0.5);
                border-radius: 8px;
                padding: 16px;
                margin-bottom: 20px;
            }
            
            .upload-card-header {
                margin-bottom: 16px;
            }
            
            .upload-card-header h3 {
                font-family: 'Inter', -apple-system, BlinkMacSystemFont, sans-serif;
                font-size: 1.1rem;
                font-weight: 600;
                color: #e6edf3;
                margin: 0;
            }
            
            /* Enhanced Process Documents button - increased specificity */
            .stApp .stButton > button[kind="primary"],
            .stApp .stButton > button[data-testid="baseButton-primary"] {
                background-color: #FFFFFF !important;
                color: #79b8f3 !important;
                border: 1px solid #79b8f3 !important;
                font-size: 1.1rem !important;
                font-weight: 500 !important;
                padding: 0.75rem 1.5rem !important;
                border-radius: 8px !important;
                box-shadow: 0 2px 8px rgba(121, 184, 243, 0.3) !important;
                transition: all 0.3s ease !important;
                margin-top: 1rem !important;
                margin-bottom: 1.5rem !important;
                width: 100% !important;
            }

            .stApp .stButton > button[kind="primary"]:hover,
            .stApp .stButton > button[data-testid="baseButton-primary"]:hover {
                background-color: #f0f6ff !important;
                border-color: #79b8f3 !important;
                color: #79b8f3 !important;
                box-shadow: 0 4px 12px rgba(121, 184, 243, 0.4) !important;
                transform: translateY(-2px) !important;
            }
            </style>
            '''
            , unsafe_allow_html=True)
            
            # Email input is now handled at the top level
            
            if st.button(
                "Process Documents", 
                type="primary",
                use_container_width=True,
                help="Process the uploaded documents to generate NOI analysis",
                key="main_process_button"
            ):
                if is_testing_mode_active():
                    # Keep testing mode functionality unchanged
                    st.session_state.user_initiated_processing = True
                    # Reset states for a fresh processing cycle
                    st.session_state.template_viewed = False
                    st.session_state.processing_completed = False
                    if 'consolidated_data' in st.session_state: del st.session_state.consolidated_data
                    if 'comparison_results' in st.session_state: del st.session_state.comparison_results
                    if 'insights' in st.session_state: del st.session_state.insights
                    if 'generated_narrative' in st.session_state: del st.session_state.generated_narrative
                    if 'edited_narrative' in st.session_state: del st.session_state.edited_narrative
                    
                    logger.info("Main page 'Process Documents' clicked in TESTING MODE.")
                    add_breadcrumb("Process Documents button clicked (Testing Mode)", "user_action", "info",
                                   {"property_name": st.session_state.mock_property_name,
                                    "scenario": st.session_state.mock_scenario})
                    # Call the existing testing mode processing function
                    # This function should handle setting processing_completed = True
                    process_documents_testing_mode() 
                    save_testing_config() # Save current testing config
                    st.rerun()
                else:
                    # Production mode - check credits
                    user_email = st.session_state.get('user_email', '')
                    if not user_email:
                        st.error("Please enter your email address to proceed.")
                        st.stop()
                    
                    if not st.session_state.current_month_actuals:
                        st.error("Please upload at least the Current Month Actuals file to proceed.")
                        st.stop()
                    
                    # Check if user has enough credits
                    if CREDIT_SYSTEM_AVAILABLE:
                        has_credits, message = check_credits_for_analysis(user_email)
                        
                        if has_credits:
                            # User has credits - proceed with processing
                            st.session_state.user_initiated_processing = True
                            # Reset states for a fresh processing cycle
                            st.session_state.template_viewed = False
                            st.session_state.processing_completed = False
                            if 'consolidated_data' in st.session_state: del st.session_state.consolidated_data
                            if 'comparison_results' in st.session_state: del st.session_state.comparison_results
                            if 'insights' in st.session_state: del st.session_state.insights
                            if 'generated_narrative' in st.session_state: del st.session_state.generated_narrative
                            if 'edited_narrative' in st.session_state: del st.session_state.edited_narrative
                            
                            logger.info(f"Main page 'Process Documents' clicked for {user_email} with sufficient credits.")
                            add_breadcrumb("Process Documents button clicked (Credit-based)", "user_action", "info",
                                           {"email": user_email,
                                            "property_name": st.session_state.get('property_name', 'Unknown')})
                            
                            st.success(message + " - Starting analysis...")
                            st.rerun()
                        else:
                            # Insufficient credits
                            logger.info(f"User {user_email} has insufficient credits")
                            display_insufficient_credits()
                            st.stop()
                    else:
                        # Fallback to legacy payment system if credit system not available
                        # Collect uploaded files
                        files_to_upload = []
                        doc_types = []
                        
                        if st.session_state.current_month_actuals:
                            files_to_upload.append(st.session_state.current_month_actuals)
                            doc_types.append("current_month_actuals")
                        
                        if st.session_state.prior_month_actuals:
                            files_to_upload.append(st.session_state.prior_month_actuals)
                            doc_types.append("prior_month_actuals")
                        
                        if st.session_state.current_month_budget:
                            files_to_upload.append(st.session_state.current_month_budget)
                            doc_types.append("current_month_budget")
                        
                        if st.session_state.prior_year_actuals:
                            files_to_upload.append(st.session_state.prior_year_actuals)
                            doc_types.append("prior_year_actuals")
                        
                        # Import and call the payment redirect function
                        from pay_per_use.stripe_redirect import create_stripe_job_and_redirect
                        
                        logger.info(f"Credit system unavailable - redirecting to payment for {len(files_to_upload)} files")
                        add_breadcrumb(
                            "Redirecting to Stripe payment (fallback)", 
                            "payment", 
                            "info",
                            {
                                "email": user_email,
                                "files_count": len(files_to_upload),
                                "property_name": st.session_state.get('property_name', 'Unknown')
                            }
                        )
                        
                        create_stripe_job_and_redirect(user_email, files_to_upload, doc_types)

        with col2:
            # Enhanced Instructions section using component function
            instructions_card([
                'Upload your financial documents using the file uploaders',
                'At minimum, upload a <span style="color: #79b8f3; font-weight: 500;">Current Month Actuals</span> file',
                'For comparative analysis, upload additional files (Prior Month, Budget, Prior Year)',
                'Click "<span style="color: #79b8f3; font-weight: 500;">Process Documents</span>" to analyze the data',
                'Review and edit extracted data in the template that appears',
                'Confirm data to view the analysis results',
                'Export your results as PDF or Excel using the export options'
            ])
            
            st.markdown('<p style="color: #e6edf3; font-style: italic; font-size: 0.9rem; background-color: rgba(59, 130, 246, 0.1); padding: 0.75rem; border-radius: 6px; margin-top: 1rem;">Note: Supported file formats include Excel (.xlsx, .xls), CSV, and PDF</p>', unsafe_allow_html=True)
            
            # Enhanced Features section using component function
            feature_list([
                {
                    'title': 'Automated Data Extraction',
                    'description': 'Extract financial data from multiple file formats with AI-powered recognition'
                },
                {
                    'title': 'Comparative Analysis',
                    'description': 'Compare current performance against budget, prior month, and prior year'
                },
                {
                    'title': 'NOI Coach Integration',
                    'description': 'Get AI-powered insights and recommendations for your financial performance'
                },
                {
                    'title': 'Professional Export',
                    'description': 'Export comprehensive reports in PDF or Excel format for presentations'
                },
                {
                    'title': 'Real-time Validation',
                    'description': 'Review and edit extracted data before analysis with interactive templates'
                }
            ])
    
    # --- Stage 1: Document Extraction (if user initiated processing and no data yet) ---
    # Debug: Check the conditions
    logger.info(f"STAGE 1 DEBUG: user_initiated_processing = {st.session_state.get('user_initiated_processing', False)}")
    logger.info(f"STAGE 1 DEBUG: consolidated_data in session_state = {'consolidated_data' in st.session_state}")
    logger.info(f"STAGE 1 DEBUG: consolidated_data value = {st.session_state.get('consolidated_data', 'NOT_SET')}")
    
    if st.session_state.user_initiated_processing and ('consolidated_data' not in st.session_state or st.session_state.consolidated_data is None):
        # If in testing mode, the data should have been populated by process_documents_testing_mode already
        # and processing_completed might be true.
        # The original processing logic should only run if not in testing mode or if testing mode failed to set data.
        if is_testing_mode_active() and st.session_state.get('processing_completed', False):
            logger.info("STAGE 1: Testing mode active and processing completed. Skipping normal document extraction.")
            # Data should be populated by process_documents_testing_mode, so we might not need to do anything here.
            # However, the flow expects consolidated_data to be present.
            # We need to ensure the rest of the app flow works after mock data is loaded.
            # The main thing is that the `else` block below (actual document processing) is skipped.
            pass # Explicitly do nothing here, as data is handled by testing mode.
        
        elif not is_testing_mode_active() or not st.session_state.get('processing_completed', False):
            # Start performance monitoring for document processing
            with monitor_performance("document_extraction"):
                try:
                    add_breadcrumb("Starting document extraction", "processing", "info")
                    show_processing_status("Processing documents. This may take a minute...", is_running=True)
                    logger.info("APP.PY: --- User Initiated Document Processing START ---")

                    # Ensure current_month_file is from session state, as button click clears local vars
                    if not st.session_state.current_month_actuals:
                        add_breadcrumb("Document processing failed - no current month file", "processing", "error")
                        show_processing_status("Current Month Actuals file is required. Please upload it to proceed.", status_type="error")
                        st.session_state.user_initiated_processing = False # Reset flag as processing cannot continue
                        st.rerun() # Rerun to show the error and stop
                        return # Explicitly return

                    # Pass file objects from session state to process_all_documents
                    # process_all_documents internally uses st.session_state to get file objects
                    raw_consolidated_data = process_all_documents()
                    logger.info(f"APP.PY: raw_consolidated_data received. Type: {type(raw_consolidated_data)}. Keys: {list(raw_consolidated_data.keys()) if isinstance(raw_consolidated_data, dict) else 'Not a dict'}. Has error: {raw_consolidated_data.get('error') if isinstance(raw_consolidated_data, dict) else 'N/A'}")

                    if isinstance(raw_consolidated_data, dict) and "error" not in raw_consolidated_data and raw_consolidated_data:
                        st.session_state.consolidated_data = raw_consolidated_data
                        st.session_state.template_viewed = False # Ensure template is shown
                        add_breadcrumb("Document extraction successful", "processing", "info")
                        logger.info("Document extraction successful. Data stored. Proceeding to template display.")
                        
                        # Deduct credits after successful document processing (if using credit system)
                        if CREDIT_SYSTEM_AVAILABLE and not is_testing_mode_active():
                            email = st.session_state.get('user_email', '')
                            if email and not st.session_state.get('credits_deducted', False):
                                try:
                                    import requests
                                    import os
                                    
                                    # Mark credits as deducted to prevent double deduction
                                    st.session_state.credits_deducted = True
                                    logger.info(f"Credit deduction confirmed for user {email}")
                                    st.success("✅ 1 credit used for this analysis")
                                    
                                    # Verify current credit balance
                                    backend_url = os.getenv("BACKEND_URL", "http://localhost:8000")
                                    response = requests.get(
                                        f"{backend_url}/pay-per-use/credits/{email}",
                                        timeout=10
                                    )
                                    
                                    if response.status_code == 200:
                                        credit_data = response.json()
                                        remaining_credits = credit_data.get("credits", 0)
                                        logger.info(f"User {email} has {remaining_credits} credits remaining")
                                        if remaining_credits == 0:
                                            logger.warning(f"User {email} no longer has sufficient credits")
                                            st.info("💡 Consider buying more credits for future analyses")
                                    else:
                                        logger.warning(f"Could not verify credits for {email}")
                                        
                                except Exception as e:
                                    logger.warning(f"Could not verify credit deduction: {e}")
                                    # Continue with processing even if verification fails
                                    pass
                    elif isinstance(raw_consolidated_data, dict) and "error" in raw_consolidated_data:
                        error_message = raw_consolidated_data["error"]
                        add_breadcrumb("Document processing error", "processing", "error", {"error": error_message})
                        capture_message_with_context(
                            f"Document processing error: {error_message}",
                            level="error",
                            context={"raw_data": str(raw_consolidated_data)[:500]},
                            tags={"stage": "document_extraction"}
                        )
                        logger.error(f"Error during document processing: {error_message}")
                        st.error(f"An error occurred during document processing: {error_message}")
                        st.session_state.user_initiated_processing = False # Reset flag
                    elif not raw_consolidated_data:
                        add_breadcrumb("No data extracted from documents", "processing", "warning")
                        capture_message_with_context(
                            "No data was extracted from documents",
                            level="warning",
                            tags={"stage": "document_extraction"}
                        )
                        logger.warning("No data was extracted from the documents or data is empty.")
                        st.warning("No data was extracted from the documents or the extracted data is empty. Please check the files or try again.")
                        st.session_state.user_initiated_processing = False # Reset flag
                    else:
                        add_breadcrumb("Unknown document processing error", "processing", "error")
                        capture_message_with_context(
                            f"Unknown error during document processing. Data: {str(raw_consolidated_data)[:200]}",
                            level="error",
                            tags={"stage": "document_extraction"}
                        )
                        logger.error(f"Unknown error or invalid data structure after document processing. Data: {raw_consolidated_data}")
                        st.error("An unknown error occurred or the data structure is invalid after processing.")
                        st.session_state.user_initiated_processing = False # Reset flag
                    
                    st.rerun() # Rerun to move to template display or show error

                except Exception as e_extract:
                    add_breadcrumb("Exception during document extraction", "processing", "error", {"exception": str(e_extract)})
                    capture_exception_with_context(
                        e_extract,
                        context={
                            "stage": "document_extraction",
                            "has_files": {
                                "current_month": bool(st.session_state.get('current_month_actuals')),
                                "prior_month": bool(st.session_state.get('prior_month_actuals')),
                                "budget": bool(st.session_state.get('current_month_budget')),
                                "prior_year": bool(st.session_state.get('prior_year_actuals'))
                            }
                        },
                        tags={"severity": "high", "stage": "document_extraction"}
                    )
                    logger.error(f"Exception during document extraction stage: {str(e_extract)}", exc_info=True)
                    st.error(f"An unexpected error occurred during document extraction: {str(e_extract)}")
                    st.session_state.user_initiated_processing = False # Reset flag
                    st.rerun()
                return # Stop further execution in this run, let rerun handle next step

    # --- Stage 2: Data Template Display and Confirmation ---
    # This block executes if consolidated_data exists but template hasn't been viewed/confirmed
    if 'consolidated_data' in st.session_state and \
       st.session_state.consolidated_data and \
       not st.session_state.get('template_viewed', False) and \
       not st.session_state.get('processing_completed', False): # Ensure analysis hasn't already run
        
        # Add header credit display for template review page (centered)
        if st.session_state.get('user_email') and CREDIT_SYSTEM_AVAILABLE:
            # Center the credit display
            display_credit_balance_header(st.session_state.user_email)
            
            # Add buy more credits button centered below
            col1, col2, col3 = st.columns([1, 1, 1])
            with col2:
                if st.button("🛒 Buy More Credits", key="template_header_buy_credits", use_container_width=True, type="primary"):
                    logger.info("🛒 Template Buy More Credits button clicked - showing credit store")
                    st.session_state.show_credit_store = True
                    # Clear any conflicting flags
                    if 'show_credit_success' in st.session_state:
                        del st.session_state.show_credit_success
                    st.rerun()
        
        logger.info("Displaying data template for user review.")
        show_processing_status("Documents processed. Please review the extracted data.", status_type="info")
        
        # Ensure consolidated_data is not an error message from a previous step
        if isinstance(st.session_state.consolidated_data, dict) and "error" not in st.session_state.consolidated_data:
            verified_data = display_data_template(st.session_state.consolidated_data)
            
            if verified_data is not None:
                st.session_state.consolidated_data = verified_data # Update with (potentially) edited data
                st.session_state.template_viewed = True
                st.session_state.user_initiated_processing = False # Reset, as next step is auto analysis
                logger.info("Data confirmed by user via template. Proceeding to analysis preparation.")
                st.rerun() # Rerun to trigger analysis stage
            else:
                # Template is displayed, waiting for user confirmation. Nothing else to do in this run.
                logger.info("Data template is active. Waiting for user confirmation.")
        else:
            # If consolidated_data holds an error or is invalid, don't show template.
            # This case should ideally be caught earlier.
            logger.error("Attempted to display template with invalid consolidated_data.")
            st.error("Cannot display data template due to an issue with extracted data. Please try processing again.")
            # Clear problematic data and reset flags
            if 'consolidated_data' in st.session_state: del st.session_state.consolidated_data
            st.session_state.user_initiated_processing = False
            st.session_state.template_viewed = False
            st.rerun()
        return # Stop further execution in this run

    # --- Stage 3: Financial Analysis (if data confirmed and not yet processed) ---
    if st.session_state.get('template_viewed', False) and \
       not st.session_state.get('processing_completed', False) and \
       'consolidated_data' in st.session_state and \
       st.session_state.consolidated_data:

        logger.info("APP.PY: --- Financial Analysis START ---")
        show_processing_status("Processing verified data for analysis...", is_running=True)
        try:
            # Ensure consolidated_data is valid before analysis
            if not isinstance(st.session_state.consolidated_data, dict) or "error" in st.session_state.consolidated_data:
                logger.error("Analysis cannot proceed: consolidated_data is invalid or contains an error.")
                st.error("Analysis cannot proceed due to an issue with the prepared data. Please re-process documents.")
                # Reset states to allow user to restart
                st.session_state.processing_completed = False
                st.session_state.template_viewed = False
                st.session_state.user_initiated_processing = False
                if 'consolidated_data' in st.session_state: del st.session_state.consolidated_data
                st.rerun()
                return

            # Validate consolidated data structure before processing
            if not st.session_state.consolidated_data or not isinstance(st.session_state.consolidated_data, dict):
                logger.error("consolidated_data is missing or invalid")
                st.error("Error: Invalid data structure. Please try processing the documents again.")
                return
            
            # The data in st.session_state.consolidated_data is already formatted 
            # by process_single_document_core (via process_all_documents).
            # It's ready for calculate_noi_comparisons.
            consolidated_data_for_analysis = st.session_state.consolidated_data
            
            # Validate that consolidated_data_for_analysis (which is st.session_state.consolidated_data) is valid
            if not consolidated_data_for_analysis or not isinstance(consolidated_data_for_analysis, dict):
                logger.error("Formatted data for analysis is invalid or not a dict (expected from session state)")
                st.error("Error: Failed to prepare financial data for analysis. Please check your documents and try again.")
                return
            
            # Check that we have at least some valid financial data
            required_keys = ['current_month', 'prior_month', 'budget', 'prior_year']
            available_keys = [key for key in required_keys if key in consolidated_data_for_analysis and consolidated_data_for_analysis[key]]
            logger.info(f"Available data types for analysis: {available_keys}")
            
            if not available_keys:
                # If 'current_month_actuals' (or similar raw key) exists and is non-empty, it implies a formatting or key mapping issue.
                # However, process_all_documents should already map to 'current_month', etc.
                # This check primarily ensures that at least one period has data.
                raw_current_key_exists = any(k in consolidated_data_for_analysis for k in ['current_month_actuals', 'current_month']) # Example check
                if raw_current_key_exists and consolidated_data_for_analysis.get(list(consolidated_data_for_analysis.keys())[0]): # if first key has data
                     logger.warning("Data seems to exist in consolidated_data_for_analysis but not with standard keys or is empty.")
                st.error("Error: No valid financial data found for key periods (current_month, prior_month, etc.). Please ensure your documents contain the required financial information.")
                return
            
            st.session_state.comparison_results = calculate_noi_comparisons(consolidated_data_for_analysis)
            
            if st.session_state.comparison_results and not st.session_state.comparison_results.get("error"):
                insights = generate_insights_with_gpt(st.session_state.comparison_results, get_openai_api_key())
                st.session_state.insights = {
                    "summary": insights.get("summary", "No summary available."),
                    "performance": insights.get("performance", []),
                    "recommendations": insights.get("recommendations", [])
                }
                narrative = create_narrative(st.session_state.comparison_results, st.session_state.property_name)
                st.session_state.generated_narrative = narrative
                st.session_state.edited_narrative = narrative # Initialize edited with generated

                st.session_state.processing_completed = True
                st.session_state.user_initiated_processing = False # Processing is done
                show_processing_status("Analysis complete!", status_type="success")
                logger.info("Financial analysis, insights, and narrative generated successfully.")
            else:
                error_msg = st.session_state.comparison_results.get("error", "Unknown error during analysis.") if st.session_state.comparison_results else "Comparison results are empty."
                logger.error(f"Error during financial analysis: {error_msg}")
                st.error(f"An error occurred during analysis: {error_msg}")
                st.session_state.processing_completed = False # Ensure it's marked as not completed
                # Don't delete consolidated_data here, user might want to re-run analysis if it was a transient issue
            
            st.rerun() # Rerun to display results or updated status
        except Exception as e_analysis:
            logger.error(f"Exception during financial analysis stage: {str(e_analysis)}", exc_info=True)
            st.error(f"An unexpected error occurred during analysis: {str(e_analysis)}")
            st.session_state.processing_completed = False
            st.rerun()
        return # Stop further execution

    # --- Stage 4: Display Results or Welcome Page ---
    if st.session_state.get('processing_completed', False):
        # Add header credit display for results page (centered)
        if st.session_state.get('user_email') and CREDIT_SYSTEM_AVAILABLE:
            # Center the credit display
            display_credit_balance_header(st.session_state.user_email)
            
            # Add buy more credits button centered below
            col1, col2, col3 = st.columns([1, 1, 1])
            with col2:
                if st.button("🛒 Buy More Credits", key="results_header_buy_credits", use_container_width=True, type="primary"):
                    logger.info("🛒 Results Buy More Credits button clicked - showing credit store")
                    st.session_state.show_credit_store = True
                    # Clear any conflicting flags
                    if 'show_credit_success' in st.session_state:
                        del st.session_state.show_credit_success
                    st.rerun()
        
        # Show results after processing is fully completed
        # Modern styled title
        st.markdown(f"""
        <h1 class="noi-title">
            <span class="noi-title-accent">NOI</span> Analysis Results
            {' - <span class="noi-title-property">' + st.session_state.property_name + '</span>' if st.session_state.property_name else ''}
        </h1>
        """, unsafe_allow_html=True)
        
        # Add styling for property name
        st.markdown("""
        <style>
        .noi-title-property {
            color: #e6edf3;
            font-weight: 400;
        }
        </style>
        """, unsafe_allow_html=True)
        
        # Get the comparison results from session state
        # The st.session_state.comparison_results should be populated by calculate_noi_comparisons
        # and is expected to have keys like 'month_vs_prior', 'actual_vs_budget', 'year_vs_year', 
        # and 'current', 'prior', 'budget', 'prior_year' for raw data.

        if not hasattr(st.session_state, 'comparison_results') or not st.session_state.comparison_results:
            st.error("Error: Comparison results are not available. Please try processing the documents again.")
            logger.error("st.session_state.comparison_results is missing or empty when trying to display tabs.")
            return

        comparison_data_for_tabs = st.session_state.comparison_results
        logger.info(f"Using comparison_results from session state for tabs. Top-level keys: {list(comparison_data_for_tabs.keys())}")
        try:
            # Use structure summary for INFO level instead of full structure
            logger.info(f"comparison_data_for_tabs summary: {len(comparison_data_for_tabs)} top-level keys, data types: {set(type(v).__name__ for v in comparison_data_for_tabs.values())}")
            # Full structure details moved to DEBUG level
            logger.debug(f"Full comparison_data_for_tabs structure: {json.dumps({k: list(v.keys()) if isinstance(v, dict) else type(v).__name__ for k, v in comparison_data_for_tabs.items()}, default=str, indent=2)}")
        except Exception as e:
            logger.error(f"Error logging comparison_data_for_tabs structure: {e}")

        # Create tabs for each comparison type with modern styling
        st.markdown("""
        <style>
        /* Tabs styling */
        .stTabs [data-baseweb="tab-list"] {
            background-color: rgba(16, 23, 42, 0.5) !important;
            border-radius: 10px 10px 0 0 !important;
            padding: 0.25rem 0.25rem 0 0.25rem !important;
            gap: 0 !important;
            border-bottom: none !important;
        }
        
        .stTabs [data-baseweb="tab"] {
            border-radius: 8px 8px 0 0 !important;
            padding: 0.75rem 1.25rem !important;
            margin: 0 0.125rem !important;
            background-color: rgba(16, 23, 42, 0.3) !important;
            border: none !important;
            color: rgba(230, 237, 243, 0.7) !important;
            font-size: 1rem !important;
            font-weight: 500 !important;
            transition: all 0.2s ease !important;
        }
        
        .stTabs [data-baseweb="tab"][aria-selected="true"] {
            background-color: #3B82F6 !important;
            color: white !important;
        }
        
        .stTabs [data-baseweb="tab"]:hover:not([aria-selected="true"]) {
            background-color: rgba(16, 23, 42, 0.5) !important;
            color: #e6edf3 !important;
        }
        
        .stTabs [data-baseweb="tab-panel"] {
            background-color: rgba(16, 23, 42, 0.2) !important;
            border-radius: 0 0 10px 10px !important;
            padding: 1.5rem !important;
            border: 1px solid rgba(59, 130, 246, 0.1) !important;
            border-top: none !important;
        }
        </style>
        """, unsafe_allow_html=True)
        
        tabs = st.tabs(["Prior Month", "Budget", "Prior Year", "Summary", "NOI Coach"])
        
        with tabs[0]:
            st.header("Current Month vs. Prior Month")
            # Ensure 'month_vs_prior' data exists and is not empty
            month_vs_prior_calculations = comparison_data_for_tabs.get('month_vs_prior', {})
            if month_vs_prior_calculations:
                logger.info(f"APP.PY: Preparing to display Prior Month tab with data: {list(month_vs_prior_calculations.keys())}")
                try:
                    # Move full JSON dumps to DEBUG level
                    logger.debug(f"APP.PY: Full data for Prior Month tab: {json.dumps(month_vs_prior_calculations, default=str, indent=2)}")
                except Exception as e_log_json:
                    logger.error(f"APP.PY: Error logging JSON for Prior Month tab data: {e_log_json}")
                
                # Combine comparison calculations with raw data that display_comparison_tab expects
                month_vs_prior_data = month_vs_prior_calculations.copy()
                month_vs_prior_data["current"] = comparison_data_for_tabs.get("current", {})
                month_vs_prior_data["prior"] = comparison_data_for_tabs.get("prior", {})
                
                display_comparison_tab(month_vs_prior_data, "prior", "Prior Month")
            else:
                st.warning("Not enough data for Prior Month comparison.")
                logger.warning("APP.PY: 'month_vs_prior' data is missing or empty in comparison_data_for_tabs.")
                # Optionally, display current month summary if available
                current_data_summary = comparison_data_for_tabs.get('current', {})
                if current_data_summary:
                    st.write("Current Month Data Summary:")
                    current_summary_to_display = {k: v for k, v in current_data_summary.items() if v is not None and v != 0}
                    if current_summary_to_display:
                        st.json(current_summary_to_display)
                    else:
                        st.info("No current month data values to display.")
                
        with tabs[1]:
            st.header("Actual vs. Budget")
            # Ensure 'actual_vs_budget' data exists and is not empty
            actual_vs_budget_calculations = comparison_data_for_tabs.get('actual_vs_budget', {})
            if actual_vs_budget_calculations:
                logger.info(f"APP.PY: Preparing to display Budget tab with data: {list(actual_vs_budget_calculations.keys())}")
                try:
                    # Move full JSON dumps to DEBUG level
                    logger.debug(f"APP.PY: Full data for Budget tab: {json.dumps(actual_vs_budget_calculations, default=str, indent=2)}")
                except Exception as e_log_json:
                    logger.error(f"APP.PY: Error logging JSON for Budget tab data: {e_log_json}")
                
                # Combine comparison calculations with raw data that display_comparison_tab expects
                actual_vs_budget_data = actual_vs_budget_calculations.copy()
                actual_vs_budget_data["current"] = comparison_data_for_tabs.get("current", {})
                actual_vs_budget_data["budget"] = comparison_data_for_tabs.get("budget", {})
                
                display_comparison_tab(actual_vs_budget_data, "budget", "Budget")
            else:
                st.warning("Not enough data for Budget comparison.")
                logger.warning("APP.PY: 'actual_vs_budget' data is missing or empty in comparison_data_for_tabs.")

        with tabs[2]:
            st.header("Current Year vs. Prior Year")
            # Ensure 'year_vs_year' data exists and is not empty
            year_vs_year_calculations = comparison_data_for_tabs.get('year_vs_year', {})
            if year_vs_year_calculations:
                logger.info(f"APP.PY: Preparing to display Prior Year tab with data: {list(year_vs_year_calculations.keys())}")
                try:
                    # Move full JSON dumps to DEBUG level
                    logger.debug(f"APP.PY: Full data for Prior Year tab: {json.dumps(year_vs_year_calculations, default=str, indent=2)}")
                except Exception as e_log_json:
                    logger.error(f"APP.PY: Error logging JSON for Prior Year tab data: {e_log_json}")
                
                # Combine comparison calculations with raw data that display_comparison_tab expects
                year_vs_year_data = year_vs_year_calculations.copy()
                year_vs_year_data["current"] = comparison_data_for_tabs.get("current", {})
                year_vs_year_data["prior_year"] = comparison_data_for_tabs.get("prior_year", {})
                
                display_comparison_tab(year_vs_year_data, "prior_year", "Prior Year")
            else:
                st.warning("Not enough data for Prior Year comparison.")
                logger.warning("APP.PY: 'year_vs_year' data is missing or empty in comparison_data_for_tabs.")
        
        with tabs[3]: # Summary Tab (formerly Financial Narrative & Insights)
            st.header("Overall Summary & Insights")
            
            # Display the narrative text and editor
            display_narrative_in_tabs()
            
            # Display the consolidated insights (summary, performance, recommendations)
            if "insights" in st.session_state and st.session_state.insights:
                try:
                    display_unified_insights_no_html(st.session_state.insights)
                except Exception as e:
                    logger.error(f"Error displaying insights: {e}")
                    st.error("An error occurred while displaying insights. Please try processing documents again.")
            else:
                logger.info("No insights data found in session state for Financial Narrative & Insights tab.")
                st.info("Insights (including summary and recommendations) will be displayed here once generated.")

        # Display NOI Coach section
        with tabs[4]: # NOI Coach tab
            # if NOI_COACH_AVAILABLE:
            #     display_noi_coach_enhanced()
            # else:
            #     display_noi_coach()
            display_noi_coach() # Directly call the app.py internal version
    
    # Add this code in the main UI section after displaying all tabs
    # (after the st.tabs() section in the main function)
    if st.session_state.processing_completed:
        # Add a separator
        st.markdown("---")

        # Add export options in a container at the bottom with modern styling
        st.markdown("""
        <div class="export-container">
            <h2 class="export-title">Export Options</h2>
            <div class="export-description">Download your analysis as PDF for sharing and reporting.</div>
        </div>
        
        <style>
        .export-container {
            margin-bottom: 1.5rem;
        }
        
        .export-title {
            font-family: 'Inter', -apple-system, BlinkMacSystemFont, sans-serif;
            font-size: 1.75rem;
            font-weight: 500;
            color: #3B82F6;
            margin-bottom: 0.5rem;
        }
        
        .export-description {
            font-family: 'Inter', -apple-system, BlinkMacSystemFont, sans-serif;
            font-size: 1rem;
            color: #e6edf3;
            margin-bottom: 1.5rem;
        }
        </style>
        """, unsafe_allow_html=True)
        
        col_pdf, col_spacer = st.columns([1,7])
        
        with col_pdf:
            # PDF Export button
            if st.button("Generate Complete PDF Report", key="global_pdf_export"):
                # Use our custom status indicator instead of spinner
                show_processing_status("Generating comprehensive PDF report...", is_running=True)
                try:
                    pdf_bytes = generate_comprehensive_pdf() 
                    
                    if pdf_bytes:
                        # Create a unique filename with timestamp
                        timestamp = datetime.now().strftime("%Y%m%d_%H%M%S")
                        property_part = st.session_state.property_name.replace(" ", "_") if hasattr(st.session_state, 'property_name') and st.session_state.property_name else "Property"
                        pdf_filename = f"NOI_Analysis_{property_part}_{timestamp}.pdf"
                        
                        # Display download button
                        st.download_button(
                            label="Download Complete PDF Report",
                            data=pdf_bytes,
                            file_name=pdf_filename,
                            mime="application/pdf",
                            key=f"download_comprehensive_pdf_{timestamp}"  # Ensure unique key
                        )
                        # Show success message
                        show_processing_status("PDF report generated successfully!", status_type="success")
                    else:
                        # Show error message
                        show_processing_status("Failed to generate PDF report. Please check the logs for details.", status_type="error")
                except Exception as e:
                    logger.error(f"Error in PDF generation process: {str(e)}", exc_info=True)
                    # Show error message
                    show_processing_status(f"Error generating PDF report: {str(e)}", status_type="error")

    # Legal Footer - Terms of Service and Privacy Policy
    st.markdown("---")
    
    # Privacy guarantee prominently displayed
    st.info("🔒 **Privacy Guarantee**: Your documents are NEVER stored on our servers. All files are processed in memory only and immediately deleted after analysis.")
    
    # Legal links in footer
spacer_left, mid_cols, spacer_right = st.columns([1, 6, 1])

# Inside the centered middle column, create two columns for the buttons
with mid_cols:
    col_terms, col_privacy = st.columns(2)

    with col_terms:
        if st.button("📄 Terms of Service", key="show_terms", use_container_width=True):
            st.session_state.display_terms = True

    with col_privacy:
        if st.button("🔒 Privacy Policy", key="show_privacy", use_container_width=True):
            st.session_state.display_privacy = True


    # Centered tagline and contact below buttons
    st.markdown("""
    <div style='text-align:center; margin-top: 0.5rem; color: #ffffff;'>
        <em>Complete privacy • Secure payments • Professional analysis</em><br/>
        <strong>Contact:</strong> rebornenterprisellc@gmail.com
    </div>
    """, unsafe_allow_html=True)

    # Display Terms of Service when button is clicked
    if st.session_state.get('display_terms', False):
        with st.expander("📄 Terms of Service", expanded=True):
            st.markdown("""
            **Effective Date:** January 2024 | **Last Updated:** January 2024

            ## 🔒 **ZERO DOCUMENT STORAGE POLICY**

            **We do NOT store your documents.** This is our commitment to your privacy:

            - ✅ **Documents are processed immediately** upon upload
            - ✅ **All documents are permanently deleted** after analysis
            - ✅ **No copies are retained** on our servers
            - ✅ **Processing happens in temporary memory** only

            ## Credit System & Fair Use

            - Each analysis requires 1 credit
            - New users receive 1 free trial credit
            - Maximum of 1 free trial per IP address
            - Credits are non-refundable once analysis is completed
            - All payments processed securely through Stripe

            ## Acceptable Use

            **You May:**
            - ✅ Upload legitimate financial documents for analysis
            - ✅ Use the service for real estate investment analysis
            - ✅ Share generated reports with authorized parties

            **You May NOT:**
            - ❌ Upload documents you don't have permission to analyze
            - ❌ Create multiple accounts to bypass credit limits
            - ❌ Use automated tools to abuse the service

            ## Limitation of Liability

            - Analysis results are for informational purposes only
            - We do not provide financial or investment advice
            - Our total liability is limited to the amount you paid for credits

                         ## Contact Information

             For questions about these Terms of Service, please contact us at: rebornenterprisellc@gmail.com

             ---

             By using NOI Analyzer, you acknowledge that you have read, understood, and agree to be bound by these Terms of Service.
            """)
            
            if st.button("Close Terms", key="close_terms"):
                st.session_state.display_terms = False
                st.rerun()
    
    # Display Privacy Policy when button is clicked
    if st.session_state.get('display_privacy', False):
        with st.expander("🔒 Privacy Policy", expanded=True):
            st.markdown("""
            **Effective Date:** January 2024 | **Last Updated:** January 2024

            ## 🔒 **ZERO DOCUMENT STORAGE GUARANTEE**

            **We NEVER Store Your Documents** - This is our most important promise:

            - 🚫 **NO document storage** - Your uploaded files are NEVER saved to our servers
            - ⚡ **Immediate processing** - Documents are analyzed in real-time and immediately discarded
            - 🗑️ **Automatic deletion** - All uploaded content is permanently deleted within minutes
            - 🔐 **Memory-only processing** - Analysis happens in temporary server memory only
            - ✅ **Complete privacy** - Your sensitive financial data never leaves the processing pipeline

            ## Information We Collect (Minimal)

            **What we collect:**
            - Email address (for account identification)
            - Credit balance and transaction history
            - Usage analytics (anonymized)

            **What we DO NOT collect:**
            - ❌ **Document content** - No financial data from your uploads
            - ❌ **Property details** - No addresses, names, or identifying information
            - ❌ **Personal financial information** - No bank accounts, SSNs, etc.
            - ❌ **Browsing history** - No tracking of other websites you visit

            ## Information Sharing

            **We Share With (Limited Partners Only):**
            - **Stripe** - Only payment information for credit purchases
            - **Sentry** - Only technical error logs (no personal data)
            - **Email Service** - Only your email address to send analysis reports

            **We NEVER Share With:**
            - ❌ **Advertisers** - We don't sell or share data for marketing
            - ❌ **Data brokers** - Your information is never sold
            - ❌ **Government agencies** (except valid legal requests)

            ## Data Security

            - 🔐 **HTTPS encryption** for all data transmission
            - 🛡️ **Secure server infrastructure** with regular security updates
            - 🔒 **Access controls** - Only authorized personnel can access systems
            - 🚫 **No admin access** to user documents (they don't exist to access)

            ## Your Privacy Rights

            - 📧 **View your data** - Request a copy of your account information
            - ✏️ **Correct your data** - Update your email or account details
            - 🗑️ **Delete your account** - Complete removal of all associated data

                         ## Contact Information

             **Privacy Questions:** rebornenterprisellc@gmail.com
             **General Support:** rebornenterprisellc@gmail.com

             ---

            **Privacy Summary:**
            - 🔒 Your uploaded documents are NEVER stored
            - 📧 Only email address for account management
            - 🛡️ HTTPS encryption for all communications
            - 👤 You control your data completely
            """)
            
            if st.button("Close Privacy Policy", key="close_privacy"):
                st.session_state.display_privacy = False
                st.rerun()

def display_features_section():
    """Display the features section using pure Streamlit components without HTML"""
    st.markdown("## Features")
    
    # Feature 1: Comparative Analysis
    with st.container():
        col1, col2 = st.columns([1, 20])
        with col1:
            st.markdown("**1**")
        with col2:
            st.markdown("### Comparative Analysis")
            st.markdown("Compare current performance against budget, prior month, and prior year")
    
    st.markdown("---")
    
    # Feature 2: Financial Insights
    with st.container():
        col1, col2 = st.columns([1, 20])
        with col1:
            st.markdown("**2**")
        with col2:
            st.markdown("### Financial Insights")
            st.markdown("AI-generated analysis of key metrics and trends")
    
    st.markdown("---")
    
    # Feature 3: NOI Coach
    with st.container():
        col1, col2 = st.columns([1, 20])
        with col1:
            st.markdown("**3**")
        with col2:
            st.markdown("### NOI Coach")
            st.markdown("Ask questions about your financial data and get AI-powered insights")
    
    st.markdown("---")
    
    # Feature 4: Export Options
    with st.container():
        col1, col2 = st.columns([1, 20])
        with col1:
            st.markdown("**4**")
        with col2:
            st.markdown("### Export Options")
            st.markdown("Save results as PDF or Excel for sharing and reporting")

def display_features_section_enhanced():
    """Display the features section using pure Streamlit components with enhanced styling"""
    st.markdown("## Features")
    
    # Custom CSS for the number circles - minimal and safe
    st.markdown("""
    <style>
    .number-circle {
        background-color: rgba(59, 130, 246, 0.2);
        color: #79b8f3;
        border-radius: 50%;
        width: 40px;
        height: 40px;
        display: flex;
        align-items: center;
        justify-content: center;
        font-weight: bold;
        font-size: 20px;
        margin: 10px auto;
    }
    </style>
    """, unsafe_allow_html=True)
    
    # Feature 1: Comparative Analysis
    with st.container():
        col1, col2 = st.columns([1, 20])
        with col1:
            st.markdown('<div class="number-circle">1</div>', unsafe_allow_html=True)
        with col2:
            st.markdown("### Comparative Analysis")
            st.markdown("Compare current performance against budget, prior month, and prior year")
    
    st.markdown("---")
    
    # Feature 2: Financial Insights
    with st.container():
        col1, col2 = st.columns([1, 20])
        with col1:
            st.markdown('<div class="number-circle">2</div>', unsafe_allow_html=True)
        with col2:
            st.markdown("### Financial Insights")
            st.markdown("AI-generated analysis of key metrics and trends")
    
    st.markdown("---")
    
    # Feature 3: NOI Coach
    with st.container():
        col1, col2 = st.columns([1, 20])
        with col1:
            st.markdown('<div class="number-circle">3</div>', unsafe_allow_html=True)
        with col2:
            st.markdown("### NOI Coach")
            st.markdown("Ask questions about your financial data and get AI-powered insights")
    
    st.markdown("---")
    
    # Feature 4: Export Options
    with st.container():
        col1, col2 = st.columns([1, 20])
        with col1:
            st.markdown('<div class="number-circle">4</div>', unsafe_allow_html=True)
        with col2:
            st.markdown("### Export Options")
            st.markdown("Save results as PDF or Excel for sharing and reporting")

def display_features_section_no_html():
    """Display the features section using pure Streamlit components with NO HTML at all"""
    st.markdown("## Features")
    
    # Feature 1: Comparative Analysis
    with st.container():
        col1, col2 = st.columns([1, 20])
        with col1:
            # Use emoji or text for the number
            st.markdown("🔵")
            st.markdown("1")
        with col2:
            st.markdown("### Comparative Analysis")
            st.markdown("Compare current performance against budget, prior month, and prior year")
    
    st.markdown("---")
    
    # Feature 2: Financial Insights
    with st.container():
        col1, col2 = st.columns([1, 20])
        with col1:
            st.markdown("🔵")
            st.markdown("2")
        with col2:
            st.markdown("### Financial Insights")
            st.markdown("AI-generated analysis of key metrics and trends")
    
    st.markdown("---")
    
    # Feature 3: NOI Coach
    with st.container():
        col1, col2 = st.columns([1, 20])
        with col1:
            st.markdown("🔵")
            st.markdown("3")
        with col2:
            st.markdown("### NOI Coach")
            st.markdown("Ask questions about your financial data and get AI-powered insights")
    
    st.markdown("---")
    
    # Feature 4: Export Options
    with st.container():
        col1, col2 = st.columns([1, 20])
        with col1:
            st.markdown("🔵")
            st.markdown("4")
        with col2:
            st.markdown("### Export Options")
            st.markdown("Save results as PDF or Excel for sharing and reporting")

def display_unified_insights(insights_data):
    """
    Display unified insights using native Streamlit components.
    
    Args:
        insights_data: Dictionary containing 'summary', 'performance', and 'recommendations' keys
    """
    logger.info("Displaying unified insights")
    
    if not insights_data or not isinstance(insights_data, dict):
        st.warning("No insights data available to display.")
        return
    
    logger.info(f"Insights data keys: {list(insights_data.keys())}")
    
    # Display Executive Summary
    if 'summary' in insights_data:
        st.markdown("## Executive Summary")
        
        summary_text = insights_data['summary']
        # Remove redundant "Executive Summary:" prefix if it exists
        if summary_text.startswith("Executive Summary:"):
            summary_text = summary_text[len("Executive Summary:"):].strip()
            
        with st.container():
            import html as _html_mod  # local import to avoid top-level issues
            escaped = _html_mod.escape(summary_text).replace("\n", "<br>")
            st.markdown(f"<div class='results-text'>{escaped}</div>", unsafe_allow_html=True)
    
    # Display Key Performance Insights
    if 'performance' in insights_data and insights_data['performance']:
        st.markdown("## Key Performance Insights")
        
        performance_markdown = ""
        for insight in insights_data['performance']:
            performance_markdown += f"- {insight}\n"
        if performance_markdown:
            st.markdown(performance_markdown)
    
    # Display Recommendations
    if 'recommendations' in insights_data and insights_data['recommendations']:
        st.markdown("## Recommendations")
        
        recommendations_markdown = ""
        for recommendation in insights_data['recommendations']:
            recommendations_markdown += f"- {recommendation}\n"
        if recommendations_markdown:
            st.markdown(recommendations_markdown)

def display_opex_breakdown(opex_data, comparison_type="prior month"):
    """
    Display operating expense breakdown using Streamlit DataFrame.
    
    Args:
        opex_data: Dictionary containing operating expense data. 
                   Example: {"property_taxes": {"current": 100, "prior": 90}, ...}
        comparison_type: Type of comparison (e.g., "Prior Month", "Budget")
    """
    if not opex_data or not isinstance(opex_data, dict):
        st.info("No operating expense data provided for breakdown.")
        return

    opex_df_list = []
    for category_key, data_values in opex_data.items():
        if not data_values or not isinstance(data_values, dict):
            logger.warning(f"Skipping invalid OpEx data for category: {category_key}")
            continue
            
        current = data_values.get('current', 0.0)
        prior = data_values.get('prior', 0.0) # Assuming 'prior' as the comparison key
        
        change = current - prior
        percent_change = (change / prior * 100) if prior != 0 else 0.0
        
        display_name = category_key.replace('_', ' ').title()
        
        opex_df_list.append({
            "Expense Category": display_name,
            "Current": current,
            comparison_type: prior, # Use the dynamic comparison_type for the column name
            "Change ($)": change,
            "Change (%)": percent_change
        })

    if not opex_df_list:
        st.info("No valid operating expense items to display.")
        return

    opex_df = pd.DataFrame(opex_df_list)

    # Format for display
    opex_df_display = opex_df.copy()
    opex_df_display["Current"] = opex_df_display["Current"].apply(lambda x: f"${x:,.2f}")
    opex_df_display[comparison_type] = opex_df_display[comparison_type].apply(lambda x: f"${x:,.2f}")
    opex_df_display["Change ($)"] = opex_df_display["Change ($)"].apply(
        lambda x: f"+${x:,.2f}" if x > 0 else (f"-${abs(x):,.2f}" if x < 0 else f"${x:,.2f}")
    )
    opex_df_display["Change (%)"] = opex_df_display["Change (%)"].apply(
        lambda x: f"+{x:.1f}%" if x > 0 else (f"{x:.1f}%" if x < 0 else f"{x:.1f}%") # Negative sign is inherent
    )

    styled_df = opex_df_display.style.applymap(
        highlight_changes,
        subset=['Change ($)', 'Change (%)']
    )

    st.markdown("#### Operating Expenses Breakdown")
    st.dataframe(styled_df.format({
        "Current": "{:}",
        comparison_type: "{:}",
        "Change ($)": "{:}",
        "Change (%)": "{:}"
    }).hide(axis="index").set_table_styles([
        {'selector': 'th', 'props': [('background-color', 'rgba(30, 41, 59, 0.7)'), ('color', '#e6edf3'), ('font-family', 'Inter')]},
        {'selector': 'td', 'props': [('font-family', 'Inter'), ('color', '#e6edf3')]},
        {'selector': '.col_heading', 'props': [('text-align', 'center')]} # Center-align column headings to improve readability
    ]), use_container_width=True)

    # Remove the old HTML and style block as it's no longer used by this function.
    # The custom CSS classes like .opex-breakdown-container, .opex-breakdown-table etc.
    # were part of the old HTML rendering method. If they are not used elsewhere for st.markdown,
    # they might eventually be cleaned up from the CSS file. For now, we only remove the Python string.

def display_card_container(title, content):
    """
    Display content in a consistently styled card container.
    
    Args:
        title: Card title
        content: Function to render card content
    """
    st.markdown(f"### {title}")
    
    with st.container():
        # Create a visual container with styling
        st.markdown("""        <div style="background-color: rgba(22, 27, 34, 0.8); 
                    border: 1px solid rgba(56, 68, 77, 0.5); 
                    border-radius: 8px; 
                    padding: 16px; 
                    margin-bottom: 20px;">
        </div>
        """, unsafe_allow_html=True)
        
        # This is a trick - we're creating an empty styled container above,
        # then putting the actual content below it in a Streamlit container
        content()

# Enhanced UI Component Functions
def upload_card(title, required=False, key=None, file_types=None, help_text=None):
    """
    Display an enhanced upload card component using Streamlit-native containers.
    
    Args:
        title: Title of the upload card
        required: Whether this upload is required
        key: Unique key for the file uploader
        file_types: List of accepted file types
        help_text: Help text for the uploader
        
    Returns:
        The uploaded file object
    """
    if file_types is None:
        file_types = ["xlsx", "xls", "csv", "pdf"]
    
    # Use Streamlit container instead of HTML div
    with st.container():
        # 1. Header section - only use markdown for the header, not to wrap widgets
        st.markdown(f"""
        <div class="upload-card-header">
            <h3>{title}</h3>
            {' <span class="required-badge">Required</span>' if required else ''}
        </div>
        """, unsafe_allow_html=True)
        
        # 2. Add the file uploader - not wrapped in HTML
        uploaded_file = st.file_uploader(
            f"Upload {title}",
            type=file_types,
            key=key,
            label_visibility="collapsed",
            help=help_text or f"Upload your {title.lower()} file"
        )
        
        # 3. Display upload area styling or file info
        if not uploaded_file:
            st.markdown("""
            <div class="upload-area">
                <div class="upload-icon">📤</div>
                <div class="upload-text">Drag and drop file here</div>
                <div class="upload-subtext">Limit 200 MB per file • .xlsx, .xls, .csv, .pdf</div>
            </div>
            """, unsafe_allow_html=True)
        else:
            # Display file info
            file_size = f"{uploaded_file.size / 1024:.1f} KB" if uploaded_file.size else "Unknown size"
            file_type = uploaded_file.type if uploaded_file.type else "Unknown type"
            
            st.markdown(f"""
            <div class="file-info">
                <div class="file-icon">📄</div>
                <div class="file-details">
                    <div class="file-name">{uploaded_file.name}</div>
                    <div class="file-meta">{file_size} • {file_type}</div>
                </div>
                <div class="file-status">Uploaded</div>
            </div>
            """, unsafe_allow_html=True)
    
    return uploaded_file

def instructions_card(items):
    """
    Display an enhanced instructions card.
    
    Args:
        items: List of instruction steps
    """
    items_html = "".join([f"<li>{item}</li>" for item in items])
    st.markdown(f"""
    <div class="instructions-card">
        <h3 class="feature-title">Instructions</h3>
        <ol class="instructions-list">
            {items_html}
        </ol>
    </div>
    """, unsafe_allow_html=True)

def feature_list(features):
    """
    Display an enhanced feature list.
    
    Args:
        features: List of dictionaries with 'title' and 'description' keys
    """
    st.markdown("<h3 class=\"feature-title\">Features</h3>", unsafe_allow_html=True)
    
    for idx, feature in enumerate(features):
        st.markdown(f"""
        <div class="feature-item">
            <div class="feature-number">{idx + 1}</div>
            <div class="feature-content">
                <h4>{feature['title']}</h4>
                <p>{feature['description']}</p>
            </div>
        </div>
        """, unsafe_allow_html=True)

def property_input(value=""):
    """
    Display an enhanced property name input using Streamlit-native containers.
    
    Args:
        value: Current property name value
        
    Returns:
        The entered property name
    """
    # Simple header without extra containers
    st.markdown("### Property Information")
    
    # Property name input - clean and simple
    property_name = st.text_input(
        "Property Name",
        value=value,
        help="Enter the name of the property being analyzed",
        key="main_property_name_input"
    )
    
    return property_name

# Helper function to summarize data structures for logging
def summarize_data_for_log(data_dict, max_items=3):
    """Summarize a data structure for more concise logging"""
    if not isinstance(data_dict, dict):
        return str(data_dict)
    keys = list(data_dict.keys())
    summary = {k: data_dict[k] for k in keys[:max_items]}
    if len(keys) > max_items:
        summary[f"...and {len(keys) - max_items} more keys"] = "..."
    return summary

# Run the main function when the script is executed directly
if __name__ == "__main__":
    main()
<|MERGE_RESOLUTION|>--- conflicted
+++ resolved
@@ -1357,15 +1357,11 @@
         border-color: rgba(148, 163, 184, 0.6) !important;
     }
 
-<<<<<<< HEAD
-    [data-testid="stFileUploader"] label span,
-    [data-testid="stFileUploader"] label div span {
-=======
 [data-testid="stFileUploader"] label span,
 [data-testid="stFileUploader"] label div span {
-
-        background-color: #000000 !important;
->>>>>>> 3d81cf6e
+    background-color: #000000 !important;
+}
+
         color: #000000 !important;
     }
     
