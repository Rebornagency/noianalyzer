import streamlit as st
import pandas as pd
import plotly.graph_objects as go
import plotly.express as px
import logging
import os
import json
import copy
from typing import Dict, Any, List, Optional, Tuple
import base64
from datetime import datetime
import io
from jinja2 import Environment, FileSystemLoader
from weasyprint import HTML
import tempfile
import jinja2
import streamlit.components.v1 as components
import math
import html
from constants import OPEX_COMPONENTS, INCOME_COMPONENTS

# Import and initialize Sentry for error tracking
from sentry_config import (
    init_sentry, set_user_context, add_breadcrumb, 
    capture_exception_with_context, capture_message_with_context, 
    monitor_performance
)

# Initialize Sentry as early as possible
sentry_initialized = init_sentry()

from utils.helpers import format_for_noi_comparison
from noi_calculations import calculate_noi_comparisons
from noi_tool_batch_integration import process_all_documents
from ai_extraction import extract_noi_data
from ai_insights_gpt import generate_insights_with_gpt

# Try to import specific functions that might be missing in minimal setups
try:
    from financial_storyteller import create_narrative
    from storyteller_display import display_financial_narrative, display_narrative_in_tabs
except ImportError:
    # Create dummy functions if not available
    def create_narrative(*args, **kwargs):
        return "Narrative generation not available - module not found."
    def display_financial_narrative(*args, **kwargs):
        pass
    def display_narrative_in_tabs(*args, **kwargs):
        pass

# Try to import the NOI Coach module
try:
    from noi_coach import display_noi_coach as display_noi_coach_enhanced
    NOI_COACH_AVAILABLE = True
except ImportError:
    NOI_COACH_AVAILABLE = False
    def display_noi_coach_enhanced():
        st.error("NOI Coach module not available. Please ensure noi_coach.py is in the project directory.")

# Try to import credit system modules
try:
    from utils.credit_ui import (
        display_credit_balance, display_credit_balance_header, display_credit_store, check_credits_for_analysis,
        display_insufficient_credits, display_free_trial_welcome, init_credit_system
    )
    CREDIT_SYSTEM_AVAILABLE = True
except ImportError:
    CREDIT_SYSTEM_AVAILABLE = False
    def display_credit_balance(*args, **kwargs): pass
    def display_credit_balance_header(*args, **kwargs): pass
    def display_credit_store(*args, **kwargs): st.error("Credit system not available")
    def check_credits_for_analysis(*args, **kwargs): return True, "Credit check unavailable"
    def display_insufficient_credits(*args, **kwargs): pass
    def display_free_trial_welcome(*args, **kwargs): pass
    def init_credit_system(*args, **kwargs): pass

# Import mock data generators for testing mode
try:
    from mock_data import (
        generate_mock_consolidated_data,
        generate_mock_insights,
        generate_mock_narrative
    )
    MOCK_DATA_AVAILABLE = True
except ImportError:
    MOCK_DATA_AVAILABLE = False
    def generate_mock_consolidated_data(*args, **kwargs):
        return {"error": "Mock data module not available"}
    def generate_mock_insights(*args, **kwargs):
        return {"summary": "Mock insights not available", "performance": [], "recommendations": []}
    def generate_mock_narrative(*args, **kwargs):
        return "Mock narrative not available"

from config import get_openai_api_key, get_extraction_api_url, get_api_key, save_api_settings
from insights_display import display_insights
from reborn_logo import get_reborn_logo_base64

# Constants for testing mode
TESTING_MODE_ENV_VAR = "NOI_ANALYZER_TESTING_MODE"
DEFAULT_TESTING_MODE = os.getenv(TESTING_MODE_ENV_VAR, "false").lower() == "true"

# Helper function to check if testing mode is active
def is_testing_mode_active() -> bool:
    """
    Determine if testing mode is currently active.
    
    Returns:
        bool: True if testing mode is active, False otherwise
    """
    return st.session_state.get("testing_mode", DEFAULT_TESTING_MODE)

# Configure logging
logging.basicConfig(
    level=logging.INFO,
    format='%(asctime)s - %(name)s - %(levelname)s - %(message)s',
    handlers=[
        logging.FileHandler("noi_analyzer_enhanced.log"),
        logging.StreamHandler()
    ]
)
logger = logging.getLogger('noi_analyzer')

# Log Sentry initialization status
if sentry_initialized:
    logger.info("Sentry error tracking initialized successfully")
    add_breadcrumb("Application started", "app", "info")
else:
    logger.warning("Sentry error tracking not initialized - check SENTRY_DSN environment variable")

def safe_text(value):
    """Convert any value to a safe string, avoiding 'undefined' text."""
    if value is None or value == "undefined" or value == "null" or str(value).lower() == "nan" or (isinstance(value, float) and math.isnan(value)):
        return ""
    return str(value)

def save_testing_config():
    """Save testing mode configuration to a file"""
    if not is_testing_mode_active():
        return
    
    config = {
        "testing_mode": st.session_state.get("testing_mode", False),
        "mock_property_name": st.session_state.get("mock_property_name", "Test Property"),
        "mock_scenario": st.session_state.get("mock_scenario", "Standard Performance")
    }
    
    try:
        from pathlib import Path
        config_dir = Path("./config")
        
        # Try to create directory, but handle permission errors gracefully
        try:
            config_dir.mkdir(exist_ok=True)
        except (PermissionError, OSError) as e:
            logger.warning(f"Cannot create config directory (insufficient permissions): {str(e)}")
            # Try using session state as fallback instead of file persistence
            st.session_state._testing_config_cache = config
            logger.info("Testing configuration cached in session state as fallback")
            return
        
        # Try to save to file
        config_file = config_dir / "testing_config.json"
        with open(config_file, "w") as f:
            json.dump(config, f)
        logger.info("Testing configuration saved to file")
        
    except Exception as e:
        logger.warning(f"Error saving testing configuration to file: {str(e)}")
        # Use session state as fallback
        try:
            st.session_state._testing_config_cache = config
            logger.info("Testing configuration cached in session state as fallback")
        except Exception as fallback_error:
            logger.error(f"Failed to save testing configuration even to session state: {str(fallback_error)}")

def load_testing_config():
    """Load testing mode configuration from file or session state fallback"""
    try:
        from pathlib import Path
        config_file = Path("./config/testing_config.json")
        
        # Try to load from file first
        if config_file.exists():
            try:
                with open(config_file, "r") as f:
                    config = json.load(f)
                logger.info("Testing configuration loaded from file")
            except Exception as e:
                logger.warning(f"Error reading testing configuration file: {str(e)}")
                config = None
        else:
            config = None
        
        # If file loading failed, try session state fallback
        if config is None and hasattr(st.session_state, '_testing_config_cache'):
            config = st.session_state._testing_config_cache
            logger.info("Testing configuration loaded from session state fallback")
        
        # Apply configuration if available
        if config:
            st.session_state.testing_mode = config.get("testing_mode", DEFAULT_TESTING_MODE)
            st.session_state.mock_property_name = config.get("mock_property_name", "Test Property")
            st.session_state.mock_scenario = config.get("mock_scenario", "Standard Performance")
            logger.info("Testing configuration applied successfully")
        
    except Exception as e:
        logger.warning(f"Error loading testing configuration: {str(e)}")
        # Continue with default values - not a critical error

def display_testing_mode_indicator():
    """Display a visual indicator when testing mode is enabled"""
    if is_testing_mode_active():
        scenario = st.session_state.get("mock_scenario", "Standard Performance")
        
        # Color coding based on scenario
        if scenario == "High Growth":
            color = "#22C55E"  # Green
            emoji = "📈"
        elif scenario == "Declining Performance":
            color = "#EF4444"  # Red
            emoji = "📉"
        elif scenario == "Budget Variance":
            color = "#F59E0B"  # Amber
            emoji = "⚖️"
        else:  # Standard Performance
            color = "#3B82F6"  # Blue
            emoji = "📊"
        
        # Convert hex to RGB for alpha transparency
        hex_color = color.lstrip('#')
        rgb = tuple(int(hex_color[i:i+2], 16) for i in (0, 2, 4))
        
        st.markdown(
            f"""
            <div style="
                background-color: rgba({rgb[0]}, {rgb[1]}, {rgb[2]}, 0.1);
                border-left: 4px solid {color};
                padding: 0.75rem 1rem;
                margin-bottom: 1rem;
                border-radius: 4px;
                display: flex;
                align-items: center;
            ">
                <span style="
                    font-size: 1.2rem;
                    margin-right: 0.75rem;
                ">{emoji}</span>
                <div>
                    <span style="
                        color: {color};
                        font-weight: 600;
                        display: block;
                        margin-bottom: 0.25rem;
                    ">Testing Mode Active</span>
                    <span style="
                        color: #E0E0E0;
                        font-size: 0.9rem;
                    ">Scenario: {scenario}</span>
                </div>
            </div>
            """,
            unsafe_allow_html=True
        )

def process_documents_testing_mode():
    """Process documents in testing mode using mock data"""
    logger.info("Testing mode enabled, using mock data")
    
    # Get property name and scenario from session state
    property_name = st.session_state.get("mock_property_name", "Test Property")
    scenario = st.session_state.get("mock_scenario", "Standard Performance")
    
    # Log the testing configuration
    logger.info(f"Generating mock data for property: {property_name}, scenario: {scenario}")
    
    try:
        # Generate mock consolidated data with the selected scenario
        mock_data = generate_mock_consolidated_data(property_name, scenario)
        
        # Store in session state - this mimics what happens after real document processing
        st.session_state.consolidated_data = mock_data
        st.session_state.template_viewed = True  # Skip template verification step
        st.session_state.processing_completed = True
        
        # Calculate comparisons using the mock data - this uses the real calculation logic
        st.session_state.comparison_results = calculate_noi_comparisons(mock_data)
        
        # Debug the generated data
        debug_testing_mode_data()
        
        # Generate mock insights - this replaces the API call to OpenAI
        st.session_state.insights = generate_mock_insights(scenario)
        
        # Generate mock narrative - this replaces the API call for narrative generation
        mock_narrative = generate_mock_narrative(scenario)
        st.session_state.generated_narrative = mock_narrative
        st.session_state.edited_narrative = mock_narrative  # Initialize edited to same as generated
        
        logger.info(f"Mock data processing completed for scenario: {scenario}")
        return True
    except Exception as e:
        logger.error(f"Error generating mock data: {str(e)}", exc_info=True)
        st.error("An error occurred while generating mock data. Please check the logs.")
        return False

def run_testing_mode_diagnostics():
    """Run diagnostics on testing mode functionality"""
    if not is_testing_mode_active():
        return
    
    # Only run diagnostics when explicitly triggered
    if not st.session_state.get("run_diagnostics", False):
        return
    
    logger.info("Running testing mode diagnostics")
    
    # Check if mock data was generated correctly
    if "consolidated_data" not in st.session_state:
        logger.error("Diagnostics: consolidated_data not found in session state")
        st.sidebar.error("Diagnostics: Mock data generation failed")
    else:
        logger.info("Diagnostics: consolidated_data present in session state")
        st.sidebar.success("Diagnostics: Mock data generated successfully")
    
    # Check if comparisons were calculated
    if "comparison_results" not in st.session_state:
        logger.error("Diagnostics: comparison_results not found in session state")
        st.sidebar.error("Diagnostics: Comparison calculation failed")
    else:
        logger.info("Diagnostics: comparison_results present in session state")
        st.sidebar.success("Diagnostics: Comparisons calculated successfully")
    
    # Check if insights were generated
    if "insights" not in st.session_state:
        logger.error("Diagnostics: insights not found in session state")
        st.sidebar.error("Diagnostics: Mock insights generation failed")
    else:
        logger.info("Diagnostics: insights present in session state")
        st.sidebar.success("Diagnostics: Mock insights generated successfully")
    
    # Check if narrative was generated
    if "generated_narrative" not in st.session_state:
        logger.error("Diagnostics: generated_narrative not found in session state")
        st.sidebar.error("Diagnostics: Mock narrative generation failed")
    else:
        logger.info("Diagnostics: generated_narrative present in session state")
        st.sidebar.success("Diagnostics: Mock narrative generated successfully")
    
    # Reset diagnostic flag
    st.session_state.run_diagnostics = False

def debug_testing_mode_data():
    """Debug function to inspect testing mode data structure"""
    if not is_testing_mode_active():
        return
    
    logger.info("=== TESTING MODE DATA DEBUG ===")
    
    # Debug consolidated_data
    if "consolidated_data" in st.session_state:
        consolidated_data = st.session_state.consolidated_data
        logger.info(f"Consolidated data keys: {list(consolidated_data.keys())}")
        
        for key, data in consolidated_data.items():
            if isinstance(data, dict) and key in ["current_month", "prior_month", "budget", "prior_year"]:
                logger.info(f"{key} data sample: gpr={data.get('gpr')}, noi={data.get('noi')}, egi={data.get('egi')}")
            elif key == "property_name":
                logger.info(f"Property name: {data}")
    else:
        logger.error("No consolidated_data found in session state")
    
    # Debug comparison_results
    if "comparison_results" in st.session_state:
        comparison_results = st.session_state.comparison_results
        logger.info(f"Comparison results keys: {list(comparison_results.keys())}")
        
        # Check each comparison section
        for section in ["month_vs_prior", "actual_vs_budget", "year_vs_year"]:
            if section in comparison_results:
                section_data = comparison_results[section]
                logger.info(f"{section} has {len(section_data)} fields")
                # Log a few sample fields
                sample_keys = [k for k in section_data.keys() if 'gpr' in k or 'noi' in k][:5]
                for key in sample_keys:
                    logger.info(f"  {key}: {section_data.get(key)}")
            else:
                logger.error(f"Missing {section} in comparison_results")
        
        # Check raw data sections
        for section in ["current", "prior", "budget", "prior_year"]:
            if section in comparison_results:
                section_data = comparison_results[section]
                if isinstance(section_data, dict):
                    logger.info(f"{section} raw data: gpr={section_data.get('gpr')}, noi={section_data.get('noi')}")
                else:
                    logger.error(f"{section} is not a dict: {type(section_data)}")
            else:
                logger.warning(f"Missing {section} raw data in comparison_results")
    else:
        logger.error("No comparison_results found in session state")
    
    logger.info("=== END TESTING MODE DATA DEBUG ===")

def validate_financial_data(data: Dict[str, Any]) -> Tuple[bool, str]:
    """
    Validate financial data for consistency.
    
    Args:
        data: Dictionary containing financial data
        
    Returns:
        Tuple of (is_valid, error_message)
    """
    # Check if EGI = GPR - Vacancy Loss + Other Income
    expected_egi = data.get("gpr", 0) - data.get("vacancy_loss", 0) + data.get("other_income", 0)
    actual_egi = data.get("egi", 0)
    
    # Allow for small floating point differences
    if abs(expected_egi - actual_egi) > 1.0:
        return False, f"EGI inconsistency: Expected {expected_egi:.2f}, got {actual_egi:.2f}"
    
    # Check if NOI = EGI - OpEx
    expected_noi = data.get("egi", 0) - data.get("opex", 0)
    actual_noi = data.get("noi", 0)
    
    # Allow for small floating point differences
    if abs(expected_noi - actual_noi) > 1.0:
        return False, f"NOI inconsistency: Expected {expected_noi:.2f}, got {actual_noi:.2f}"
    
    # Check if OpEx components sum up to total OpEx
    # Align component keys with those used in data extraction
    opex_components = [
        "repairs_maintenance", "utilities", 
        "management_fees",  # preferred key
        "property_management",  # legacy key kept for compatibility
        "property_taxes",  # preferred key
        "taxes",           # legacy key kept for compatibility
        "insurance", "administrative", 
        "payroll", "marketing", "other_expenses"
    ]

    # Use dict.fromkeys to preserve order while de-duplicating aliases
    unique_opex_components = list(dict.fromkeys(opex_components))

    opex_sum = sum(data.get(comp, 0) for comp in unique_opex_components)
    total_opex = data.get("opex", 0)
    
    # Allow for small floating point differences
    if abs(opex_sum - total_opex) > 1.0:
        return False, f"OpEx inconsistency: Components sum to {opex_sum:.2f}, but total is {total_opex:.2f}"
    
    # Check if Other Income components sum up to total Other Income
    income_components = [
        "parking", "laundry", "late_fees", "pet_fees", 
        "application_fees", "storage_fees", "amenity_fees", 
        "utility_reimbursements", "cleaning_fees", 
        "cancellation_fees", "miscellaneous"
    ]
    
    income_sum = sum(data.get(component, 0) for component in income_components)
    total_income = data.get("other_income", 0)
    
    # Allow for small floating point differences
    if abs(income_sum - total_income) > 1.0:
        return False, f"Other Income inconsistency: Components sum to {income_sum:.2f}, but total is {total_income:.2f}"
    
    # All checks passed
    return True, ""

def display_document_data(doc_type: str, doc_data: Dict[str, Any]) -> Dict[str, Any]:
    """
    Display and allow editing of data for a specific document type.
    
    Args:
        doc_type: Document type (current_month, prior_month, budget, prior_year)
        doc_data: Dictionary containing document data
        
    Returns:
        Dictionary containing the edited document data
    """
    # Create a deep copy to avoid modifying the original
    edited_doc_data = copy.deepcopy(doc_data)
    
    # Display document metadata
    st.markdown("### Document Information")
    with st.expander("Document Metadata", expanded=False):
        col1, col2 = st.columns(2)
        with col1:
            st.text_input("Document Type", value=doc_data.get("document_type", ""), disabled=True, key=f"doc_type_display_{doc_type}")
        with col2:
            st.text_input("Document Date", value=doc_data.get("document_date", ""), disabled=True, key=f"doc_date_display_{doc_type}")
    
    # Auto-calculation option
    auto_calculate = st.checkbox("Auto-calculate dependent values", value=True, key=f"auto_calc_{doc_type}")
    
    # Display main financial metrics
    st.markdown("### Key Financial Metrics")
    
    # Create a form for the main metrics
    with st.form(key=f"main_metrics_form_{doc_type}"):
        # GPR
        col1, col2 = st.columns(2)
        with col1:
            st.markdown("**Gross Potential Rent (GPR)**")
        with col2:
            gpr = st.number_input(
                "GPR Value",
                value=float(doc_data.get("gpr", 0.0)),
                format="%.2f",
                step=100.0,
                key=f"gpr_{doc_type}"
            )
            edited_doc_data["gpr"] = gpr
        
        # Vacancy Loss
        col1, col2 = st.columns(2)
        with col1:
            st.markdown("**Vacancy Loss**")
        with col2:
            vacancy_loss = st.number_input(
                "Vacancy Loss Value",
                value=float(doc_data.get("vacancy_loss", 0.0)),
                format="%.2f",
                step=100.0,
                key=f"vacancy_loss_{doc_type}"
            )
            edited_doc_data["vacancy_loss"] = vacancy_loss
        
        # Other Income
        col1, col2 = st.columns(2)
        with col1:
            st.markdown("**Other Income**")
        with col2:
            other_income = st.number_input(
                "Other Income Value",
                value=float(doc_data.get("other_income", 0.0)),
                format="%.2f",
                step=100.0,
                key=f"other_income_{doc_type}"
            )
            edited_doc_data["other_income"] = other_income
        
        # EGI
        col1, col2 = st.columns(2)
        with col1:
            st.markdown("**Effective Gross Income (EGI)**")
        with col2:
            if auto_calculate:
                calculated_egi = edited_doc_data["gpr"] - edited_doc_data["vacancy_loss"] + edited_doc_data["other_income"]
                edited_doc_data["egi"] = calculated_egi
                st.number_input(
                    "EGI Value (Auto-calculated)",
                    value=float(calculated_egi),
                    format="%.2f",
                    step=100.0,
                    key=f"egi_{doc_type}",
                    disabled=True
                )
            else:
                egi = st.number_input(
                    "EGI Value",
                    value=float(doc_data.get("egi", 0.0)),
                    format="%.2f",
                    step=100.0,
                    key=f"egi_{doc_type}"
                )
                edited_doc_data["egi"] = egi
        
        # OpEx
        col1, col2 = st.columns(2)
        with col1:
            st.markdown("**Operating Expenses (OpEx)**")
        with col2:
            opex = st.number_input(
                "OpEx Value",
                value=float(doc_data.get("opex", 0.0)),
                format="%.2f",
                step=100.0,
                key=f"opex_{doc_type}"
            )
            edited_doc_data["opex"] = opex
        
        # NOI
        col1, col2 = st.columns(2)
        with col1:
            st.markdown("**Net Operating Income (NOI)**")
        with col2:
            if auto_calculate:
                calculated_noi = edited_doc_data["egi"] - edited_doc_data["opex"]
                edited_doc_data["noi"] = calculated_noi
                st.number_input(
                    "NOI Value (Auto-calculated)",
                    value=float(calculated_noi),
                    format="%.2f",
                    step=100.0,
                    key=f"noi_{doc_type}",
                    disabled=True
                )
            else:
                noi = st.number_input(
                    "NOI Value",
                    value=float(doc_data.get("noi", 0.0)),
                    format="%.2f",
                    step=100.0,
                    key=f"noi_{doc_type}"
                )
                edited_doc_data["noi"] = noi
        
        # Submit button for the form
        st.form_submit_button("Update Main Metrics")
    
    # Display Operating Expenses breakdown
    st.markdown("### Operating Expenses Breakdown")
    
    # Create a form for OpEx breakdown
    with st.form(key=f"opex_form_{doc_type}"):
        opex_components = [
            ("repairs_maintenance", "Repairs & Maintenance"),
            ("utilities", "Utilities"),
            ("property_management", "Property Management"),
            ("taxes", "Property Taxes"),
            ("insurance", "Insurance"),
            ("administrative", "Administrative"),
            ("payroll", "Payroll"),
            ("marketing", "Marketing"),
            ("other_expenses", "Other Expenses")
        ]
        
        # Create two columns for better layout
        col1, col2 = st.columns(2)
        
        # Distribute OpEx components between columns
        for i, (key, label) in enumerate(opex_components):
            with col1 if i % 2 == 0 else col2:
                value = st.number_input(
                    label,
                    value=float(doc_data.get(key, 0.0)),
                    format="%.2f",
                    step=100.0,
                    key=f"{key}_{doc_type}"
                )
                edited_doc_data[key] = value
        
        # Submit button for the form
        st.form_submit_button("Update OpEx Breakdown")
    
    # Display Other Income breakdown
    st.markdown("### Other Income Breakdown")
    
    # Create a form for Other Income breakdown
    with st.form(key=f"other_income_form_{doc_type}"):
        income_components = [
            ("parking", "Parking"),
            ("laundry", "Laundry"),
            ("late_fees", "Late Fees"),
            ("pet_fees", "Pet Fees"),
            ("application_fees", "Application Fees"),
            ("storage_fees", "Storage Fees"),
            ("amenity_fees", "Amenity Fees"),
            ("utility_reimbursements", "Utility Reimbursements"),
            ("cleaning_fees", "Cleaning Fees"),
            ("cancellation_fees", "Cancellation Fees"),
            ("miscellaneous", "Miscellaneous")
        ]
        
        # Create two columns for better layout
        col1, col2 = st.columns(2)
        
        # Distribute income components between columns
        for i, (key, label) in enumerate(income_components):
            with col1 if i % 2 == 0 else col2:
                value = st.number_input(
                    label,
                    value=float(doc_data.get(key, 0.0)),
                    format="%.2f",
                    step=100.0,
                    key=f"{key}_{doc_type}"
                )
                edited_doc_data[key] = value
        
        # Submit button for the form
        st.form_submit_button("Update Other Income Breakdown")
    
    # Validate data and show warnings if needed
    is_valid, error_message = validate_financial_data(edited_doc_data)
    if not is_valid:
        st.warning(f"Data inconsistency detected: {error_message}")
        st.info("You can still proceed, but consider fixing the inconsistency for more accurate analysis.")
    
    # Return the edited document data
    return edited_doc_data

def display_data_template(consolidated_data: Dict[str, Any]) -> Dict[str, Any]:
    """
    Display extracted financial data in an editable template format.
    
    Args:
        consolidated_data: Dictionary containing extracted financial data
        
    Returns:
        Dictionary containing the verified/edited financial data
    """
    st.markdown("## Data Extraction Template")
    st.markdown("Review and edit the extracted financial data below. Make any necessary corrections before proceeding with analysis.")
    
    # Create a deep copy of the data to avoid modifying the original
    edited_data = copy.deepcopy(consolidated_data)
    
    # Create tabs for each document type
    doc_tabs = st.tabs(["Current Month", "Prior Month", "Budget", "Prior Year"])
    
    # Process each document type
    for i, doc_type in enumerate(["current_month", "prior_month", "budget", "prior_year"]):
        with doc_tabs[i]:
            if doc_type in consolidated_data:
                edited_data[doc_type] = display_document_data(doc_type, consolidated_data[doc_type])
            else:
                st.info(f"No {doc_type.replace('_', ' ')} data available.")
    
    # Add confirmation button
    col1, col2, col3 = st.columns([1, 2, 1])
    with col2:
        if st.button("Confirm Data and Proceed with Analysis", type="primary", use_container_width=True):
            return edited_data
    
    # Return None if not confirmed
    return None

# Helper function to inject custom CSS
def inject_custom_css():
    """Inject custom CSS to ensure font consistency and enhanced styling across the application"""
    st.markdown("""
    <style>
    /* Reborn Theme CSS for NOI Analyzer */

    /* Import Inter font from Google Fonts */
    @import url('https://fonts.googleapis.com/css2?family=Inter:wght@300;400;500;600;700&display=swap');

    :root {
        /* Color palette based on design specs */
        --reborn-bg-primary: #0A0F1E;
        --reborn-bg-secondary: #10172A;
        --reborn-bg-tertiary: #1E293B;
        --reborn-text-primary: #FFFFFF;  /* Use pure white for maximum readability */
        --reborn-text-secondary: #A0A0A0;
        --reborn-accent-blue: #3B82F6;
        --reborn-accent-green: #10B981;
        --reborn-accent-orange: #F59E0B;
        --reborn-success: #10B981;
        --reborn-warning: #F87171;
        --reborn-border: rgba(255, 255, 255, 0.1);
        
        /* Spacing */
        --reborn-spacing-xs: 8px;
        --reborn-spacing-sm: 16px;
        --reborn-spacing-md: 24px;
        --reborn-spacing-lg: 32px;
        
        /* Border radius */
        --reborn-radius-sm: 6px;
        --reborn-radius-md: 8px;
        --reborn-radius-lg: 12px;
        --reborn-radius-pill: 999px;
        
        /* Shadows */
        --reborn-shadow-sm: 0 2px 8px rgba(0, 0, 0, 0.2);
        --reborn-shadow-md: 0 4px 16px rgba(0, 0, 0, 0.4);
        
        /* Add explicit font family variables */
        --reborn-font-primary: 'Inter', -apple-system, BlinkMacSystemFont, 'Segoe UI', Roboto, Oxygen, Ubuntu, Cantarell, 'Open Sans', 'Helvetica Neue', sans-serif;
        --reborn-font-heading: 'Inter', -apple-system, BlinkMacSystemFont, 'Segoe UI', Roboto, Oxygen, Ubuntu, Cantarell, 'Open Sans', 'Helvetica Neue', sans-serif;
        --reborn-font-mono: 'SFMono-Regular', Consolas, 'Liberation Mono', Menlo, Courier, monospace;
    }
    
    .reborn-logo {
        height: 64px !important;
        max-width: 100%;
    }

    /* Existing font styles - keep these */
    body, .stApp, .stMarkdown, .stText, .stTextInput, .stTextArea, 
    .stSelectbox, .stMultiselect, .stDateInput, .stTimeInput, .stNumberInput,
    .stButton > button, .stDataFrame, .stTable, .stExpander, .stTabs {
        font-family: 'Inter', -apple-system, BlinkMacSystemFont, 'Segoe UI', Roboto, Oxygen, Ubuntu, Cantarell, 'Open Sans', 'Helvetica Neue', sans-serif !important;
    }
    
    /* Ensure markdown content uses Inter and has appropriate sizing */
    .stMarkdown p, .stMarkdown li { /* Target p and li specifically for content text */
        font-family: 'Inter', -apple-system, BlinkMacSystemFont, 'Segoe UI', Roboto, Oxygen, Ubuntu, Cantarell, 'Open Sans', 'Helvetica Neue', sans-serif !important;
        font-size: 1rem !important; /* e.g., 16px base for content */
        line-height: 1.6 !important;
        color: #FFFFFF !important; /* Bright white for maximum readability */
    }

    .stMarkdown div { /* General divs in markdown, only font-family */
        font-family: 'Inter', -apple-system, BlinkMacSystemFont, 'Segoe UI', Roboto, Oxygen, Ubuntu, Cantarell, 'Open Sans', 'Helvetica Neue', sans-serif !important;
    }
    
    /* Base layout styling - improved spacing and background */
    body {
        background-color: #111827 !important;
        color: #ffffff !important;
    }
    
    /* Full-width layout for better space utilization */
    .stApp {
        background-color: #111827 !important;
        max-width: 100% !important;
        margin: 0 auto !important;
        padding: 0 !important;
    }
    
    /* Expand main content area and reduce unnecessary spacing */
    .main .block-container {
        max-width: 95% !important;
        padding-top: 1rem !important;
        padding-left: 1.5rem !important;
        padding-right: 1.5rem !important;
        margin-top: 0 !important;
    }
    
    /* Adjust sidebar width for better proportions */
    [data-testid="stSidebar"] {
        width: 18rem !important;
    }
    
    /* Make sure content sections use the available space */
    .stTabs [data-baseweb="tab-panel"] {
        padding-left: 0px !important;
        padding-right: 0px !important;
    }
    
    /* Remove extra padding from containers */
    .stMarkdown, .stText {
        padding-left: 0 !important;
        padding-right: 0 !important;
    }
    
    /* Enhanced section titles (used for Executive Summary, Key Perf. Insights etc.) */
    .reborn-section-title {
        font-family: 'Inter', -apple-system, BlinkMacSystemFont, 'Segoe UI', Roboto, Oxygen, Ubuntu, Cantarell, 'Open Sans', 'Helvetica Neue', sans-serif !important;
        font-size: 1.8rem !important; /* Increased from 1.5rem */
        font-weight: 600 !important;
        color: #FFFFFF !important; /* Changed to white */
        margin-top: 1.5rem !important;
        margin-bottom: 1rem !important;
        padding: 0.5rem 0.75rem !important;
        background-color: rgba(30, 41, 59, 0.8) !important;
        border-radius: 8px !important;
        border-left: 4px solid var(--reborn-accent-blue) !important;
        line-height: 1.4 !important;
        display: block; /* Ensure it takes full width if needed */
    }

    /* NEW STYLES FOR RESULTS UI */
    /* Main title for Analysis and Recommendations */
    .results-main-title {
        font-size: 2.5rem !important;
        font-weight: 500 !important;
        color: #79b8f3 !important;
        margin-bottom: 2rem !important;
        padding: 0 !important;
        background: none !important;
        border: none !important;
        line-height: 1.3 !important;
    }

    /* Section headers (Executive Summary, Key Performance Insights, etc.) */
    .results-section-header {
        font-size: 1.8rem !important;
        font-weight: 500 !important;
        color: #FFFFFF !important; /* Changed to white */
        margin-top: 2rem !important;
        margin-bottom: 1.5rem !important;
        padding: 0 !important;
        background: none !important;
        border: none !important;
        line-height: 1.3 !important;
    }

    /* Content cards with better styling */
    .results-card {
        background-color: rgba(22, 27, 34, 0.8) !important;
        border: 1px solid rgba(56, 68, 77, 0.5) !important;
        border-radius: 8px !important;
        padding: 1.5rem !important;
        margin-bottom: 2rem !important;
        box-shadow: 0 4px 10px rgba(0, 0, 0, 0.15) !important;
    }

    /* Text styling within results */
    .results-text {
        font-family: 'Inter', -apple-system, BlinkMacSystemFont, 'Segoe UI', Roboto, sans-serif !important;
        font-size: 1rem !important;
        line-height: 1.6 !important;
        color: #e6edf3 !important;
        margin-bottom: 1rem !important;
    }

    /* Number prefix for summary */
    .results-summary-number {
        font-weight: 500 !important;
        margin-right: 0.5rem !important;
        color: #79b8f3 !important;
    }

    /* Bullet list styling */
    .results-bullet-list {
        list-style-type: none !important;
        padding-left: 0 !important;
        margin-bottom: 1.5rem !important;
    }

    .results-bullet-item {
        display: flex !important;
        align-items: flex-start !important;
        margin-bottom: 1rem !important;
        line-height: 1.6 !important;
    }

    .results-bullet-marker {
        color: #79b8f3 !important;
        margin-right: 0.75rem !important;
        font-size: 1.5rem !important;
        line-height: 1 !important;
        flex-shrink: 0 !important;
    }

    .results-bullet-text {
        flex: 1 !important;
        color: #e6edf3 !important;
    }
    /* END NEW STYLES */

    /* Enhanced Upload Card Styling */
    .upload-card {
        background-color: rgba(17, 17, 34, 0.8);
        border-radius: 8px;
        padding: 24px;
        margin-bottom: 32px;
        box-shadow: 0 2px 4px rgba(0, 0, 0, 0.5);
    }
    
    .upload-card-header {
        display: flex;
        align-items: center;
        justify-content: center; /* Center align the title and badge */
        margin-top: 2.5rem !important; /* Added to create space between upload cards */
        margin-bottom: 20px !important; /* Add more spacing between upload card header and content */
    }
    
    .upload-card-header h3 {
        font-size: 20px;
        font-weight: 600;
        color: #EAEAEA;
        margin: 0;
    }
    
    .required-badge {
        background-color: rgba(59, 130, 246, 0.2);
        color: #3B82F6;
        font-size: 12px;
        font-weight: 500;
        padding: 2px 8px;
        border-radius: 4px;
        margin-left: 8px;
    }
    
    .upload-area {
        background-color: rgba(13, 13, 13, 0.8);
        border: 1px solid #222;
        border-radius: 8px;
        padding: 32px;
        text-align: center;
        box-shadow: inset 0 1px 2px rgba(0, 0, 0, 0.4);
    }
    
    .upload-icon {
        font-size: 32px;
        color: #ffffff;
        margin-bottom: 8px;
    }

    .upload-text {
        color: #ffffff;
        font-size: 14px;
        margin-bottom: 4px;
    }

    .upload-subtext {
        color: #ffffff;
        font-size: 12px;
        margin-bottom: 16px;
    }
    
    /* Enhanced Instructions Card */
    .instructions-card {
        background-color: transparent !important;
        border-radius: 0;
        padding: 0;
        margin-bottom: 32px;
        box-shadow: none !important;
    }
    
    .instructions-card h3 {
        font-size: 20px;
        font-weight: 600;
        color: #EAEAEA;
        margin-bottom: 16px;
    }
    
    .instructions-card ol {
        padding-left: 24px;
        margin-bottom: 0;
    }
    
    .instructions-card li {
        color: #EAEAEA;
        font-size: 14px;
        margin-bottom: 12px;
        line-height: 1.5;
    }
    
    /* Property Name Input Styling */
    .property-input-container {
        background-color: rgba(17, 17, 34, 0.8);
        border-radius: 8px;
        padding: 24px;
        margin-bottom: 32px;
        box-shadow: 0 2px 4px rgba(0, 0, 0, 0.5);
    }
    
    .property-input-container label {
        font-size: 16px;
        font-weight: 500;
        color: #FFFFFF;
        margin-bottom: 8px;
    }
    
    /* File info styling */
    .file-info {
        display: flex;
        align-items: center;
        background-color: rgba(30, 41, 59, 0.7);
        border-radius: 8px;
        padding: 12px 16px;
        margin: 8px 0;
        box-shadow: 0 2px 4px rgba(0, 0, 0, 0.1);
    }
    
    .file-icon {
        font-size: 24px;
        margin-right: 12px;
    }
    
    .file-details {
        flex-grow: 1;
    }
    
    .file-name {
        color: #E0E0E0;
        font-weight: 500;
        font-size: 14px;
        margin-bottom: 4px;
        white-space: nowrap;
        overflow: hidden;
        text-overflow: ellipsis;
        max-width: 250px;
    }
    
    .file-meta {
        color: #94A3B8;
        font-size: 12px;
    }
    
    .file-status {
        color: #22C55E;
        font-size: 12px;
        font-weight: 500;
        background-color: rgba(30, 41, 59, 0.5);
        padding: 4px 8px;
        border-radius: 4px;
    }

    /* Feature list styling */
    .feature-list {
        display: flex;
        flex-direction: column;
        gap: 1.25rem;
        margin-bottom: 2rem;
    }

    .feature-item {
        display: flex;
        margin-bottom: 24px;
    }

    .feature-number {
        background-color: rgba(34, 34, 51, 0.8);
        color: #EAEAEA;
        width: 32px;
        height: 32px;
        border-radius: 50%;
        display: flex;
        align-items: center;
        justify-content: center;
        font-weight: 500;
        margin-right: 16px;
        flex-shrink: 0;
    }

    .feature-content {
        flex: 1;
    }

    .feature-content h4 {
        font-size: 16px;
        font-weight: 500;
        color: #EAEAEA;
        margin-top: 0;
        margin-bottom: 4px;
    }

    .feature-content p {
        font-size: 14px;
        color: #ffffff;
        margin: 0;
    }

    .feature-title {
        font-size: 1.25rem;
        font-weight: 600;
        color: #e6edf3;
        margin-bottom: 0.5rem;
    }

    .feature-description {
        font-size: 1rem;
        color: #d1d5db;
        line-height: 1.5;
    }

    /* Section header styling */
    .section-header {
        font-size: 1.8rem;
        font-weight: 500;
        color: #FFFFFF !important; /* Changed to white */
        margin-top: 2rem;
        margin-bottom: 1.5rem;
    }

    /* Enhanced Button Styling */
    .primary-button {
        background-color: #3B82F6 !important;
        color: white !important;
        font-size: 16px !important;
        font-weight: 500 !important;
        padding: 12px 24px !important;
        border-radius: 8px !important;
        border: none !important;
        box-shadow: 0 2px 8px rgba(0, 0, 0, 0.2) !important;
        transition: all 0.3s ease !important;
        width: 100% !important;
        margin-top: 16px !important;
        margin-bottom: 24px !important;
    }
    
    .primary-button:hover {
        background-color: #2563EB !important;
        box-shadow: 0 4px 12px rgba(0, 0, 0, 0.3) !important;
        transform: translateY(-2px) !important;
    }

    /* Styling for Streamlit Expander Headers (e.g., Full Financial Narrative) */
    .streamlit-expanderHeader { /* General expander header style */
        background-color: rgba(30, 41, 59, 0.7) !important; /* From load_css fallback, good to have consistently */
        border-radius: 8px !important;
        margin-bottom: 0.5rem !important;
        transition: background-color 0.3s ease !important;
    }
    
    .streamlit-expanderHeader:hover {
        background-color: rgba(30, 41, 59, 0.9) !important;
    }

    .streamlit-expanderHeader p { /* Specifically target the text within the expander header */
        font-family: 'Inter', -apple-system, BlinkMacSystemFont, 'Segoe UI', Roboto, Oxygen, Ubuntu, Cantarell, 'Open Sans', 'Helvetica Neue', sans-serif !important;
        font-size: 1.6rem !important; /* Larger than content text */
        font-weight: 700 !important;
        color: #FFFFFF !important; /* Light color for header text */
        text-align: center;
    }
    
    /* Ensure header has no extra spacing */
    .stApp header {
        background-color: transparent !important;
        text-align: center;
    }
    
    /* Remove default Streamlit margins */
    .stApp > header {
        margin-top: 0 !important;
        padding-top: 0 !important;
    }
    
    /* Ensure logo container has no extra spacing */
    .stMarkdown:first-child {
        margin-top: 0 !important;
        padding-top: 0 !important;
    }

    /* Enhanced styling for narrative text */
    .narrative-text {
        font-family: 'Inter', -apple-system, BlinkMacSystemFont, 'Segoe UI', Roboto, sans-serif !important;
        color: #E0E0E0 !important;
        font-size: 1rem !important;
        line-height: 1.6 !important;
        background-color: rgba(30, 41, 59, 0.8) !important;
        padding: 1.25rem !important;
        border-radius: 8px !important;
        margin-bottom: 1.25rem !important;
        box-shadow: 0 4px 6px rgba(0, 0, 0, 0.1) !important;
    }
    
    /* Force consistent styling for all elements within narrative text */
    .narrative-text * {
        color: #E0E0E0 !important;
        font-family: 'Inter', -apple-system, BlinkMacSystemFont, 'Segoe UI', Roboto, sans-serif !important;
        font-size: 1rem !important;
    }
    
    /* Override any potential color styling in the narrative */
    .narrative-text span, 
    .narrative-text p, 
    .narrative-text div,
    .narrative-text b,
    .narrative-text strong,
    .narrative-text i,
    .narrative-text em {
        color: #E0E0E0 !important;
    }
    
    /* Fix for currency values to ensure they're consistently formatted */
    .narrative-text .currency,
    .narrative-text .number {
        font-family: 'Inter', -apple-system, BlinkMacSystemFont, 'Segoe UI', Roboto, sans-serif !important;
        color: #E0E0E0 !important;
    }
    
    /* Hide redundant expander title when not needed */
    .financial-narrative + .streamlit-expanderHeader {
        display: none !important;
    }
    
    /* Styling for narrative container */
    .narrative-container {
        font-family: 'Inter', -apple-system, BlinkMacSystemFont, 'Segoe UI', Roboto, sans-serif !important;
        color: #E0E0E0 !important;
        font-size: 1rem !important;
        line-height: 1.6 !important;
        background-color: rgba(30, 41, 59, 0.8) !important;
        padding: 1.25rem !important;
        border-radius: 8px !important;
        margin-bottom: 1.25rem !important;
        box-shadow: 0 4px 6px rgba(0, 0, 0, 0.1) !important;
    }
    
    /* Ensure consistent styling for all elements within the narrative */
    .narrative-container p, 
    .narrative-container span, 
    .narrative-container div {
        font-family: 'Inter', -apple-system, BlinkMacSystemFont, 'Segoe UI', Roboto, sans-serif !important;
        color: #E0E0E0 !important;
        font-size: 1rem !important;
        line-height: 1.6 !important;
        margin-bottom: 0.75rem !important;
    }
    
    .opex-chart-title {
        font-family: 'Inter', -apple-system, BlinkMacSystemFont, sans-serif;
        font-size: 1.5rem !important; /* Increased font size */
        font-weight: 500;
        color: #FFFFFF !important; /* Changed to white */
        margin-bottom: 1rem;
        text-align: center;
    }
    
    [data-testid="stRadio"] > label {
        font-size: 1.2rem !important;
        font-weight: 600 !important;
        color: #FFFFFF !important;
    }

    /* Card-style elements */
    .card-container {
        background-color: rgba(30, 41, 59, 0.8) !important;
        border-radius: 8px !important;
        padding: 1.25rem !important;
        margin-bottom: 1.25rem !important;
        box-shadow: 0 4px 6px rgba(0, 0, 0, 0.1) !important;
        transition: transform 0.3s ease, box-shadow 0.3s ease !important;
    }
    
    .card-container:hover {
        transform: translateY(-2px) !important;
        box-shadow: 0 6px 12px rgba(0, 0, 0, 0.15) !important;
    }
    
    /* Info, warning, error messages styling */
    .stInfo, .element-container .alert-info {
        background-color: rgba(96, 165, 250, 0.25) !important;
        border-left: 4px solid #60A5FA !important;
        color: #FFFFFF !important;
        padding: 1rem !important;
        border-radius: 8px !important;
        margin: 1rem 0 !important;
    }
    
    .stWarning, .element-container .alert-warning {
        background-color: rgba(251, 191, 36, 0.1) !important;
        border-left: 4px solid #FBBF24 !important;
        color: #E0E0E0 !important;
        padding: 1rem !important;
        border-radius: 8px !important;
        margin: 1rem 0 !important;
    }
    
    .stError, .element-container .alert-danger {
        background-color: rgba(239, 68, 68, 0.1) !important;
        border-left: 4px solid #EF4444 !important;
        color: #E0E0E0 !important;
        padding: 1rem !important;
        border-radius: 8px !important;
        margin: 1rem 0 !important;
    }
    
    .stSuccess, .element-container .alert-success {
        background-color: rgba(34, 197, 94, 0.1) !important;
        border-left: 4px solid #22C55E !important;
        color: #E0E0E0 !important;
        padding: 1rem !important;
        border-radius: 8px !important;
        margin: 1rem 0 !important;
    }
    
    /* File uploader styling */
    [data-testid="stFileUploader"] {
        background-color: #000000 !important;
        border: 2px dashed #000000 !important;
        border-radius: 8px !important;
        padding: 1rem !important;
        transition: all 0.3s ease !important;
    }

    [data-testid="stFileUploader"]:hover {
        background-color: #000000 !important;
        border-color: #000000 !important;
    }

[data-testid="stFileUploader"] label span,
[data-testid="stFileUploader"] label div span {

        background-color: #000000 !important;
        color: #000000 !important;
    }
    
    /* Tabs styling */
    .stTabs [data-baseweb="tab-list"] {
        background-color: rgba(30, 41, 59, 0.6) !important;
        border-radius: 8px !important;
        padding: 0.25rem !important;
    }
    
    .stTabs [data-baseweb="tab"] {
        border-radius: 6px !important;
        margin: 0.25rem !important;
        padding: 0.5rem 1rem !important;
        transition: all 0.2s ease !important;
    }
    
    .stTabs [data-baseweb="tab"][aria-selected="true"] {
        background-color: #1E40AF !important;
        color: white !important;
    }
    
    /* OpEx Table Styling */
    .opex-table-container {
        margin: 1rem 0 !important;
        border-radius: 8px !important;
        overflow: hidden !important;
        background-color: rgba(22, 27, 34, 0.8) !important;
        border: 1px solid rgba(56, 68, 77, 0.5) !important;
        box-shadow: 0 4px 6px rgba(0, 0, 0, 0.1) !important;
    }
    
    .opex-table {
        width: 100% !important;
        border-collapse: collapse !important;
        font-family: 'Inter', -apple-system, BlinkMacSystemFont, sans-serif !important;
        color: #e6edf3 !important;
        background-color: transparent !important;
    }
    
    .opex-table th, .opex-table td {
        padding: 0.75rem 1rem !important;
        text-align: left !important;
        border-bottom: 1px solid rgba(56, 68, 77, 0.3) !important;
        font-family: 'Inter', -apple-system, BlinkMacSystemFont, sans-serif !important;
        color: #e6edf3 !important;
    }
    
    .opex-table th {
        background-color: rgba(30, 41, 59, 0.8) !important;
        font-weight: 600 !important;
        color: #79b8f3 !important;
        font-size: 0.95rem !important;
    }
    
    .opex-table tr:hover {
        background-color: rgba(30, 41, 59, 0.4) !important;
    }
    
    .opex-table tr:last-child td {
        border-bottom: none !important;
    }
    
    .opex-category-cell {
        display: flex !important;
        align-items: center !important;
        gap: 0.5rem !important;
    }
    
    .opex-category-indicator {
        width: 12px !important;
        height: 12px !important;
        border-radius: 50% !important;
        flex-shrink: 0 !important;
    }
    
    .opex-positive-value {
        color: #22c55e !important; /* Green for favorable changes */
        font-weight: 500 !important;
    }
    
    .opex-negative-value {
        color: #ef4444 !important; /* Red for unfavorable changes */
        font-weight: 500 !important;
    }
    
    .opex-neutral-value {
        color: #e6edf3 !important; /* Default text color */
    }
    
    .opex-chart-container {
        margin: 1rem 0 !important;
        background-color: rgba(22, 27, 34, 0.8) !important;
        border-radius: 8px !important;
        padding: 1rem !important;
        border: 1px solid rgba(56, 68, 77, 0.5) !important;
    }
    
    .opex-chart-title {
        font-family: 'Inter', -apple-system, BlinkMacSystemFont, sans-serif !important;
        font-size: 1.1rem !important;
        font-weight: 600 !important;
        color: #79b8f3 !important;
        margin-bottom: 1rem !important;
        text-align: center !important;
    }

    /* Options Container Styling */
    .options-container {
        background-color: var(--reborn-bg-secondary);
        border-radius: 8px;
        padding: 0.5rem 1rem 1rem 1rem; /* smaller top padding */
        margin: 0 0 1rem 0; /* remove top margin */
        border-left: none;
    }

    /* Ensure checkbox labels in options container are bright white */
.options-container [data-testid="stCheckbox"] label,
.options-container [data-testid="stCheckbox"] label * {
    color: #FFFFFF !important;  /* Ensure checkbox labels and nested elements are bright white */
}


    .options-header {
        color: var(--reborn-text-primary);
        font-size: 1.1rem;
        margin-bottom: 0.75rem;
        font-weight: 600;
    }

    /* NOI Coach Context Styling */
    .noi-coach-context-container {
        background-color: var(--reborn-bg-secondary);
        border-radius: 8px;
        padding: 1rem;
        margin-bottom: 1.5rem;
        border-left: 4px solid var(--reborn-accent-teal);
    }

    .noi-coach-context-header {
        color: var(--reborn-text-primary);
        font-size: 1.1rem;
        margin-bottom: 0.75rem;
        font-weight: 600;
    }

    .noi-coach-interface {
        background-color: var(--reborn-bg-secondary);
        border-radius: 8px;
        padding: 1.5rem;
        margin-top: 1rem;
    }

    .noi-coach-response {
        background-color: var(--reborn-bg-tertiary);
        border-radius: 8px;
        padding: 1rem;
        margin-top: 1rem;
        border-left: 4px solid var(--reborn-accent-blue);
    }

    /* Enhanced Instructions List */
    ol.instructions-list {
        padding-left: 24px;
        margin-bottom: 32px;
    }

    ol.instructions-list li {
        color: #EAEAEA;
        font-size: 14px;
        margin-bottom: 12px;
        line-height: 1.5;
    }
    
    /* Enhanced Process Documents button */
    .stButton > button[kind="primary"] {
        background-color: #FFFFFF !important;
        color: #79b8f3 !important;
        border: 1px solid #79b8f3 !important;
        font-size: 1.1rem !important;
        font-weight: 500 !important;
        padding: 0.75rem 1.5rem !important;
        border-radius: 8px !important;
        box-shadow: 0 2px 8px rgba(121, 184, 243, 0.3) !important;
        transition: all 0.3s ease !important;
        margin-top: 1rem !important;
        margin-bottom: 1.5rem !important;
        width: 100% !important;
    }
    
    .stButton > button[kind="primary"]:hover {
        background-color: #f0f6ff !important;
        border-color: #79b8f3 !important;
        color: #79b8f3 !important;
        box-shadow: 0 4px 12px rgba(121, 184, 243, 0.4) !important;
        transform: translateY(-2px) !important;
    }
    
    /* Additional selectors for Process Documents button with higher specificity */
    div[data-testid="stButton"] > button[kind="primary"],
    div[data-testid="stButton"] > button[data-testid="baseButton-primary"],
    .stApp div[data-testid="stButton"] > button[kind="primary"],
    .stApp div[data-testid="stButton"] > button[data-testid="baseButton-primary"] {
        background-color: #FFFFFF !important;
        color: #79b8f3 !important;
        border: 1px solid #79b8f3 !important;
        font-size: 1.1rem !important;
        font-weight: 500 !important;
        padding: 0.75rem 1.5rem !important;
        border-radius: 8px !important;
        box-shadow: 0 2px 8px rgba(121, 184, 243, 0.3) !important;
        transition: all 0.3s ease !important;
        margin-top: 1rem !important;
        margin-bottom: 1.5rem !important;
        width: 100% !important;
    }

    div[data-testid="stButton"] > button[kind="primary"]:hover,
    div[data-testid="stButton"] > button[data-testid="baseButton-primary"]:hover,
    .stApp div[data-testid="stButton"] > button[kind="primary"]:hover,
    .stApp div[data-testid="stButton"] > button[data-testid="baseButton-primary"]:hover {
        background-color: #f0f6ff !important;
        border-color: #79b8f3 !important;
        color: #79b8f3 !important;
        box-shadow: 0 4px 12px rgba(121, 184, 243, 0.4) !important;
        transform: translateY(-2px) !important;
    }

    /* Target specific button by key if needed */
    button[data-testid="baseButton-primary"][aria-label*="main_process_button"] {
        background-color: #FFFFFF !important;
        color: #79b8f3 !important;
        border: 1px solid #79b8f3 !important;
    }
    /* Hide dark/light theme toggle button */
    .theme-toggle { display: none !important; }

    /* Transparent, modern table styling */
    [data-testid="stDataFrame"] {
        background-color: transparent !important;
        border: none !important;
    }

    [data-testid="stDataFrame"] thead th {
        background-color: transparent !important;
        color: #FFFFFF !important; /* Brighter white for headers */
        border-bottom: 1px solid rgba(255, 255, 255, 0.2) !important;
        font-weight: 600 !important;
        font-size: 1rem !important;
        text-align: left !important;
        padding: 1rem !important;
    }

    [data-testid="stDataFrame"] tbody tr td {
        background-color: transparent !important;
        color: #E6EDF3 !important;
        border-bottom: 1px solid rgba(255, 255, 255, 0.1) !important;
        font-weight: 400 !important;
        font-size: 0.95rem !important;
        text-align: left !important;
        padding: 1rem !important;
        vertical-align: middle !important;
    }

    [data-testid="stDataFrame"] tbody tr:last-child td {
        border-bottom: none !important;
    }

    [data-testid="stDataFrame"] tbody tr:hover td {
        background-color: rgba(38, 39, 48, 0.5) !important;
    }

    [data-testid="stDataFrame"] tbody td:first-child {
        font-weight: 600 !important;
    }

    h1, h2, h3, h4, h5, h6 {
        color: #FFFFFF !important; /* Brighter white for all titles */
    }

    [data-testid="stRadio"] label p {
        color: #FFFFFF !important;
        font-size: 1rem !important;
    }

    /* Target plotly chart titles */
    .js-plotly-plot .plotly .g-gtitle {
        fill: #FFFFFF !important;
        font-family: 'Inter', sans-serif !important;
        font-size: 1.5rem !important;
    }

    .streamlit-expanderHeader:hover {
        background-color: rgba(30, 41, 59, 0.9) !important;
    }

    [data-testid="stExpander"] summary {
        font-size: 1.1rem !important;
        font-weight: 600 !important;
        color: #FFFFFF !important;
    }
    
    /* Ensure header has no extra spacing */
    .stApp header {
        background-color: transparent !important;
        text-align: center;
    }

    /* Main comparison chart title */
    .js-plotly-plot .plotly .g-gtitle {
        font-family: 'Inter', sans-serif !important;
        fill: #FFFFFF !important;
        font-size: 1.5rem !important;
        font-weight: 600 !important;
    }

    /* CSS Reset for button styles */
    .stApp .stButton > button {
        /* Keep default Streamlit base styles while enabling flex centering */
        display: inline-flex;
        align-items: center;
        justify-content: center;
        box-sizing: border-box;
        cursor: pointer;
    }

    /* Bright white labels for all input components */
    [data-testid="stTextInput"] label,
    [data-testid="stNumberInput"] label,
    [data-testid="stDateInput"] label,
    [data-testid="stTimeInput"] label,
    [data-testid="stSelectbox"] label,
    [data-testid="stMultiselect"] label,
    [data-testid="stSlider"] label,
    [data-testid="stCheckbox"] label,
[data-testid="stCheckbox"] label * {
    color: #FFFFFF !important;  /* Ensure checkbox labels are bright white */
}

[data-testid="stCheckbox"] label span {

        color: #FFFFFF !important;  /* Ensure checkbox labels are bright white */
    }
    /* Dark text for input values on white backgrounds */
    [data-testid="stTextInput"] input,
    [data-testid="stNumberInput"] input,
    [data-testid="stDateInput"] input,
    [data-testid="stTimeInput"] input,
    [data-testid="stSelectbox"] select,
    [data-testid="stMultiselect"] input,
    [data-testid="stSlider"] input {
        color: #000000 !important;
    }


    /* Consistent styling for footer legal buttons */
    /* Style all secondary buttons (used for legal links) */
    .stButton > button[kind="secondary"],
    button[data-testid="baseButton-secondary"] {
        color: #FFFFFF !important;
        background-color: transparent !important;
        border: 1px solid #FFFFFF !important;
        padding: 0.25rem 1rem !important;
        border-radius: 6px !important;
        width: 100% !important;
        display: block !important;
        margin: 0 auto !important;
    }

    </style>
    """, unsafe_allow_html=True)

# Helper function to summarize data structures for logging
def summarize_data_for_log(data_dict, max_items=3):
    """Summarize a data structure for more concise logging"""
    if not isinstance(data_dict, dict):
        return str(data_dict)
    keys = list(data_dict.keys())
    summary = {k: data_dict[k] for k in keys[:max_items]}
    if len(keys) > max_items:
        summary[f"...and {len(keys) - max_items} more keys"] = "..."
    return summary

# --- Initialize Jinja2 Environment and Load Template Globally ---
report_template = None  # Initialize to None to prevent NameError if loading fails
env = None              # Initialize to None

# Define a fallback template as a string in case the file is missing
FALLBACK_TEMPLATE = """<!DOCTYPE html>
<html lang="en">
<head>
    <meta charset="UTF-8">
    <title>NOI Analysis Report</title>
    <link href="https://fonts.googleapis.com/css2?family=Inter:wght@300;400;500;600;700&display=swap" rel="stylesheet">
    <style>
        body { 
            font-family: 'Inter', -apple-system, BlinkMacSystemFont, 'Segoe UI', Roboto, Oxygen, Ubuntu, Cantarell, 'Open Sans', 'Helvetica Neue', sans-serif; 
            margin: 20px; 
            line-height: 1.6;
        }
        h1, h2 { 
            font-family: 'Inter', -apple-system, BlinkMacSystemFont, 'Segoe UI', Roboto, Oxygen, Ubuntu, Cantarell, 'Open Sans', 'Helvetica Neue', sans-serif;
            color: #333; 
            font-weight: 600;
        }
        table { border-collapse: collapse; width: 100%; margin: 15px 0; }
        th, td { border: 1px solid #ddd; padding: 8px; text-align: left; font-family: 'Inter', sans-serif; }
        th { background-color: #f2f2f2; }
        .positive-change { color: green; }
        .negative-change { color: red; }
        p { font-family: 'Inter', sans-serif; }
    </style>
</head>
<body>
    <h1>NOI Analysis Report - {{ property_name }}</h1>
    <p>Generated on {{ datetime.now().strftime('%Y-%m-%d %H:%M:%S') }}</p>
    
    <h2>Executive Summary</h2>
    {% if performance_data.executive_summary %}
    <p>{{ performance_data.executive_summary }}</p>
    {% else %}
    <p>No executive summary available.</p>
    {% endif %}
    
    <h2>Key Financial Metrics</h2>
    <p><strong>Current NOI:</strong> ${{ performance_data.noi|default(0)|round|int }}</p>
    
    {% if performance_data.get('financial_narrative') %}
    <h2>Financial Narrative</h2>
    <p>{{ performance_data.financial_narrative }}</p>
    {% endif %}
    
    <div style="margin-top: 30px; text-align: center; font-size: 12px; color: #777;">
        <p>Generated by NOI Analyzer | © {{ datetime.now().year }} Reborn</p>
    </div>
</body>
</html>"""

try:
    # Define the path to your templates directory (assumes 'templates' is alongside app.py)
    template_dir = os.path.join(os.path.dirname(__file__), 'templates')
    
    if not os.path.isdir(template_dir):
        logger.error(f"Templates directory not found at: {template_dir}. Using fallback template.")
        # Create a template from the string
        env = jinja2.Environment(autoescape=True)
        # Add custom filters for number formatting
        env.filters['format_number'] = lambda value: "{:,}".format(value) if value is not None else "0"
        report_template = env.from_string(FALLBACK_TEMPLATE)
        logger.info("Using fallback inline template for PDF generation.")
    else:
        env = Environment(loader=FileSystemLoader(template_dir), autoescape=True)
        # Add custom filters for number formatting
        env.filters['format_number'] = lambda value: "{:,}".format(value) if value is not None else "0"
        
        # Try to load the report template file
        template_filename = 'report_template.html'  # Name from the existing code
        if os.path.exists(os.path.join(template_dir, template_filename)):
            report_template = env.get_template(template_filename)
            logger.info(f"Successfully loaded Jinja2 environment and '{template_filename}' template.")
        else:
            logger.error(f"'{template_filename}' not found in {template_dir}. Using fallback template.")
            # Create a template from the string
            env = jinja2.Environment(autoescape=True)
            # Add custom filters for number formatting
            env.filters['format_number'] = lambda value: "{:,}".format(value) if value is not None else "0"
            report_template = env.from_string(FALLBACK_TEMPLATE)
            logger.info("Using fallback inline template for PDF generation.")
except Exception as e:
    logger.error(f"Failed to initialize Jinja2 environment or load template: {e}", exc_info=True)
    # Create a template from the string as a last resort
    try:
        env = jinja2.Environment(autoescape=True)
        # Add custom filters for number formatting
        env.filters['format_number'] = lambda value: "{:,}".format(value) if value is not None else "0"
        report_template = env.from_string(FALLBACK_TEMPLATE)
        logger.info("Using fallback inline template after exception in template loading.")
    except Exception as e2:
        logger.error(f"Failed to create fallback template: {e2}", exc_info=True)
# --- End of Jinja2 initialization ---

# Import the logo function
from reborn_logo import get_reborn_logo_base64

# Logo display function - updated to use direct embedding with better error handling
def display_logo():
    """
    Displays the Reborn logo and title in a consistent header format.
    This function is now simplified to remove all theme-toggling logic
    and enforce a consistent dark theme appearance.
    """
    try:
        logo_base64 = get_reborn_logo_base64()
        # Fallback for if logo is unavailable
        invalid_logo = not logo_base64 or not isinstance(logo_base64, str) or len(logo_base64) < 100

        # Inject CSS for header styling (every run to avoid loss after rerun)
        st.markdown(
            """
            <style>
            .header-container {
                display: flex;
                justify-content: space-between;
                align-items: center;
                padding: 0.25rem 0 0.75rem 0;
                margin-bottom: 0.25rem;
            }
            .logo-title-container {
                display: flex;
                align-items: center;
                gap: 0.75rem;
                flex-wrap: nowrap;
            }
            .reborn-logo { height: 64px; }
            .reborn-text {
                font-family: 'Inter', sans-serif;
                font-size: 2.25rem;
                font-weight: 700;
                color: #ffffff; /* Enforce white color for title */
                margin: 0;
                letter-spacing: 0.05em;
                white-space: nowrap;
                display: inline-block;
            }
            #MainMenu, header { visibility: hidden; }
            </style>
            """,
            unsafe_allow_html=True,
        )

        # Build HTML for the header (logo + text)
        left_part = (
            (f"<img src='data:image/png;base64,{logo_base64}' class='reborn-logo' alt='Reborn Logo'>" if not invalid_logo else "")
            + "<h1 class='reborn-text'>REBORN</h1>"
        )

        st.markdown(
            f"""
            <div class='header-container'>
                <div class='logo-title-container'>{left_part}</div>
            </div>
            """,
            unsafe_allow_html=True,
        )

    except Exception as e:
        logger.error(f"Error in display_logo: {e}", exc_info=True)
        # Fallback to simple text if there's an error
        st.markdown("<h1>REBORN</h1>", unsafe_allow_html=True)

# New function for small logo display
def display_logo_small():
    """Display the Reborn logo (small, transparent PNG) aligned to the left."""
    try:
        logo_b64 = get_reborn_logo_base64()
        
        # Inline logo with proper sizing, alignment and subtle enhancement
        logo_html = f"""
        <div style="
            display: flex; 
            align-items: center; 
            margin: 0; 
            padding: 5px 0;
        ">
            <img 
                src="data:image/png;base64,{logo_b64}"
                height="36px"
                style="
                    background: transparent; 
                    object-fit: contain; 
                    margin-right: 10px;
                    filter: drop-shadow(0px 2px 3px rgba(0, 0, 0, 0.2));
                    -webkit-filter: drop-shadow(0px 2px 3px rgba(0, 0, 0, 0.2));
                "
                alt="Reborn Logo" 
            />
        </div>
        """
        st.markdown(logo_html, unsafe_allow_html=True)
        logger.info("Successfully displayed small logo")
    except Exception as e:
        logger.error(f"Error displaying small logo: {str(e)}")
        # Don't show any fallback as this is used inline with the title

# Show instructions to the user
def show_instructions():
    """Display instructions for using the NOI Analyzer"""
    instructions_html = """
    <div style="background-color: rgba(30, 41, 59, 0.8); padding: 1.5rem; border-radius: 8px; margin-bottom: 1.5rem; border-left: 4px solid #4DB6AC; box-shadow: 0 4px 6px rgba(0, 0, 0, 0.1);">
        <h3 style="color: #4DB6AC; font-size: 1.3rem; margin-bottom: 1rem; font-weight: 600;">Instructions:</h3>
        <ol style="color: #F0F0F0; padding-left: 1.5rem; margin-bottom: 1.25rem;">
            <li style="margin-bottom: 0.5rem; line-height: 1.5;">Upload your financial documents using the file uploaders</li>
            <li style="margin-bottom: 0.5rem; line-height: 1.5;">At minimum, upload a <b style="color: #4DB6AC;">Current Month Actuals</b> file</li>
            <li style="margin-bottom: 0.5rem; line-height: 1.5;">For comparative analysis, upload additional files (Prior Month, Budget, Prior Year)</li>
            <li style="margin-bottom: 0.5rem; line-height: 1.5;">Click "<b style="color: #4DB6AC;">Process Documents</b>" to analyze the data</li>
            <li style="margin-bottom: 0.5rem; line-height: 1.5;">View the results in the analysis tabs</li>
            <li style="margin-bottom: 0.5rem; line-height: 1.5;">Export your results as PDF or Excel using the export options</li>
        </ol>
        <p style="color: #E0E0E0; font-style: italic; font-size: 0.9rem; background-color: rgba(77, 182, 172, 0.1); padding: 0.75rem; border-radius: 4px; display: inline-block;">Note: Supported file formats include Excel (.xlsx, .xls), CSV, and PDF</p>
    </div>
    """
    st.markdown(instructions_html, unsafe_allow_html=True)

# Function to show processing status with better visual indicators
def show_processing_status(message, is_running=False, status_type="info"):
    """
    Display a processing status message with enhanced visual styling.
    
    Parameters:
    - message (str): The status message to display
    - is_running (bool): Whether the process is currently running (adds an animation)
    - status_type (str): Type of status - "info", "success", "warning", or "error"
    """
    # Define colors based on status type
    colors = {
        "info": "#38BDF8",      # Blue
        "success": "#22C55E",   # Green
        "warning": "#FBBF24",   # Yellow
        "error": "#EF4444"      # Red
    }
    
    color = colors.get(status_type, colors["info"])
    
    # Define the animation for running status
    if is_running:
        animation = f"""
        <style>
        @keyframes pulse {{
            0% {{ transform: scale(1); opacity: 1; }}
            50% {{ transform: scale(1.1); opacity: 0.8; }}
            100% {{ transform: scale(1); opacity: 1; }}
        }}
        .status-dot {{
            animation: pulse 1.5s infinite ease-in-out;
        }}
        </style>
        """
    else:
        animation = ""
    
    # Create the HTML for the status indicator
    status_html = f"""
    {animation}
    <div style="
        display: flex;
        align-items: center;
        background-color: rgba(30, 41, 59, 0.8);
        border-left: 4px solid {color};
        border-radius: 8px;
        padding: 1rem;
        margin: 1rem 0;
        box-shadow: 0 4px 6px rgba(0, 0, 0, 0.1);
    ">
        <div class="status-dot" style="
            background-color: {color};
            width: 12px;
            height: 12px;
            border-radius: 50%;
            margin-right: 12px;
            flex-shrink: 0;
        "></div>
        <div style="
            color: #E0E0E0;
            font-size: 1rem;
            line-height: 1.5;
        ">
            {message}
        </div>
    </div>
    """
    
    # Display the status
    st.markdown(status_html, unsafe_allow_html=True)

# Function to display file information with enhanced styling
def show_file_info(file_name, file_size=None, file_type=None, uploaded=False):
    """
    Display uploaded file information with enhanced visual styling.
    
    Parameters:
    - file_name (str): Name of the file
    - file_size (str, optional): Size of the file (e.g., "2.5 MB")
    - file_type (str, optional): Type of file (e.g., "Excel", "PDF", "CSV")
    - uploaded (bool): Whether the file has been successfully uploaded
    """
    # Set icon based on file type
    icon = "📄"  # Default
    if file_type:
        if "excel" in file_type.lower() or "xlsx" in file_type.lower() or "xls" in file_type.lower():
            icon = "📊"
        elif "pdf" in file_type.lower():
            icon = "📑"
        elif "csv" in file_type.lower():
            icon = "📋"
    
    # Set status color based on uploaded status
    status_color = "#22C55E" if uploaded else "#94A3B8"  # Green if uploaded, gray if not
    status_text = "Uploaded" if uploaded else "Ready"
    
    # Create the HTML for the file info
    file_info_html = f"""
    <div style="
        display: flex;
        align-items: center;
        background-color: rgba(30, 41, 59, 0.7);
        border-radius: 8px;
        padding: 0.75rem 1rem;
        margin: 0.5rem 0;
        box-shadow: 0 2px 4px rgba(0, 0, 0, 0.1);
        transition: all 0.2s ease;
    ">
        <div style="
            font-size: 1.5rem;
            margin-right: 12px;
            flex-shrink: 0;
        ">
            {icon}
        </div>
        <div style="flex-grow: 1;">
            <div style="
                color: #E0E0E0;
                font-weight: 500;
                font-size: 0.95rem;
                margin-bottom: 0.25rem;
                white-space: nowrap;
                overflow: hidden;
                text-overflow: ellipsis;
                max-width: 250px;
            ">
                {file_name}
            </div>
            <div style="
                color: #94A3B8;
                font-size: 0.8rem;
            ">
                {file_size if file_size else ""}
                {" • " if file_size and file_type else ""}
                {file_type if file_type else ""}
            </div>
        </div>
        <div style="
            color: {status_color};
            font-size: 0.8rem;
            font-weight: 500;
            background-color: rgba(30, 41, 59, 0.5);
            padding: 0.25rem 0.5rem;
            border-radius: 4px;
        ">
            {status_text}
        </div>
    </div>
    """
    
    # Display the file info
    st.markdown(file_info_html, unsafe_allow_html=True)

# Debug helper function to diagnose comparison structure issues
def debug_comparison_structure(comparison_results: Dict[str, Any]) -> None:
    """
    Debug function to analyze and log the structure of comparison results.
    
    This function uses INFO level for its logs by design. If these logs are too verbose,
    you have two options:
    1. Temporarily comment out calls to this function when not actively debugging
    2. Modify the log levels inside this function from INFO to DEBUG if you want 
       to retain the ability to see these logs when setting the logger to DEBUG level
    """
    if not comparison_results:
        logger.error("No comparison results available for debugging")
        return
        
    logger.info("=== COMPARISON RESULTS STRUCTURE DEBUG ===")
    logger.info(f"Top level keys: {list(comparison_results.keys())}")
    
    # Check for current data
    if "current" in comparison_results and isinstance(comparison_results["current"], dict):
        logger.info(f"Current data keys: {list(comparison_results['current'].keys())}")
        
        # Check for financial metrics in current data
        financial_keys = ["gpr", "vacancy_loss", "other_income", "egi", "opex", "noi"]
        for key in financial_keys:
            if key in comparison_results["current"]:
                logger.info(f"Current.{key} = {comparison_results['current'][key]}")
            else:
                logger.info(f"[Debug] Missing key in current data: {key}. This is expected if this metric was not provided or extracted.")
    else:
        logger.warning("No 'current' key in comparison results or it's not a dictionary")
    
    # Check comparison data sections
    for section_key_name in ["month_vs_prior", "actual_vs_budget", "year_vs_year"]:
        if section_key_name in comparison_results and isinstance(comparison_results[section_key_name], dict):
            section_data = comparison_results[section_key_name]
            logger.info(f"{section_key_name} keys: {list(section_data.keys())}")
            
            # Define patterns based on section type
            if section_key_name == "actual_vs_budget":
                # Suffix for the comparison period's actual value (e.g., gpr_budget)
                compare_suffix_pattern = "_budget" 
                # Suffix for the difference amount (e.g., gpr_variance)
                change_suffix_pattern = "_variance" 
                # Suffix for the percentage difference (e.g., gpr_percent_variance)
                percent_change_suffix_pattern = "_percent_variance" 
            elif section_key_name == "month_vs_prior":
                compare_suffix_pattern = "_prior"
                change_suffix_pattern = "_change"
                percent_change_suffix_pattern = "_percent_change"
            elif section_key_name == "year_vs_year":
                compare_suffix_pattern = "_prior_year"
                change_suffix_pattern = "_change"
                percent_change_suffix_pattern = "_percent_change"
            else:
                # Fallback for any other unexpected section, though unlikely
                compare_suffix_pattern = "_compare" # Generic fallback
                change_suffix_pattern = "_change"
                percent_change_suffix_pattern = "_percent_change"

            patterns_to_check = {
                "_current": "_current",
                "compare_values": compare_suffix_pattern,
                "change_values": change_suffix_pattern,
                "percent_change_values": percent_change_suffix_pattern
            }
            
            for pattern_name, pattern_suffix in patterns_to_check.items():
                matches = [key for key in section_data.keys() if key.endswith(pattern_suffix)]
                if matches:
                    logger.info(f"  Found {len(matches)} keys with pattern '{pattern_suffix}' for {pattern_name} in {section_key_name}: {matches[:3]}...")
                    # Show sample values from the first match
                    logger.info(f"    Sample value ({matches[0]}): {section_data[matches[0]]}")
                else:
                    # MODIFIED LINE: Changed from WARNING to INFO with more context
                    logger.info(f"  [Debug] In section '{section_key_name}', no keys found with pattern '{pattern_suffix}' for {pattern_name}. This may be expected if comparison data is incomplete or not applicable.")
        else:
            # MODIFIED LINE: Changed from WARNING to INFO with more context
            logger.info(f"[Debug] Comparison section '{section_key_name}' not found in results. This is expected if data for this comparison was not uploaded or processed.")
    
    logger.info("=== END COMPARISON RESULTS STRUCTURE DEBUG ===")

# Set page configuration
st.set_page_config(
    page_title="NOI Analyzer Enhanced",
    page_icon="📊",
    layout="wide",
    initial_sidebar_state="collapsed"
)

# Call load_css to apply custom styles
inject_custom_css()

# Initialize session state variables
if 'current_month_actuals' not in st.session_state:
    st.session_state.current_month_actuals = None
if 'prior_month_actuals' not in st.session_state:
    st.session_state.prior_month_actuals = None
if 'current_month_budget' not in st.session_state:
    st.session_state.current_month_budget = None
if 'prior_year_actuals' not in st.session_state:
    st.session_state.prior_year_actuals = None
if 'consolidated_data' not in st.session_state:
    st.session_state.consolidated_data = None
if 'processing_completed' not in st.session_state:
    st.session_state.processing_completed = False
if 'comparison_results' not in st.session_state:
    st.session_state.comparison_results = None
if 'insights' not in st.session_state:
    st.session_state.insights = None
if 'processing_status' not in st.session_state:
    st.session_state.processing_status = None
if 'show_zero_values' not in st.session_state:
    st.session_state.show_zero_values = False
if 'property_name' not in st.session_state:
    st.session_state.property_name = ""
if 'openai_api_key' not in st.session_state:
    st.session_state.openai_api_key = ""
if 'extraction_api_url' not in st.session_state:
    st.session_state.extraction_api_url = ""
if 'extraction_api_key' not in st.session_state:
    st.session_state.extraction_api_key = ""
if 'noi_coach_history' not in st.session_state:
    st.session_state.noi_coach_history = []
if 'current_comparison_view' not in st.session_state:
    st.session_state.current_comparison_view = "budget"  # Default to budget view
if 'edited_narrative' not in st.session_state:
    st.session_state.edited_narrative = None
if 'generated_narrative' not in st.session_state:
    st.session_state.generated_narrative = None
if 'show_narrative_editor' not in st.session_state:
    st.session_state.show_narrative_editor = False
if 'user_initiated_processing' not in st.session_state:
    st.session_state.user_initiated_processing = False

# Testing mode initialization
if 'testing_mode' not in st.session_state:
    st.session_state.testing_mode = DEFAULT_TESTING_MODE
if 'mock_property_name' not in st.session_state:
    st.session_state.mock_property_name = "Test Property"
if 'mock_scenario' not in st.session_state:
    st.session_state.mock_scenario = "Standard Performance"
if 'testing_config_loaded' not in st.session_state:
    st.session_state.testing_config_loaded = False

def highlight_changes(val):
    """Style helper for pandas Styler to color positive & negative changes."""
    # Ensure we're working with a string for consistent checks
    if not isinstance(val, str):
        val = str(val)

    if val.strip().startswith('-') and any(char.isdigit() for char in val):
        # Bright red for negative values
        return 'color: #EF4444; font-weight: 600;'
    elif val.strip().startswith('+'):
        # Bright green for positive values
        return 'color: #10B981; font-weight: 600;'
    else:
        return ''

# Display comparison tab
def display_comparison_tab(tab_data: Dict[str, Any], prior_key_suffix: str, name_suffix: str):
    """
    Display a comparison tab with financial data, charts, and insights.

    Args:
        tab_data: Dictionary containing data for this specific comparison tab.
        prior_key_suffix: Suffix used for prior period keys (e.g., 'prior_month', 'budget').
        name_suffix: Name for the prior period (e.g., 'Prior Month', 'Budget').
    """
    # Ensure name_suffix is safe to use in titles
    name_suffix = safe_text(name_suffix) or "Prior Period" # Ensure fallback
    prior_key_suffix = safe_text(prior_key_suffix) or "prior" # Ensure fallback for key suffix as well

    try:
        logger.info(f"Displaying comparison tab: {name_suffix}")
        add_breadcrumb(f"Displaying comparison tab: {name_suffix}", "ui.display", "info")

        # Ensure tab_data is not None and is a dictionary
        if tab_data is None or not isinstance(tab_data, dict):
            st.error(f"No data available to display for {name_suffix} comparison.")
            logger.warning(f"tab_data is None or not a dict for {name_suffix}")
            return

        # Extract current and prior values safely
        current_values = tab_data.get("current", {})
        prior_values = tab_data.get(prior_key_suffix, {}) # e.g., tab_data.get('prior_month', {})

        if not current_values and not prior_values:
            st.info(f"No financial data found for current or {name_suffix} periods.")
            return
            
        # Main metrics table
        main_metrics_data = []
        metrics_order = [
            ("gpr", "Gross Potential Rent"), ("vacancy_loss", "Vacancy Loss"), 
            ("other_income", "Other Income"), ("egi", "Effective Gross Income"),
            ("opex", "Total Operating Expenses"), ("noi", "Net Operating Income")
        ]

        for key, name in metrics_order:
            current_val = current_values.get(key, 0.0)
            prior_val = prior_values.get(key, 0.0)
            
            # Use .get for change and percent_change with a default of 0.0
            change_val = tab_data.get(f"{key}_change", 0.0) 
            percent_change_val = tab_data.get(f"{key}_percent_change", 0.0)

            main_metrics_data.append({
                "Metric": name,
                "Current": f"${current_val:,.2f}",
                name_suffix: f"${prior_val:,.2f}",
                "Change ($)": f"${change_val:,.2f}",
                "Change (%)": f"{percent_change_val:.1f}%"
            })
        
        main_metrics_df = pd.DataFrame(main_metrics_data)
        
        # --- NEW: Build numeric DataFrame for charts and deeper analysis ---
        chart_data = []
        for key, name in metrics_order:
            current_val_num = float(current_values.get(key, 0.0) or 0.0)
            prior_val_num = float(prior_values.get(key, 0.0) or 0.0)

            # Prefer pre-calculated numeric change if available; otherwise calculate
            change_val_num = tab_data.get(f"{key}_change")
            if change_val_num is None or pd.isna(change_val_num):
                change_val_num = current_val_num - prior_val_num
            change_val_num = float(change_val_num)

            percent_change_num = tab_data.get(f"{key}_percent_change")
            if percent_change_num is None or pd.isna(percent_change_num):
                percent_change_num = (change_val_num / prior_val_num * 100) if prior_val_num else 0.0
            percent_change_num = float(percent_change_num)

            # Align metric naming with helper logic used later in the chart section
            metric_name_chart = "Total OpEx" if name == "Total Operating Expenses" else name

            # Determine business direction (favorable / unfavorable / neutral)
            if metric_name_chart in ["Vacancy Loss", "Total OpEx"]:
                direction = "Favorable" if change_val_num < 0 else ("Unfavorable" if change_val_num > 0 else "Neutral")
            else:
                direction = "Favorable" if change_val_num > 0 else ("Unfavorable" if change_val_num < 0 else "Neutral")

            chart_data.append({
                "Metric": metric_name_chart,
                "Current": current_val_num,
                name_suffix: prior_val_num,
                "Change ($)": change_val_num,
                "Change (%)": percent_change_num,
                "Direction": direction
            })

        # This DataFrame is used later for visualisations
        df = pd.DataFrame(chart_data)
        # --- END NEW CODE ---

        # --- NEW: Main Comparison Bar Chart ---
        st.markdown(f"### Overview")
        main_bar_fig = px.bar(
            df,
            x="Metric",
            y=["Current", name_suffix],
            barmode="group",
            labels={"value": "Amount ($)", "variable": "Period", "Metric": ""},
            color_discrete_map={"Current": "#3B82F6", name_suffix: "#10B981"}
        )
        main_bar_fig.update_layout(
            title_text=f"Current vs {name_suffix}",
            title_font_color="#FFFFFF",
            title_font_size=20,
            font_color="#FFFFFF",
            legend_title_text="",
            plot_bgcolor='rgba(0,0,0,0)',
            paper_bgcolor='rgba(0,0,0,0)',
            xaxis=dict(tickangle=-45)
        )
        st.plotly_chart(main_bar_fig, use_container_width=True)
        # --- END NEW CODE ---

        # Apply styling for changes
        styled_df = main_metrics_df.style.applymap(
            highlight_changes, 
            subset=['Change ($)', 'Change (%)']
        )
            
        st.dataframe(styled_df, use_container_width=True, hide_index=True)
        
        # Add OpEx Breakdown expander section
        with st.expander("Operating Expense Breakdown", expanded=True):
            opex_components_keys = OPEX_COMPONENTS
            opex_metrics_names = ["Property Taxes", "Insurance", "Repairs & Maintenance", "Utilities", "Management Fees"]

            # Check if any opex components exist in the data (either in current_values or prior_values)
            if any(component in current_values for component in opex_components_keys) or \
               any(f"{component}_{prior_key_suffix}" in tab_data for component in opex_components_keys) or \
               any(component in prior_values for component in opex_components_keys): # Added check for prior_values directly
                
                opex_df_data = []
                category_colors = {
                    "Property Taxes": "#4ecdc4", "Insurance": "#1e88e5",
                    "Repairs & Maintenance": "#8ed1fc", "Utilities": "#ff6b6b",
                    "Management Fees": "#ba68c8"
                }
                
                for key, name in zip(opex_components_keys, opex_metrics_names):
                    current_val_raw = current_values.get(key, tab_data.get(f"{key}_current", 0.0))
                    # Ensure prior_val_raw fetches from all possible keys and defaults to 0.0
                    prior_val_raw = prior_values.get(key, 
                                       tab_data.get(f"{key}_{prior_key_suffix}", 
                                       tab_data.get(f"{key}_compare", 0.0)))

                    current_val = float(current_val_raw) if pd.notna(current_val_raw) else 0.0
                    prior_val = float(prior_val_raw) if pd.notna(prior_val_raw) else 0.0

                    # Prefer pre-calculated change values if available and valid, otherwise calculate
                    change_val_raw = tab_data.get(f"{key}_change", tab_data.get(f"{key}_variance"))
                    if pd.notna(change_val_raw):
                        change_val = float(change_val_raw)
                    else:
                        change_val = current_val - prior_val

                    percent_change_raw = tab_data.get(f"{key}_percent_change", tab_data.get(f"{key}_percent_variance"))
                    if pd.notna(percent_change_raw):
                        percent_change = float(percent_change_raw)
                    else:
                        percent_change = (change_val / prior_val * 100) if prior_val != 0 else 0.0
                    
                    if not st.session_state.get("show_zero_values", True) and current_val == 0 and prior_val == 0:
                        continue
                        
                    opex_df_data.append({
                        "Expense Category": name,
                        "Current": current_val,
                        name_suffix: prior_val,
                        "Change ($)": change_val,
                        "Change (%)": percent_change,
                        "Color": category_colors.get(name, "#a9a9a9") 
                    })
                
                if opex_df_data:
                    opex_df = pd.DataFrame(opex_df_data)
                    
                    # Create display dataframe without the Color column
                    opex_df_display = opex_df.drop(columns=['Color']).copy()
                    opex_df_display["Current"] = opex_df_display["Current"].apply(lambda x: f"${x:,.2f}")
                    opex_df_display[name_suffix] = opex_df_display[name_suffix].apply(lambda x: f"${x:,.2f}")
                    # Apply + sign for positive changes, - for negative, and no sign for zero.
                    opex_df_display["Change ($)"] = opex_df_display["Change ($)"].apply(
                        lambda x: f"+${x:,.2f}" if x > 0 else (f"-${abs(x):,.2f}" if x < 0 else f"${x:,.2f}")
                    )
                    opex_df_display["Change (%)"] = opex_df_display["Change (%)"].apply(
                        lambda x: f"+{x:.1f}%" if x > 0 else (f"{x:.1f}%" if x < 0 else f"{x:.1f}%") # Negative sign is inherent
                    )
                    
                    styled_opex_df = opex_df_display.style.applymap(
                        highlight_changes, 
                        subset=['Change ($)', 'Change (%)']
                    )
                    
                    st.dataframe(styled_opex_df.format({
                        "Current": "{:}",
                        name_suffix: "{:}",
                        "Change ($)": "{:}",
                        "Change (%)": "{:}"
                    }).hide(axis="index").set_table_styles([
                        {'selector': 'th', 'props': [('background-color', 'rgba(30, 41, 59, 0.7)'), ('color', '#e6edf3'), ('font-family', 'Inter'), ('text-align', 'center')]},
                        {'selector': 'td', 'props': [('font-family', 'Inter'), ('color', '#e6edf3')]}
                    ]), use_container_width=True)

                    # Create columns for charts with enhanced styling
                    col1, col2 = st.columns(2)
                    
                    with col1:
                        # Wrap the chart in a container with our custom styling
                        chart_container_html = '<div class="opex-chart-container"><div class="opex-chart-title">Current Operating Expenses Breakdown</div></div>'
                        st.markdown(chart_container_html, unsafe_allow_html=True)
                        
                        # Filter out zero values for the pie chart
                        pie_data = opex_df[opex_df["Current"] > 0]
                        if not pie_data.empty:
                            # Create a custom color map based on our category colors
                            color_map = {row["Expense Category"]: row["Color"] for _, row in pie_data.iterrows()}
                            
                            fig = px.pie(
                                pie_data, 
                                values="Current", 
                                names="Expense Category",
                                color="Expense Category",
                                color_discrete_map=color_map,
                                hole=0.4
                            )
                            fig.update_layout(
                                template="plotly_dark",
                                plot_bgcolor='rgba(13, 17, 23, 0)',
                                paper_bgcolor='rgba(13, 17, 23, 0)',
                                font=dict(
                                    family="Inter, sans-serif",
                                    size=14,
                                    color="#e6edf3"
                                ),
                                margin=dict(l=20, r=20, t=20, b=20),
                                legend=dict(
                                    orientation="h",
                                    yanchor="bottom",
                                    y=-0.2,
                                    xanchor="center",
                                    x=0.5,
                                    font=dict(size=12, color="#e6edf3")
                                ),
                                showlegend=False  # Hide legend as we have colored indicators in the table
                            )
                            st.plotly_chart(fig, use_container_width=True, config={'displayModeBar': False})
                        
                        # Close the chart container
                        st.markdown('</div>', unsafe_allow_html=True)
                    
                    with col2:
                        # Wrap the chart in a container with our custom styling
                        chart_container_html = f'<div class="opex-chart-container"><div class="opex-chart-title">OpEx Components: Current vs {safe_text(name_suffix)}</div></div>'
                        st.markdown(chart_container_html, unsafe_allow_html=True)
                        
                        # Create a horizontal bar chart for comparison
                        if not opex_df.empty:
                            # Prepare the data in a format suitable for the horizontal bar chart
                            bar_data = []
                            for _, row in opex_df.iterrows(): # Use the original opex_df with numerical data for charts
                                bar_data.append({
                                    "Expense Category": row["Expense Category"],
                                    "Amount": row["Current"], # Use numerical "Current"
                                    "Period": "Current",
                                    "Color": row["Color"]
                                })
                                bar_data.append({
                                    "Expense Category": row["Expense Category"],
                                    "Amount": row[name_suffix], # Use numerical column for prior/budget
                                    "Period": name_suffix,
                                    "Color": row["Color"] # Can be used if you map colors per category
                                })
                            
                            bar_df = pd.DataFrame(bar_data)
                            
                            # Create the bar chart with improved styling
                            comp_fig = px.bar(
                                bar_df,
                                x="Amount",
                                y="Expense Category",
                                color="Period",
                                barmode="group",
                                orientation="h",
                                color_discrete_map={
                                    "Current": "#1e88e5", # Blue for Current
                                    name_suffix: "#4ecdc4"  # Teal for Prior/Budget (can be dynamic based on name_suffix if needed)
                                },
                                labels={"Amount": "Amount ($)", "Expense Category": ""},
                                height=len(opex_df["Expense Category"].unique()) * 60 + 100 # Dynamic height
                            )
                            
                            # Update layout for modern appearance
                            comp_fig.update_layout(
                                paper_bgcolor='rgba(0,0,0,0)',
                                plot_bgcolor='rgba(0,0,0,0)',
                                font=dict(color='#e6edf3', family="Inter"),
                                legend=dict(
                                    orientation="h", 
                                    yanchor="bottom", y=1.02, 
                                    xanchor="right", x=1,
                                    bgcolor='rgba(30, 41, 59, 0.7)', 
                                    bordercolor='rgba(56, 139, 253, 0.15)'
                                ),
                                xaxis=dict(gridcolor='rgba(255,255,255,0.1)'),
                                yaxis=dict(gridcolor='rgba(255,255,255,0.1)'),
                                margin=dict(t=0, b=20, l=0, r=0) # Adjust top margin for title
                            )
                            st.plotly_chart(comp_fig, use_container_width=True)
                        else:
                            st.info("No OpEx data to display in bar chart.")
                else:
                    # We have components but no data to display after filtering
                    st.info("No operating expense details available for this period based on current filters.")
            else:
                # No operating expense components in the data
                st.info("Operating expense breakdown is not available for this comparison.")
                
        # Add Other Income Breakdown expander section
        with st.expander("Other Income Breakdown", expanded=True):
            # Check if we have Other Income component data
            other_income_components = [
                "parking", "laundry", "late_fees", "pet_fees", "application_fees",
                "storage_fees", "amenity_fees", "utility_reimbursements", 
                "cleaning_fees", "cancellation_fees", "miscellaneous"
            ]
            
            income_metrics = [
                "Parking", "Laundry", "Late Fees", "Pet Fees", "Application Fees",
                "Storage Fees", "Amenity Fees", "Utility Reimbursements", 
                "Cleaning Fees", "Cancellation Fees", "Miscellaneous"
            ]
            
            # MODIFIED: Check if any component exists with _current suffix in tab_data
            if any(f"{component}_current" in tab_data for component in other_income_components):
                logger.info(f"Found other income components in tab_data for {name_suffix}. Preparing breakdown.")
                # Create DataFrame for Other Income components
                income_df_data = []
                
                for key, name in zip(other_income_components, income_metrics):
                    # Handle both formats for current, prior, and change values
                    current_val_raw = current_values.get(key, tab_data.get(f"{key}_current", 0.0))
                    prior_val_raw = prior_values.get(key, tab_data.get(f"{key}_{prior_key_suffix}", tab_data.get(f"{key}_compare", 0.0)))
                    change_val_raw = tab_data.get(f"{key}_change", tab_data.get(f"{key}_variance", 0.0))
                    percent_change_raw = tab_data.get(f"{key}_percent_change", tab_data.get(f"{key}_percent_variance", 0.0))

                    current_val = float(current_val_raw) if pd.notna(current_val_raw) else 0.0
                    prior_val = float(prior_val_raw) if pd.notna(prior_val_raw) else 0.0
                    change_val = float(change_val_raw) if pd.notna(change_val_raw) else 0.0
                    percent_change = float(percent_change_raw) if pd.notna(percent_change_raw) else 0.0
                    
                    # Skip zero values if show_zero_values is False
                    if not st.session_state.show_zero_values and current_val == 0 and prior_val == 0:
                        continue
                        
                    income_df_data.append({
                        "Income Category": name,
                        "Current": current_val,
                        name_suffix: prior_val,
                        "Change ($)": change_val,
                        "Change (%)": percent_change,
                        # Other Income is positive when it increases
                        "Direction": "Favorable" if change_val > 0 else ("Unfavorable" if change_val < 0 else "Neutral")
                    })
                
                if income_df_data:
                    # Sort by current value (descending) to show most significant components first
                    income_df_data = sorted(income_df_data, key=lambda x: x["Current"], reverse=True)
                    
                    # Add a total row
                    total_current = sum(item["Current"] for item in income_df_data)
                    total_prior = sum(item[name_suffix] for item in income_df_data)
                    total_change = total_current - total_prior
                    total_percent = (total_change / total_prior * 100) if total_prior else 0
                    
                    income_df_data.append({
                        "Income Category": "Total Other Income",
                        "Current": total_current,
                        name_suffix: total_prior,
                        "Change ($)": total_change,
                        "Change (%)": total_percent,
                        "Direction": "Favorable" if total_change > 0 else ("Unfavorable" if total_change < 0 else "Neutral")
                    })
                    
                    income_df = pd.DataFrame(income_df_data)
                    
                    # Format DataFrame for display
                    income_df_display = income_df.copy()
                    income_df_display["Current"] = income_df_display["Current"].apply(lambda x: f"${x:,.2f}")
                    income_df_display[name_suffix] = income_df_display[name_suffix].apply(lambda x: f"${x:,.2f}")
                    income_df_display["Change ($)"] = income_df_display["Change ($)"].apply(lambda x: f"${x:,.2f}")
                    income_df_display["Change (%)"] = income_df_display["Change (%)"].apply(lambda x: f"{x:.1f}%")
                    
                    # Add percentage of total column
                    income_percents = []
                    for item in income_df_data:
                        if item["Income Category"] == "Total Other Income":
                            income_percents.append("100.0%")
                        else:
                            pct = (item["Current"] / total_current * 100) if total_current > 0 else 0
                            income_percents.append(f"{pct:.1f}%")
                    
                    income_df_display["% of Total"] = income_percents
                    
                    # Rename Direction to Impact for display
                    income_df_display["Impact"] = income_df_display["Direction"]
                    income_df_display = income_df_display.drop(columns=["Direction"])
                    
                    # Create a function to apply styling
                    def style_income_df(row):
                        styles = [''] * len(row)
                        
                        # Get indices of the columns to style
                        pct_change_idx = list(row.index).index("Change (%)")
                        dollar_change_idx = list(row.index).index("Change ($)")
                        
                        # Get total row styling
                        if row["Income Category"] == "Total Other Income":
                            return ['font-weight: bold'] * len(row)
                        
                        try:
                            direction = row.get("Direction", "")
                            
                            # Apply colors based on business impact
                            if direction == "Favorable":
                                color = "color: green"  # Positive impact on NOI
                            elif direction == "Unfavorable":
                                color = "color: red"    # Negative impact on NOI
                            else:
                                color = ""              # Neutral impact
                            
                            # Apply to both dollar and percentage columns
                            styles[pct_change_idx] = color
                            styles[dollar_change_idx] = color
                        except (ValueError, TypeError, KeyError):
                            # If there's an error, don't apply styling
                            pass
                        
                        return styles
                    
                    # Apply styling and display
                    income_styled = income_df_display.style.apply(style_income_df, axis=1)
                    st.dataframe(income_styled, use_container_width=True)
                    
                    # Display a pie chart to visualize the breakdown
                    col1, col2 = st.columns(2)
                    
                    with col1:
                        # Filter out zero values and total row for the pie chart
                        pie_data = income_df[
                            (income_df["Current"] > 0) & 
                            (income_df["Income Category"] != "Total Other Income")
                        ]
                        if not pie_data.empty:
                            fig = px.pie(
                                pie_data, 
                                values="Current", 
                                names="Income Category",
                                title="Current Other Income Breakdown",
                                color_discrete_sequence=px.colors.qualitative.Pastel,
                                hole=0.4
                            )
                            fig.update_layout(
                                template="plotly_dark",
                                plot_bgcolor='rgba(30, 41, 59, 0.8)',
                                paper_bgcolor='rgba(16, 23, 42, 0)',
                                font=dict(
                                    family="Inter, sans-serif",
                                    size=12,
                                    color="#F0F0F0"
                                ),
                                title_font=dict(size=16, color="#F0F0F0", family="Inter, sans-serif"),
                                legend=dict(font=dict(size=10, color="#F0F0F0"))
                            )
                            st.plotly_chart(fig, use_container_width=True)
                    
                    with col2:
                        # Create horizontal bar chart for comparing current vs prior
                        comp_data = income_df.copy()
                        
                        # Sort by current value
                        comp_data = comp_data[comp_data["Income Category"] != "Total Other Income"]
                        comp_data = comp_data.sort_values(by="Current", ascending=True)
                        
                        # Only show top 6 categories to avoid chart getting too crowded
                        if len(comp_data) > 6:
                            comp_data = comp_data.tail(6)  # Get the 6 largest categories
                        
                        # Create horizontal bar chart for comparing current vs prior
                        comp_fig = go.Figure()
                        
                        # Add bars for current and prior values
                        comp_fig.add_trace(go.Bar(
                            y=comp_data["Income Category"],
                            x=comp_data["Current"],
                            name="Current",
                            orientation='h',
                            marker=dict(color="#4DB6AC")
                        ))
                        
                        comp_fig.add_trace(go.Bar(
                            y=comp_data["Income Category"],
                            x=comp_data[name_suffix],
                            name=name_suffix,
                            orientation='h',
                            marker=dict(color="#BA68C8")
                        ))
                        
                        # Update layout
                        comp_fig.update_layout(
                            title=f"Top Other Income Components: Current vs {safe_text(name_suffix)}",
                            barmode='group',
                            xaxis_title="Amount ($)",
                            xaxis=dict(tickprefix="$"),
                            template="plotly_dark",
                            plot_bgcolor='rgba(30, 41, 59, 0.8)',
                            paper_bgcolor='rgba(16, 23, 42, 0)',
                            margin=dict(l=20, r=20, t=60, b=100),
                            font=dict(
                                family="Inter, sans-serif",
                                size=12,
                                color="#F0F0F0"
                            ),
                            title_font=dict(size=16, color="#F0F0F0", family="Inter, sans-serif"),
                            legend=dict(
                                orientation="h",
                                yanchor="bottom",
                                y=-0.3,  # moved slightly lower to sit below axis title
                                xanchor="center",
                                x=0.5,
                                font=dict(size=10, color="#F0F0F0")
                            )
                        )
                        
                        st.plotly_chart(comp_fig, use_container_width=True)
                    
                    # Add a section with key insights about other income
                    st.subheader("Other Income Insights")
                    
                    # Find the largest income component
                    non_total_data = [item for item in income_df_data if item["Income Category"] != "Total Other Income"]
                    if non_total_data:
                        largest_component = max(non_total_data, key=lambda x: x["Current"])
                        largest_pct = (largest_component["Current"] / total_current * 100) if total_current > 0 else 0
                        
                        st.markdown(f"- **{largest_component['Income Category']}** is the largest source of other income at **${largest_component['Current']:,.2f}** ({largest_pct:.1f}% of total)")
                    
                    # Find the component with largest growth
                    growth_components = [item for item in non_total_data if item["Change (%)"] > 0]
                    if growth_components:
                        fastest_growth = max(growth_components, key=lambda x: x["Change (%)"])
                        st.markdown(f"- **{fastest_growth['Income Category']}** has the highest growth at **{fastest_growth['Change (%)']}%** (${fastest_growth['Change ($)']:,.2f})")
                    
                    # Find declining components
                    declining_components = [item for item in non_total_data if item["Change (%)"] < 0]
                    if declining_components:
                        most_decline = min(declining_components, key=lambda x: x["Change (%)"])
                        st.markdown(f"- **{most_decline['Income Category']}** has decreased by **{abs(most_decline['Change (%)']):,.1f}%** (${abs(most_decline['Change ($)']):,.2f})")
                    
                    # Overall trend
                    if total_change > 0:
                        st.markdown(f"- Overall other income has **increased** by **${total_change:,.2f}** ({total_percent:.1f}%)")
                    elif total_change < 0:
                        st.markdown(f"- Overall other income has **decreased** by **${abs(total_change):,.2f}** ({abs(total_percent):.1f}%)")
                        
                    # Opportunity analysis
                    low_components = [item for item in non_total_data if item["Current"] == 0 and item[name_suffix] > 0]
                    if low_components:
                        st.markdown("- **Opportunity alert:** The following income sources had values previously but are now at zero:")
                        for item in low_components:
                            st.markdown(f"  - **{item['Income Category']}** (previously ${item[name_suffix]:,.2f})")
                    else:
                        # No low_components to report; skip informational message to avoid confusion.
                        pass
                else:
                    st.info("Other income components were identified, but all had zero values for both current and prior periods (and 'Show Zero Values' is off).")
                    logger.info(f"Other income components found but resulted in empty df_data for {name_suffix} (likely all zeros and show_zero_values is False).")
            else:
                st.info("No other income details available for this period.")
                logger.info(f"No other income component keys (e.g., parking_current) found in tab_data for {name_suffix}. Displaying 'no details' message.")
        
        try:
            logger.info(f"Creating charts for {name_suffix} comparison")
            
            # BEGIN PATCH: Temporarily suppress duplicate bottom chart rendering
            original_markdown = st.markdown
            original_plotly_chart = st.plotly_chart
            st.markdown = lambda *args, **kwargs: None
            st.plotly_chart = lambda *args, **kwargs: None
            # END PATCH
            
            # Create bar chart for visual comparison
            fig = go.Figure()

            # Calculate change percentages for hover data
            change_pcts = df["Change (%)"].tolist()
            change_vals = df["Change ($)"].tolist()
            directions = df["Direction"].tolist()
            metrics = df["Metric"].tolist()
            
            # Helper function to determine if a change is positive from business perspective
            def is_positive_change(metric, change_val):
                if metric in ["Vacancy Loss", "Total OpEx"]:
                    # For these metrics, a decrease (negative change) is good
                    return change_val < 0
                else:
                    # For other metrics (NOI, GPR, EGI, etc.), an increase (positive change) is good
                    return change_val > 0
            
            # Use consistent vibrant colors instead of gradients
            current_color = '#1e88e5'  # Vibrant blue
            compare_color = '#00bfa5'  # Teal green

            # Add current period bars with enhanced styling
            fig.add_trace(go.Bar(
                x=df["Metric"],
                y=df["Current"],
                name="Current",
                marker=dict(
                    color=current_color,
                    line=dict(width=0)  # Remove bar borders
                ),
                opacity=0.9,
                customdata=list(zip(change_vals, change_pcts, directions)),
                hovertemplate='<b>%{x}</b><br>Current: $%{y:,.0f}<br>Change: $%{customdata[0]:,.0f} (%{customdata[1]:.1f}%)<extra></extra>'
            ))

            # Add prior period bars with enhanced styling
            fig.add_trace(go.Bar(
                x=df["Metric"],
                y=df[name_suffix],
                name=name_suffix,
                marker=dict(
                    color=compare_color,
                    line=dict(width=0)  # Remove bar borders
                ),
                opacity=0.9,
                customdata=list(zip(df["Metric"])),
                hovertemplate='<b>%{x}</b><br>' + f'{name_suffix}: $' + '%{y:,.0f}<extra></extra>'
            ))

            # Identify peak NOI for annotation
            if 'NOI' in df['Metric'].values:
                current_noi_val = df.loc[df['Metric'] == 'NOI', 'Current'].values[0]
                prior_noi_val = df.loc[df['Metric'] == 'NOI', name_suffix].values[0]

                current_noi = float(current_noi_val) if pd.notna(current_noi_val) else 0.0
                prior_noi = float(prior_noi_val) if pd.notna(prior_noi_val) else 0.0
                
                # Calculate the difference and percentage change with safe handling
                noi_diff = current_noi - prior_noi
                noi_pct = (noi_diff / prior_noi * 100) if prior_noi != 0 else 0
                
                # Ensure safe text for annotation
                noi_diff_safe = safe_text(noi_diff) or "0"
                noi_pct_safe = safe_text(f"{noi_pct:.1f}") or "0.0"
                
                # Create annotation text based on whether NOI increased or decreased
                # For NOI, an increase is positive (green), decrease is negative (red)
                if noi_diff > 0:
                    annotation_text = safe_text(f"NOI increased by<br>${noi_diff:,.0f}<br>({noi_pct:.1f}%)")
                    arrow_color = "#00bfa5"  # Teal green for positive
                elif noi_diff < 0:
                    annotation_text = safe_text(f"NOI decreased by<br>${abs(noi_diff):,.0f}<br>({abs(noi_pct):.1f}%)")
                    arrow_color = "#f44336"  # Red for negative
                else:
                    annotation_text = safe_text("NOI unchanged")
                    arrow_color = "#78909c"  # Gray for neutral
                    
                # Add annotation for NOI with improved styling
                fig.add_annotation(
                    x='NOI', 
                    y=max(current_noi, prior_noi) * 1.15,  # Position higher above the bar
                    text=annotation_text,
                    showarrow=True,
                    arrowhead=2,
                    arrowsize=1,
                    arrowwidth=2,
                    arrowcolor=arrow_color,
                    bgcolor="rgba(13, 17, 23, 0.8)",
                    bordercolor=arrow_color,
                    borderwidth=1,
                    borderpad=8,  # Increased padding
                    font=dict(
                        family="Inter, -apple-system, BlinkMacSystemFont, sans-serif",
                        color="#e6edf3",
                        size=14
                    ),
                    align="center"
                )

            # Update layout with modern theme styling
            fig.update_layout(
                barmode='group',
                title_text='',  # Explicitly clear Plotly title to prevent 'undefined' from appearing
                template="plotly_dark",
                plot_bgcolor='rgba(13, 17, 23, 0)',  # Transparent background
                paper_bgcolor='rgba(13, 17, 23, 0)',  # Transparent paper
                font=dict(
                    family="Inter, -apple-system, BlinkMacSystemFont, sans-serif",
                    size=14,
                    color="#e6edf3"
                ),
                margin=dict(l=40, r=40, t=20, b=100),  # Increased bottom margin for legend
                legend=dict(
                    orientation="h",
                    yanchor="bottom",
                    y=-0.25,  # Moved further down to avoid overlap
                    xanchor="center",
                    x=0.5,
                    bgcolor="rgba(13, 17, 23, 0.5)",  # Semi-transparent background
                    bordercolor="rgba(56, 139, 253, 0.15)",
                    borderwidth=1,
                    font=dict(
                        size=14,
                        color="#e6edf3"
                    )
                ),
                xaxis=dict(
                    title=None,
                    tickfont=dict(
                        family="Inter, -apple-system, BlinkMacSystemFont, sans-serif",
                        size=14,
                        color="#e6edf3"
                    ),
                    showgrid=False,
                    zeroline=False,
                    showline=False
                ),
                yaxis=dict(
                    title=dict(
                        text="Amount ($)",
                        font=dict(
                            family="Inter, -apple-system, BlinkMacSystemFont, sans-serif",
                            size=14,
                            color="#e6edf3"
                        )
                    ),
                    showgrid=True,
                    gridcolor='rgba(255, 255, 255, 0.1)',
                    gridwidth=0.5,
                    zeroline=False,
                    showline=False,
                    tickfont=dict(
                        family="Inter, -apple-system, BlinkMacSystemFont, sans-serif",
                        size=14,
                        color="#e6edf3"
                    )
                ),
                hoverlabel=dict(
                    bgcolor="rgba(13, 17, 23, 0.8)",
                    font_size=14,
                    font_family="Inter, -apple-system, BlinkMacSystemFont, sans-serif",
                    font_color="#e6edf3",
                    bordercolor="rgba(56, 139, 253, 0.15)"
                ),
                bargap=0.15,  # Adjust bar gap
                bargroupgap=0.05  # Adjust gap between grouped bars
            )

            # Add dollar sign to y-axis labels
            fig.update_yaxes(tickprefix="$", tickformat=",.0f")
            
            # Safety: ensure no stray title text remains (avoids 'undefined' render)
            if fig.layout.title and (fig.layout.title.text is None or str(fig.layout.title.text).lower() == 'undefined'):
                fig.update_layout(title_text='')
            
            # Wrap the chart display in the container div
            st.plotly_chart(fig, use_container_width=True)
            
            # BEGIN PATCH: Restore Streamlit chart functions
            st.markdown = original_markdown
            st.plotly_chart = original_plotly_chart
            # END PATCH
            
            logger.info(f"Successfully displayed chart for {name_suffix} comparison")

            # --- Consolidated Insights, Executive Summary, and Recommendations Section ---
            st.markdown("---")
            st.markdown("""
                <div class="results-main-title">Analysis and Recommendations</div>
            """, unsafe_allow_html=True)

            insights_data = st.session_state.get("insights")
            # narrative_data = st.session_state.get("edited_narrative") or st.session_state.get("generated_narrative") # narrative_data is not directly used here for insights

            # Use the unified insights display function
            if insights_data and isinstance(insights_data, dict):
                # We might want to pass a filtered version of insights_data specific to this tab 
                # or the full one if display_unified_insights handles context appropriately.
                # For now, passing the full insights_data as per instruction.
                display_unified_insights(insights_data)
            else:
                st.info(f"No overall insights data available to display for {name_suffix} context.")

            # The old detailed breakdown of insights per comparison type within this tab is now handled by display_unified_insights.
            # The recommendations and narrative sections (if they were part of the old structure here) are also covered 
            # by display_unified_insights or by the main Financial Narrative tab.

            # Display OpEx breakdown if available
            # if 'opex_components' in tab_data and tab_data['opex_components']:
            #     display_opex_breakdown(tab_data['opex_components'], name_suffix)
            # else:
            #     logger.info(f"No OpEx components found for {name_suffix} comparison")

        except Exception as e:
            logger.error(f"Error displaying comparison tab {name_suffix}: {str(e)}", exc_info=True)
        
        # Removed PDF Generation Block from display_comparison_tab function
        # The comprehensive PDF generator at the bottom of the app now handles all PDF export needs

    # THIS IS THE END OF THE display_comparison_tab function's main try block
    except Exception as e_main_display: # Catch-all for the entire display_comparison_tab function
        logger.error(f"An unexpected error occurred in display_comparison_tab for {name_suffix}: {str(e_main_display)}", exc_info=True)
        st.error(f"An error occurred while displaying the comparison tab for {name_suffix}: {name_suffix}.")
    # Return for display_comparison_tab, ensuring it's at the same indent level as the try/except
    logger.info(f"--- display_comparison_tab END for {name_suffix} ---")
    return

# Function to handle user questions about NOI data
def ask_noi_coach(question: str, comparison_results: Dict[str, Any], context: str) -> str:
    """
    Process user questions about NOI data and generate responses.
    
    Args:
        question: The user's question
        comparison_results: The comparison results dictionary
        context: The selected comparison context (budget, prior_month, prior_year)
    
    Returns:
        A string response to the user's question
    """
    logger.info(f"NOI Coach question received: {question}")
    logger.info(f"Context: {context}")
    
    # Safety check for comparison results
    if not comparison_results or "current" not in comparison_results:
        return "I don't have enough financial data to answer that question. Please make sure you've uploaded your financial documents."
    
    try:
        # Prepare the data for the selected context
        context_data = {}
        context_data["current"] = comparison_results.get("current", {})
        
        if context == "budget" and "budget" in comparison_results:
            context_data["compare"] = comparison_results.get("budget", {})
            comparison_type = "budget"
        elif context == "prior_month" and "prior" in comparison_results:
            context_data["compare"] = comparison_results.get("prior", {})
            comparison_type = "prior month"
        elif context == "prior_year" and "prior_year" in comparison_results:
            context_data["compare"] = comparison_results.get("prior_year", {})
            comparison_type = "prior year"
        else:
            # Default to budget if available
            if "budget" in comparison_results:
                context_data["compare"] = comparison_results.get("budget", {})
                comparison_type = "budget"
            else:
                return "I don't have the comparison data you're asking about. Please select a different context or upload the relevant document."
        
        # Format the data into a structured message
        data_summary = f"""
        Current period NOI: ${context_data['current'].get('noi', 0):,.2f}
        Comparison period ({comparison_type}) NOI: ${context_data['compare'].get('noi', 0):,.2f}
        
        Key metrics comparison:
        - GPR: ${context_data['current'].get('gpr', 0):,.2f} vs ${context_data['compare'].get('gpr', 0):,.2f}
        - Vacancy Loss: ${context_data['current'].get('vacancy_loss', 0):,.2f} vs ${context_data['compare'].get('vacancy_loss', 0):,.2f}
        - Other Income: ${context_data['current'].get('other_income', 0):,.2f} vs ${context_data['compare'].get('other_income', 0):,.2f}
        - EGI: ${context_data['current'].get('egi', 0):,.2f} vs ${context_data['compare'].get('egi', 0):,.2f}
        - OpEx: ${context_data['current'].get('opex', 0):,.2f} vs ${context_data['compare'].get('opex', 0):,.2f}
        """
        
        # Check if we have insights already generated
        insights_text = ""
        if hasattr(st.session_state, "insights") and st.session_state.insights:
            insights = st.session_state.insights
            if "summary" in insights:
                insights_text += f"Summary: {insights['summary']}\n\n"
            if context in insights:
                insights_text += f"Analysis: {insights[context]}\n\n"
        
        # Simple analytics to answer basic questions
        if "driving" in question.lower() or "factor" in question.lower():
            # Identify main drivers for changes in NOI
            current_noi = context_data['current'].get('noi', 0)
            compare_noi = context_data['compare'].get('noi', 0)
            noi_change = current_noi - compare_noi
            
            # Calculate percent contributions to NOI change
            factors = []
            
            # Revenue factors
            current_gpr = context_data['current'].get('gpr', 0)
            compare_gpr = context_data['compare'].get('gpr', 0)
            gpr_change = current_gpr - compare_gpr
            if abs(gpr_change) > 0.01 * abs(compare_gpr):
                factors.append({
                    "factor": "Gross Potential Rent",
                    "change": gpr_change,
                    "percent": gpr_change / abs(compare_gpr) * 100 if compare_gpr else 0
                })
            
            # Vacancy factors
            current_vacancy = context_data['current'].get('vacancy_loss', 0)
            compare_vacancy = context_data['compare'].get('vacancy_loss', 0)
            vacancy_change = current_vacancy - compare_vacancy
            if abs(vacancy_change) > 0.01 * abs(compare_noi):
                factors.append({
                    "factor": "Vacancy Loss",
                    "change": vacancy_change,
                    "percent": vacancy_change / abs(compare_noi) * 100 if compare_noi else 0
                })
            
            # Other income factors
            current_other = context_data['current'].get('other_income', 0)
            compare_other = context_data['compare'].get('other_income', 0)
            other_change = current_other - compare_other
            if abs(other_change) > 0.01 * abs(compare_noi):
                factors.append({
                    "factor": "Other Income",
                    "change": other_change,
                    "percent": other_change / abs(compare_noi) * 100 if compare_noi else 0
                })
            
            # Operating expense factors
            current_opex = context_data['current'].get('opex', 0)
            compare_opex = context_data['compare'].get('opex', 0)
            opex_change = current_opex - compare_opex
            if abs(opex_change) > 0.01 * abs(compare_noi):
                factors.append({
                    "factor": "Operating Expenses",
                    "change": opex_change,
                    "percent": opex_change / abs(compare_noi) * 100 if compare_noi else 0
                })
            
            # Sort factors by absolute impact
            factors.sort(key=lambda x: abs(x["change"]), reverse=True)
            
            # Generate response
            response = f"Based on your {comparison_type} comparison data, the main factors driving NOI change are:\n\n"
            
            for factor in factors:
                change_str = f"${abs(factor['change']):,.2f}"
                direction = "increase" if factor["change"] > 0 else "decrease"
                impact = "positive" if (factor["change"] > 0 and factor["factor"] != "Vacancy Loss" and factor["factor"] != "Operating Expenses") or \
                                      (factor["change"] < 0 and (factor["factor"] == "Vacancy Loss" or factor["factor"] == "Operating Expenses")) else "negative"
                
                response += f"- {factor['factor']}: {change_str} {direction} ({abs(factor['percent']):.1f}% of NOI), {impact} impact\n"
            
            return response
        
        elif "vacancy" in question.lower() or "occupancy" in question.lower():
            # Provide vacancy analysis
            current_vacancy = context_data['current'].get('vacancy_loss', 0)
            compare_vacancy = context_data['compare'].get('vacancy_loss', 0)
            vacancy_change = current_vacancy - compare_vacancy
            
            current_gpr = context_data['current'].get('gpr', 0)
            compare_gpr = context_data['compare'].get('gpr', 0)
            
            current_vacancy_rate = (current_vacancy / current_gpr * 100) if current_gpr else 0
            compare_vacancy_rate = (compare_vacancy / compare_gpr * 100) if compare_gpr else 0
            
            response = f"Vacancy analysis compared to {comparison_type}:\n\n"
            response += f"- Current vacancy loss: ${current_vacancy:,.2f} ({current_vacancy_rate:.1f}% of GPR)\n"
            response += f"- Comparison vacancy loss: ${compare_vacancy:,.2f} ({compare_vacancy_rate:.1f}% of GPR)\n"
            
            if current_vacancy > compare_vacancy:
                response += f"\nVacancy has increased by ${vacancy_change:,.2f}, which is a negative trend. "
                response += "This suggests occupancy rates have decreased, reducing potential rental income."
            else:
                response += f"\nVacancy has decreased by ${abs(vacancy_change):,.2f}, which is a positive trend. "
                response += "This suggests improved occupancy rates, increasing your rental income."
            
            return response
            
        else:
            # For other questions, provide a general analysis
            current_noi = context_data['current'].get('noi', 0)
            compare_noi = context_data['compare'].get('noi', 0)
            noi_change = current_noi - compare_noi
            noi_pct_change = (noi_change / compare_noi * 100) if compare_noi else 0
            
            response = f"Based on your {comparison_type} comparison data:\n\n"
            
            if noi_change > 0:
                response += f"Your NOI has increased by ${noi_change:,.2f} ({noi_pct_change:.1f}%) compared to the {comparison_type}. "
                response += "This is a positive trend indicating improved property performance.\n\n"
            else:
                response += f"Your NOI has decreased by ${abs(noi_change):,.2f} ({abs(noi_pct_change):.1f}%) compared to the {comparison_type}. "
                response += "This suggests challenges that may need to be addressed.\n\n"
            
            # Add insight on revenue
            current_egi = context_data['current'].get('egi', 0)
            compare_egi = context_data['compare'].get('egi', 0)
            egi_change = current_egi - compare_egi
            egi_pct_change = (egi_change / compare_egi * 100) if compare_egi else 0
            
            if egi_change > 0:
                response += f"Revenue (EGI) is up by ${egi_change:,.2f} ({egi_pct_change:.1f}%). "
            else:
                response += f"Revenue (EGI) is down by ${abs(egi_change):,.2f} ({abs(egi_pct_change):.1f}%). "
            
            # Add insight on expenses
            current_opex = context_data['current'].get('opex', 0)
            compare_opex = context_data['compare'].get('opex', 0)
            opex_change = current_opex - compare_opex
            opex_pct_change = (opex_change / compare_opex * 100) if compare_opex else 0
            
            if opex_change > 0:
                response += f"Operating expenses have increased by ${opex_change:,.2f} ({opex_pct_change:.1f}%)."
            else:
                response += f"Operating expenses have decreased by ${abs(opex_change):,.2f} ({abs(opex_pct_change):.1f}%)."
            
            return response
        
    except Exception as e:
        logger.error(f"Error in ask_noi_coach: {str(e)}")
        return f"I encountered an error while analyzing your data: {str(e)}"

# Function to display NOI Coach interface
def display_noi_coach():
    """Display the NOI Coach interface with chat input and response area."""
    st.markdown("<h2 class='reborn-section-title'>NOI Coach</h2>", unsafe_allow_html=True)
    
    if 'noi_coach_history' not in st.session_state:
        st.session_state.noi_coach_history = []
    if 'noi_coach_selected_context' not in st.session_state:
        st.session_state.noi_coach_selected_context = "budget" # Default context

    # CSS for chat (can be kept or removed if global styles cover it)
    st.markdown(""" 
    <style>
        /* Chat message styling */
        .chat-message {
            padding: 1rem;
            margin: 1rem 0;
            border-radius: 0.5rem;
            max-width: 80%;
            font-family: 'Inter', -apple-system, BlinkMacSystemFont, sans-serif;
        }
        .user-message {
            background-color: #1e88e5;
            color: white;
            margin-left: auto;
            margin-right: 0;
        }
        .assistant-message {
            background-color: rgba(22, 27, 34, 0.8);
            color: #e6edf3;
            margin-right: auto;
            margin-left: 0;
            border: 1px solid rgba(56, 68, 77, 0.5);
        }
        .chat-message-content { word-wrap: break-word; line-height: 1.5; }
        .chat-input-label { margin-bottom: 0.5rem; font-weight: 500; color: #e6edf3; font-family: 'Inter', -apple-system, BlinkMacSystemFont, sans-serif; }
    </style>""", unsafe_allow_html=True)

    # Context selector
    st.markdown("### Select Comparison Context")
    contexts = {
        "prior_month": "Prior Month",
        "budget": "Budget",
        "prior_year": "Prior Year"
    }
    st.markdown("### Analyze against:", unsafe_allow_html=True)
    selected_context_key = st.radio(
        "Analyze against:",
        options=list(contexts.keys()),
        format_func=lambda k: contexts[k],
        index=list(contexts.keys()).index(st.session_state.noi_coach_selected_context),
        horizontal=True,
        key="noi_coach_context_radio",
        label_visibility="collapsed"
    )
    if selected_context_key != st.session_state.noi_coach_selected_context:
        st.session_state.noi_coach_selected_context = selected_context_key
        # st.rerun() # Optional: rerun if changing context should clear chat or update something immediately

    # Display chat history
    for message in st.session_state.noi_coach_history:
        role = message["role"]
        content = safe_text(message["content"])
        if role == "user":
            st.markdown(f"""<div class="chat-message user-message"><div class="chat-message-content">{content}</div></div>""", unsafe_allow_html=True)
        else:
            st.markdown(f"""<div class="chat-message assistant-message"><div class="chat-message-content">{content}</div></div>""", unsafe_allow_html=True)
    
    with st.form(key="noi_coach_form_app", clear_on_submit=True):
        st.markdown("<div class='chat-input-label'>Ask a question about your financial data:</div>", unsafe_allow_html=True)
        user_question = st.text_input("", placeholder="e.g., What's driving the change in NOI?", label_visibility="collapsed")
        # Use wider, equal spacer columns to guarantee perfect centering
        col_left, col_center, col_right = st.columns([4,2,4])
        with col_center:
            submit_button = st.form_submit_button("Ask NOI Coach")
    
    if submit_button and user_question:
        logger.info(f"NOI Coach (app.py) question: {user_question} with context: {st.session_state.noi_coach_selected_context}")
        st.session_state.noi_coach_history.append({"role": "user", "content": user_question})
        
        if 'comparison_results' not in st.session_state or not st.session_state.comparison_results:
            response = "Please process financial documents first so I can analyze your data."
        else:
            try:
                # Call the ask_noi_coach function from app.py
                response = ask_noi_coach(
                    user_question,
                    st.session_state.comparison_results,
                    st.session_state.noi_coach_selected_context
                )
            except Exception as e:
                logger.error(f"Error generating NOI Coach response in app.py: {str(e)}", exc_info=True)
                response = f"I'm sorry, I encountered an error: {str(e)}"
        
        st.session_state.noi_coach_history.append({"role": "assistant", "content": response})
        st.rerun()

def display_unified_insights_no_html(insights_data):
    """
    Display unified insights using pure Streamlit components without HTML.
    
    Args:
        insights_data: Dictionary containing 'summary', 'performance', and 'recommendations' keys
    """
    if not insights_data or not isinstance(insights_data, dict):
        st.warning("No insights data available to display.")
        return
    
    # Display Executive Summary
    if 'summary' in insights_data:
        st.markdown("## Executive Summary")
        
        summary_text = insights_data['summary']
        # Remove redundant "Executive Summary:" prefix if it exists
        if summary_text.startswith("Executive Summary:"):
            summary_text = summary_text[len("Executive Summary:"):].strip()
            
        import html as _html_mod  # local import within function
        escaped = _html_mod.escape(summary_text).replace("\n", "<br>")
        st.markdown(f"<div class='results-text'>{escaped}</div>", unsafe_allow_html=True)
    
    # Display Key Performance Insights
    if 'performance' in insights_data and insights_data['performance']:
        st.markdown("## Key Performance Insights")
        
        performance_markdown = ""
        for insight in insights_data['performance']:
            performance_markdown += f"- {insight}\n"
        if performance_markdown:
            st.markdown(performance_markdown)
    
    # Display Recommendations
    if 'recommendations' in insights_data and insights_data['recommendations']:
        st.markdown("## Recommendations")
        
        recommendations_markdown = ""
        for recommendation in insights_data['recommendations']:
            recommendations_markdown += f"- {recommendation}\n"
        if recommendations_markdown:
            st.markdown(recommendations_markdown)

# Define the generate_comprehensive_pdf function before it's called in main()
def generate_comprehensive_pdf():
    """
    Generate a comprehensive PDF report that includes all available data,
    insights, and visualizations from the NOI analysis.
    
    Returns:
        bytes: PDF file as bytes if successful, None otherwise
    """
    logger.info("PDF EXPORT: Generating comprehensive PDF with all available data")
    
    try:
        # Verify we have the necessary data
        if not report_template:
            logger.error("PDF EXPORT: Global report_template is None. PDF generation will fail.")
            return None
            
        if not hasattr(st.session_state, 'comparison_results') or not st.session_state.comparison_results:
            logger.error("PDF EXPORT: No comparison results found in session state")
            return None
            
        # Get property name
        property_name = st.session_state.property_name if hasattr(st.session_state, 'property_name') and st.session_state.property_name else "Property"
        
        # Prepare context for the template
        context = {
            'datetime': datetime,
            'property_name': property_name,
            'performance_data': {}
        }
        
        # Add current period data
        if 'current' in st.session_state.comparison_results:
            current_data = st.session_state.comparison_results['current']
            context['performance_data'].update(current_data)
            
            # Format key metrics for display
            for key in ['gpr', 'vacancy_loss', 'other_income', 'egi', 'opex', 'noi']:
                if key in current_data:
                    context['performance_data'][f'{key}_formatted'] = f"${current_data[key]:,.2f}" if current_data[key] is not None else "N/A"
        
        # Add comparison data
        comparison_sections = ['month_vs_prior', 'actual_vs_budget', 'year_vs_year']
        for section in comparison_sections:
            if section in st.session_state.comparison_results:
                context['performance_data'][section] = st.session_state.comparison_results[section]
                
                # Format key metrics for display
                section_data = st.session_state.comparison_results[section]
                for key in list(section_data.keys()):
                    if isinstance(section_data[key], (int, float)):
                        context['performance_data'][section][f'{key}_formatted'] = f"${section_data[key]:,.2f}"
        
        # Add insights if available
        if hasattr(st.session_state, 'insights') and st.session_state.insights:
            context['performance_data']['insights'] = st.session_state.insights
            
            # Ensure all expected keys exist
            for key in ['summary', 'performance', 'recommendations']:
                if key not in context['performance_data']['insights']:
                    context['performance_data']['insights'][key] = []
        
        # Add narrative if available
        if hasattr(st.session_state, 'generated_narrative') and st.session_state.generated_narrative:
            context['performance_data']['financial_narrative'] = st.session_state.generated_narrative
        elif hasattr(st.session_state, 'edited_narrative') and st.session_state.edited_narrative:
            context['performance_data']['financial_narrative'] = st.session_state.edited_narrative
        
        # Add executive summary if available
        if hasattr(st.session_state, 'insights') and st.session_state.insights and 'summary' in st.session_state.insights:
            context['performance_data']['executive_summary'] = st.session_state.insights['summary']
        
        # -------------------------------------------------------------
        # NEW: Build Operating Expense and Other Income breakdown data
        # -------------------------------------------------------------
        try:
            current_data_safe = st.session_state.comparison_results.get('current', {})
            # Attempt to get a sensible prior period for variance calculations
            prior_data_safe = (st.session_state.comparison_results.get('prior_month') or
                               st.session_state.comparison_results.get('prior') or
                               st.session_state.comparison_results.get('prior_year') or
                               st.session_state.comparison_results.get('budget') or
                               {})

            # Helper to build breakdown list
            def build_breakdown(components_list):
                breakdown = []
                total_current = sum(float(current_data_safe.get(c, 0) or 0) for c in components_list)
                for comp in components_list:
                    current_val = float(current_data_safe.get(comp, 0) or 0)
                    prior_val = float(prior_data_safe.get(comp, 0) or 0)
                    percent_of_total = (current_val / total_current * 100) if total_current else 0
                    variance_pct = ((current_val - prior_val) / prior_val) if prior_val else 0
                    breakdown.append({
                        'category': comp.replace('_', ' ').title(),
                        'current': current_val,
                        'prior': prior_val,
                        'variance': variance_pct,
                        'percentage': percent_of_total
                    })
                return breakdown

            # Operating Expenses breakdown
            opex_breakdown = build_breakdown(OPEX_COMPONENTS)
            context['opex_breakdown_available'] = any(item['current'] for item in opex_breakdown)
            context['opex_breakdown_data'] = opex_breakdown

            # Other Income breakdown
            income_breakdown = build_breakdown(INCOME_COMPONENTS)
            context['income_breakdown_available'] = any(item['current'] for item in income_breakdown)
            context['income_breakdown_data'] = income_breakdown
        except Exception as breakdown_err:
            logger.warning(f"PDF EXPORT: Failed to build breakdown data: {breakdown_err}")
            context['opex_breakdown_available'] = False
            context['income_breakdown_available'] = False
        
        # Render the template to HTML
        html_content = report_template.render(**context)
        logger.info("PDF EXPORT: Comprehensive HTML content rendered from template")
        
        # Write HTML to temporary file for debugging if needed
        tmp_path = tempfile.NamedTemporaryFile(delete=False, suffix='.html').name
        with open(tmp_path, 'w', encoding='utf-8') as f:
            f.write(html_content)
        logger.info(f"PDF EXPORT: HTML content written to temporary file: {tmp_path}")
        
        # Remove font-display property to prevent WeasyPrint warnings
        html_content = html_content.replace('font-display: swap;', '/* font-display: swap; */')
        
        # Generate PDF from HTML
        pdf_bytes = HTML(string=html_content).write_pdf()
        logger.info("PDF EXPORT: Comprehensive PDF bytes generated successfully")
        
        # Clean up temporary file
        try:
            os.remove(tmp_path)
        except Exception as e:
            logger.warning(f"PDF EXPORT: Could not remove temporary file {tmp_path}: {str(e)}")
            
        return pdf_bytes
        
    except Exception as e:
        logger.error(f"PDF EXPORT: Error generating comprehensive PDF: {str(e)}", exc_info=True)
        return None

# Main function for the NOI Analyzer application
def main():
    """
    Main function for the NOI Analyzer Enhanced application.
    Sets up the UI and coordinates all functionality.
    """
    try:
        # Initialize credit system
        if CREDIT_SYSTEM_AVAILABLE:
            init_credit_system()
            logger.info("Credit system initialized successfully")
        else:
            logger.warning("Credit system not available - check utils.credit_ui import")
        
        # Add Sentry breadcrumb for main function start
        add_breadcrumb("Main function started", "app", "info")
        
        # Set user context for Sentry
        session_id = st.session_state.get('session_id')
        if not session_id:
            import uuid
            session_id = str(uuid.uuid4())
            st.session_state['session_id'] = session_id
        
        property_name = st.session_state.get('property_name', 'Unknown Property')
        set_user_context(
            session_id=session_id,
            property_name=property_name
        )
        
        # Inject custom CSS to ensure font consistency
        inject_custom_css()
        
        # Handle page routing for credit system
        if CREDIT_SYSTEM_AVAILABLE:
            # Handle successful credit purchase return
            if 'credit_success' in st.query_params:
                st.session_state.show_credit_store = False
                st.session_state.clear_credit_store = False
                
                # Pre-fill email if provided in URL
                if 'email' in st.query_params:
                    returned_email = st.query_params['email']
                    # Only set email if it's a valid email (not None, empty, or "None")
                    if returned_email and returned_email.lower() != 'none' and '@' in returned_email:
                        st.session_state.user_email = returned_email
                        logger.info(f"Pre-filled email from successful purchase: {returned_email}")
                    else:
                        logger.warning(f"Invalid email parameter received: {returned_email}")
                
                # Show success notification
                st.session_state.show_credit_success = True
                
                # Clear the query params flag to allow normal credit store functionality
                st.session_state.purchase_return_handled = True
                logger.info("User returned from successful credit purchase")
                
                # Clear URL parameters to prevent repeated processing
                st.query_params.clear()
            
            # Clear credit store flag if needed
            elif st.session_state.get('clear_credit_store', False):
                st.session_state.show_credit_store = False
                st.session_state.clear_credit_store = False
                logger.info("Cleared credit store flag")
            
            # Check if we should show credit store (prioritize this over other flows)
            if st.session_state.get('show_credit_store', False):
                # Clear any purchase return flags when entering credit store
                if 'purchase_return_handled' in st.session_state:
                    del st.session_state.purchase_return_handled
                if 'show_credit_success' in st.session_state:
                    del st.session_state.show_credit_success
                    
                display_credit_store()
                
                # Back to main app button
                if st.button("← Back to NOI Analyzer", use_container_width=True):
                    st.session_state.show_credit_store = False
                    st.rerun()
                return
        
        # Load custom CSS
        inject_custom_css()
        
        # JavaScript function for theme toggling
        st.markdown("""
        <script>
        function toggleTheme() {
            const root = document.documentElement;
            const currentTheme = root.getAttribute('data-theme');
            const newTheme = currentTheme === 'light' ? 'dark' : 'light';
            root.setAttribute('data-theme', newTheme);
            
            // Store theme preference in localStorage
            localStorage.setItem('preferred-theme', newTheme);
        }

        function initTheme() {
            const root = document.documentElement;
            const savedTheme = localStorage.getItem('preferred-theme') || 'dark';
            root.setAttribute('data-theme', savedTheme);
        }

        // Initialize theme on page load
        document.addEventListener('DOMContentLoaded', initTheme);
        
        // Also initialize if DOM is already ready
        if (document.readyState === 'loading') {
            document.addEventListener('DOMContentLoaded', initTheme);
        } else {
            initTheme();
        }
        </script>
        """, unsafe_allow_html=True)
        
        # Display logo at the very top of the app
        display_logo()
        
        # Log session state at the beginning of a run for debugging narrative
        logger.info(f"APP.PY (main start): st.session_state.generated_narrative is: {st.session_state.get('generated_narrative')}")
        logger.info(f"APP.PY (main start): st.session_state.edited_narrative is: {st.session_state.get('edited_narrative')}")
        
    except Exception as e:
        # Capture any errors in main function initialization
        capture_exception_with_context(
            e,
            context={"function": "main", "stage": "initialization"},
            tags={"severity": "high"}
        )
        logger.error(f"Error in main function initialization: {str(e)}", exc_info=True)
        st.error("An error occurred during application initialization. Please refresh the page.")
        return

    # Load testing configuration at startup
    if not st.session_state.get('testing_config_loaded', False):
        load_testing_config()
        st.session_state.testing_config_loaded = True

    # Display testing mode indicator if active
    if is_testing_mode_active():
        display_testing_mode_indicator()

    # === TESTING MODE SIDEBAR CONTROLS ===
    st.sidebar.markdown("---")
    
    # Debug: Show credit system status
    if CREDIT_SYSTEM_AVAILABLE:
        st.sidebar.success("💳 Credit System: Active")
    else:
        st.sidebar.error("💳 Credit System: Disabled")
    st.sidebar.markdown("### 🧪 Testing Mode")
    
    # Testing mode toggle
    testing_mode = st.sidebar.checkbox(
        "Enable Testing Mode",
        value=st.session_state.get("testing_mode", DEFAULT_TESTING_MODE),
        help="Use mock data instead of uploading documents for testing interface"
    )
    
    if testing_mode != st.session_state.get("testing_mode", DEFAULT_TESTING_MODE):
        st.session_state.testing_mode = testing_mode
        save_testing_config()
        st.rerun()
    
    if is_testing_mode_active():
        st.sidebar.markdown("#### Testing Configuration")
        
        # Property name input
        mock_property_name = st.sidebar.text_input(
            "Property Name",
            value=st.session_state.get("mock_property_name", "Test Property"),
            help="Name for the mock property"
        )
        
        if mock_property_name != st.session_state.get("mock_property_name", "Test Property"):
            st.session_state.mock_property_name = mock_property_name
            save_testing_config()
        
        # Scenario selector
        scenarios = [
            "Standard Performance",
            "High Growth", 
            "Declining Performance",
            "Budget Variance"
        ]
        
        current_scenario = st.session_state.get("mock_scenario", "Standard Performance")
        mock_scenario = st.sidebar.selectbox(
            "Testing Scenario",
            scenarios,
            index=scenarios.index(current_scenario),
            help="Select financial performance scenario for testing"
        )
        
        if mock_scenario != current_scenario:
            st.session_state.mock_scenario = mock_scenario
            save_testing_config()
            # Clear any existing data when scenario changes
            for key in ['consolidated_data', 'comparison_results', 'insights', 'generated_narrative', 'edited_narrative']:
                if key in st.session_state:
                    del st.session_state[key]
            st.rerun()
        
        # Scenario descriptions
        scenario_descriptions = {
            "Standard Performance": "Steady performance with modest growth",
            "High Growth": "Strong revenue growth and improved NOI",
            "Declining Performance": "Revenue decline and cost pressures", 
            "Budget Variance": "Significant variance from budgeted amounts"
        }
        
        st.sidebar.info(f"**{mock_scenario}:** {scenario_descriptions[mock_scenario]}")
        
        # Testing diagnostics
        if st.sidebar.button("Run Testing Diagnostics", help="Test mock data generation"):
            run_testing_mode_diagnostics()
        
        # Clear testing data button
        if st.sidebar.button("Clear Testing Data", help="Reset all testing data"):
            for key in ['consolidated_data', 'comparison_results', 'insights', 'generated_narrative', 'edited_narrative']:
                if key in st.session_state:
                    del st.session_state[key]
            st.session_state.processing_completed = False
            st.session_state.template_viewed = False
            st.session_state.user_initiated_processing = False
            st.sidebar.success("Testing data cleared")
            st.rerun()
    
    st.sidebar.markdown("---")

    # Add email input field at the top level - ALWAYS visible
    # Pre-fill email if user returned from successful purchase
    default_email = st.session_state.get('user_email', '')
    
    email_input = st.text_input(
        "Email Address",
        value=default_email,
        placeholder="Enter your email address",
        help="We'll track your credits and send you the analysis report",
        key="user_email_input"
    )
    
    # Store email in session state for credit tracking
    if email_input:
        st.session_state.user_email = email_input
        
        # Display credit balance and free trial welcome in sidebar
        if CREDIT_SYSTEM_AVAILABLE:
            display_free_trial_welcome(email_input)
            display_credit_balance(email_input)
        else:
            st.sidebar.error("💳 Credit System Unavailable")
            st.sidebar.info("The credit system could not be loaded. Check that the backend API is running and `BACKEND_URL` environment variable is set correctly.")
    
    # Show success notification if user returned from successful purchase
    if st.session_state.get('show_credit_success', False):
        st.success("🎉 **Credits Successfully Added!** Your credits have been added to your account and are ready to use.")
        
        # Clear the success flag after showing - this prevents the infinite loop
        st.session_state.show_credit_success = False
    
    # Add header credit display for main page (centered)
    if (
        st.session_state.get('user_email')
        and CREDIT_SYSTEM_AVAILABLE
        and not st.session_state.get('processing_completed', False)
        and not st.session_state.get('template_viewed', False)
        and not st.session_state.get('consolidated_data')
    ):
        # Center the credit display
        display_credit_balance_header(st.session_state.user_email)
        
        # Add buy more credits button centered below
        col1, col2, col3 = st.columns([1, 1, 1])
        with col2:
            if st.button("🛒 Buy More Credits", key="header_buy_credits", use_container_width=True, type="primary"):
                logger.info("🛒 Buy More Credits button clicked - showing credit store")
                st.session_state.show_credit_store = True
                # Clear any conflicting flags
                if 'show_credit_success' in st.session_state:
                    del st.session_state.show_credit_success
                st.rerun()
    
    # Display initial UI or results based on processing_completed
    if not st.session_state.get('processing_completed', False) and not st.session_state.get('template_viewed', False) and not st.session_state.get('consolidated_data'):
        # Show welcome content when no data has been processed and template is not active
        # Modern title with accent color
        st.markdown(
        '''
        <h1 class="noi-title">
            <span class="noi-title-accent">NOI</span> Analyzer
        </h1>
        '''
        , unsafe_allow_html=True)
        
        # Two-column layout for better space utilization
        col1, col2 = st.columns([1, 1.2])
        
        with col1:
            # Modern Upload Documents section
            st.markdown('<h2 class="section-header">Upload Documents</h2>', unsafe_allow_html=True)
            
            # Enhanced upload cards using component functions
            current_month_file_main = upload_card(
                title="Current Month Actuals",
                required=True,
                key="main_current_month_upload_functional",
                help_text="Upload your current month's financial data here or in the sidebar"
            )
            if current_month_file_main is not None:
                st.session_state.current_month_actuals = current_month_file_main
            
            prior_month_file_main = upload_card(
                title="Prior Month Actuals",
                key="main_prior_month_upload_functional",
                help_text="Upload your prior month's financial data here or in the sidebar"
            )
            if prior_month_file_main is not None:
                st.session_state.prior_month_actuals = prior_month_file_main
            
            budget_file_main = upload_card(
                title="Current Month Budget",
                key="main_budget_upload_functional",
                help_text="Upload your budget data here or in the sidebar"
            )
            if budget_file_main is not None:
                st.session_state.current_month_budget = budget_file_main
            
            prior_year_file_main = upload_card(
                title="Prior Year Same Month",
                key="main_prior_year_upload_functional",
                help_text="Upload the same month from prior year here or in the sidebar"
            )
            if prior_year_file_main is not None:
                st.session_state.prior_year_actuals = prior_year_file_main
            
            # Enhanced property input using component function
            main_page_property_name_input = property_input(value=st.session_state.property_name)
            if main_page_property_name_input != st.session_state.property_name:
                st.session_state.property_name = main_page_property_name_input
            
            # Add options container after file uploaders
            st.markdown('<div class="options-container">', unsafe_allow_html=True)
            st.markdown('<h3 class="options-header">Display Options</h3>', unsafe_allow_html=True)

            # Show Zero Values toggle (full width since theme toggle moved to header)
            show_zero_values = st.checkbox(
                "Show Zero Values", 
                value=st.session_state.show_zero_values,
                help="Show metrics with zero values in the comparison tables"
            )
            
            if show_zero_values != st.session_state.show_zero_values:
                st.session_state.show_zero_values = show_zero_values
                st.rerun()

            st.markdown('</div>', unsafe_allow_html=True)
            
            # Enhanced Process Documents button
            st.markdown(
            '''
            <style>
            /* CSS Reset for button styles */
            .stApp .stButton > button {
                all: unset;
                display: inline-flex;
                align-items: center;
                justify-content: center;
                box-sizing: border-box;
                cursor: pointer;
            }
            
            /* Enhanced container styling for upload cards */
            .stContainer {
                background-color: rgba(22, 27, 34, 0.8);
                border: 1px solid rgba(56, 68, 77, 0.5);
                border-radius: 8px;
                padding: 16px;
                margin-bottom: 20px;
            }
            
            .upload-card-header {
                margin-bottom: 16px;
            }
            
            .upload-card-header h3 {
                font-family: 'Inter', -apple-system, BlinkMacSystemFont, sans-serif;
                font-size: 1.1rem;
                font-weight: 600;
                color: #e6edf3;
                margin: 0;
            }
            
            /* Enhanced Process Documents button - increased specificity */
            .stApp .stButton > button[kind="primary"],
            .stApp .stButton > button[data-testid="baseButton-primary"] {
                background-color: #FFFFFF !important;
                color: #79b8f3 !important;
                border: 1px solid #79b8f3 !important;
                font-size: 1.1rem !important;
                font-weight: 500 !important;
                padding: 0.75rem 1.5rem !important;
                border-radius: 8px !important;
                box-shadow: 0 2px 8px rgba(121, 184, 243, 0.3) !important;
                transition: all 0.3s ease !important;
                margin-top: 1rem !important;
                margin-bottom: 1.5rem !important;
                width: 100% !important;
            }

            .stApp .stButton > button[kind="primary"]:hover,
            .stApp .stButton > button[data-testid="baseButton-primary"]:hover {
                background-color: #f0f6ff !important;
                border-color: #79b8f3 !important;
                color: #79b8f3 !important;
                box-shadow: 0 4px 12px rgba(121, 184, 243, 0.4) !important;
                transform: translateY(-2px) !important;
            }
            </style>
            '''
            , unsafe_allow_html=True)
            
            # Email input is now handled at the top level
            
            if st.button(
                "Process Documents", 
                type="primary",
                use_container_width=True,
                help="Process the uploaded documents to generate NOI analysis",
                key="main_process_button"
            ):
                if is_testing_mode_active():
                    # Keep testing mode functionality unchanged
                    st.session_state.user_initiated_processing = True
                    # Reset states for a fresh processing cycle
                    st.session_state.template_viewed = False
                    st.session_state.processing_completed = False
                    if 'consolidated_data' in st.session_state: del st.session_state.consolidated_data
                    if 'comparison_results' in st.session_state: del st.session_state.comparison_results
                    if 'insights' in st.session_state: del st.session_state.insights
                    if 'generated_narrative' in st.session_state: del st.session_state.generated_narrative
                    if 'edited_narrative' in st.session_state: del st.session_state.edited_narrative
                    
                    logger.info("Main page 'Process Documents' clicked in TESTING MODE.")
                    add_breadcrumb("Process Documents button clicked (Testing Mode)", "user_action", "info",
                                   {"property_name": st.session_state.mock_property_name,
                                    "scenario": st.session_state.mock_scenario})
                    # Call the existing testing mode processing function
                    # This function should handle setting processing_completed = True
                    process_documents_testing_mode() 
                    save_testing_config() # Save current testing config
                    st.rerun()
                else:
                    # Production mode - check credits
                    user_email = st.session_state.get('user_email', '')
                    if not user_email:
                        st.error("Please enter your email address to proceed.")
                        st.stop()
                    
                    if not st.session_state.current_month_actuals:
                        st.error("Please upload at least the Current Month Actuals file to proceed.")
                        st.stop()
                    
                    # Check if user has enough credits
                    if CREDIT_SYSTEM_AVAILABLE:
                        has_credits, message = check_credits_for_analysis(user_email)
                        
                        if has_credits:
                            # User has credits - proceed with processing
                            st.session_state.user_initiated_processing = True
                            # Reset states for a fresh processing cycle
                            st.session_state.template_viewed = False
                            st.session_state.processing_completed = False
                            if 'consolidated_data' in st.session_state: del st.session_state.consolidated_data
                            if 'comparison_results' in st.session_state: del st.session_state.comparison_results
                            if 'insights' in st.session_state: del st.session_state.insights
                            if 'generated_narrative' in st.session_state: del st.session_state.generated_narrative
                            if 'edited_narrative' in st.session_state: del st.session_state.edited_narrative
                            
                            logger.info(f"Main page 'Process Documents' clicked for {user_email} with sufficient credits.")
                            add_breadcrumb("Process Documents button clicked (Credit-based)", "user_action", "info",
                                           {"email": user_email,
                                            "property_name": st.session_state.get('property_name', 'Unknown')})
                            
                            st.success(message + " - Starting analysis...")
                            st.rerun()
                        else:
                            # Insufficient credits
                            logger.info(f"User {user_email} has insufficient credits")
                            display_insufficient_credits()
                            st.stop()
                    else:
                        # Fallback to legacy payment system if credit system not available
                        # Collect uploaded files
                        files_to_upload = []
                        doc_types = []
                        
                        if st.session_state.current_month_actuals:
                            files_to_upload.append(st.session_state.current_month_actuals)
                            doc_types.append("current_month_actuals")
                        
                        if st.session_state.prior_month_actuals:
                            files_to_upload.append(st.session_state.prior_month_actuals)
                            doc_types.append("prior_month_actuals")
                        
                        if st.session_state.current_month_budget:
                            files_to_upload.append(st.session_state.current_month_budget)
                            doc_types.append("current_month_budget")
                        
                        if st.session_state.prior_year_actuals:
                            files_to_upload.append(st.session_state.prior_year_actuals)
                            doc_types.append("prior_year_actuals")
                        
                        # Import and call the payment redirect function
                        from pay_per_use.stripe_redirect import create_stripe_job_and_redirect
                        
                        logger.info(f"Credit system unavailable - redirecting to payment for {len(files_to_upload)} files")
                        add_breadcrumb(
                            "Redirecting to Stripe payment (fallback)", 
                            "payment", 
                            "info",
                            {
                                "email": user_email,
                                "files_count": len(files_to_upload),
                                "property_name": st.session_state.get('property_name', 'Unknown')
                            }
                        )
                        
                        create_stripe_job_and_redirect(user_email, files_to_upload, doc_types)

        with col2:
            # Enhanced Instructions section using component function
            instructions_card([
                'Upload your financial documents using the file uploaders',
                'At minimum, upload a <span style="color: #79b8f3; font-weight: 500;">Current Month Actuals</span> file',
                'For comparative analysis, upload additional files (Prior Month, Budget, Prior Year)',
                'Click "<span style="color: #79b8f3; font-weight: 500;">Process Documents</span>" to analyze the data',
                'Review and edit extracted data in the template that appears',
                'Confirm data to view the analysis results',
                'Export your results as PDF or Excel using the export options'
            ])
            
            st.markdown('<p style="color: #e6edf3; font-style: italic; font-size: 0.9rem; background-color: rgba(59, 130, 246, 0.1); padding: 0.75rem; border-radius: 6px; margin-top: 1rem;">Note: Supported file formats include Excel (.xlsx, .xls), CSV, and PDF</p>', unsafe_allow_html=True)
            
            # Enhanced Features section using component function
            feature_list([
                {
                    'title': 'Automated Data Extraction',
                    'description': 'Extract financial data from multiple file formats with AI-powered recognition'
                },
                {
                    'title': 'Comparative Analysis',
                    'description': 'Compare current performance against budget, prior month, and prior year'
                },
                {
                    'title': 'NOI Coach Integration',
                    'description': 'Get AI-powered insights and recommendations for your financial performance'
                },
                {
                    'title': 'Professional Export',
                    'description': 'Export comprehensive reports in PDF or Excel format for presentations'
                },
                {
                    'title': 'Real-time Validation',
                    'description': 'Review and edit extracted data before analysis with interactive templates'
                }
            ])
    
    # --- Stage 1: Document Extraction (if user initiated processing and no data yet) ---
    # Debug: Check the conditions
    logger.info(f"STAGE 1 DEBUG: user_initiated_processing = {st.session_state.get('user_initiated_processing', False)}")
    logger.info(f"STAGE 1 DEBUG: consolidated_data in session_state = {'consolidated_data' in st.session_state}")
    logger.info(f"STAGE 1 DEBUG: consolidated_data value = {st.session_state.get('consolidated_data', 'NOT_SET')}")
    
    if st.session_state.user_initiated_processing and ('consolidated_data' not in st.session_state or st.session_state.consolidated_data is None):
        # If in testing mode, the data should have been populated by process_documents_testing_mode already
        # and processing_completed might be true.
        # The original processing logic should only run if not in testing mode or if testing mode failed to set data.
        if is_testing_mode_active() and st.session_state.get('processing_completed', False):
            logger.info("STAGE 1: Testing mode active and processing completed. Skipping normal document extraction.")
            # Data should be populated by process_documents_testing_mode, so we might not need to do anything here.
            # However, the flow expects consolidated_data to be present.
            # We need to ensure the rest of the app flow works after mock data is loaded.
            # The main thing is that the `else` block below (actual document processing) is skipped.
            pass # Explicitly do nothing here, as data is handled by testing mode.
        
        elif not is_testing_mode_active() or not st.session_state.get('processing_completed', False):
            # Start performance monitoring for document processing
            with monitor_performance("document_extraction"):
                try:
                    add_breadcrumb("Starting document extraction", "processing", "info")
                    show_processing_status("Processing documents. This may take a minute...", is_running=True)
                    logger.info("APP.PY: --- User Initiated Document Processing START ---")

                    # Ensure current_month_file is from session state, as button click clears local vars
                    if not st.session_state.current_month_actuals:
                        add_breadcrumb("Document processing failed - no current month file", "processing", "error")
                        show_processing_status("Current Month Actuals file is required. Please upload it to proceed.", status_type="error")
                        st.session_state.user_initiated_processing = False # Reset flag as processing cannot continue
                        st.rerun() # Rerun to show the error and stop
                        return # Explicitly return

                    # Pass file objects from session state to process_all_documents
                    # process_all_documents internally uses st.session_state to get file objects
                    raw_consolidated_data = process_all_documents()
                    logger.info(f"APP.PY: raw_consolidated_data received. Type: {type(raw_consolidated_data)}. Keys: {list(raw_consolidated_data.keys()) if isinstance(raw_consolidated_data, dict) else 'Not a dict'}. Has error: {raw_consolidated_data.get('error') if isinstance(raw_consolidated_data, dict) else 'N/A'}")

                    if isinstance(raw_consolidated_data, dict) and "error" not in raw_consolidated_data and raw_consolidated_data:
                        st.session_state.consolidated_data = raw_consolidated_data
                        st.session_state.template_viewed = False # Ensure template is shown
                        add_breadcrumb("Document extraction successful", "processing", "info")
                        logger.info("Document extraction successful. Data stored. Proceeding to template display.")
                        
                        # Deduct credits after successful document processing (if using credit system)
                        if CREDIT_SYSTEM_AVAILABLE and not is_testing_mode_active():
                            email = st.session_state.get('user_email', '')
                            if email and not st.session_state.get('credits_deducted', False):
                                try:
                                    import requests
                                    import os
                                    
                                    # Mark credits as deducted to prevent double deduction
                                    st.session_state.credits_deducted = True
                                    logger.info(f"Credit deduction confirmed for user {email}")
                                    st.success("✅ 1 credit used for this analysis")
                                    
                                    # Verify current credit balance
                                    backend_url = os.getenv("BACKEND_URL", "http://localhost:8000")
                                    response = requests.get(
                                        f"{backend_url}/pay-per-use/credits/{email}",
                                        timeout=10
                                    )
                                    
                                    if response.status_code == 200:
                                        credit_data = response.json()
                                        remaining_credits = credit_data.get("credits", 0)
                                        logger.info(f"User {email} has {remaining_credits} credits remaining")
                                        if remaining_credits == 0:
                                            logger.warning(f"User {email} no longer has sufficient credits")
                                            st.info("💡 Consider buying more credits for future analyses")
                                    else:
                                        logger.warning(f"Could not verify credits for {email}")
                                        
                                except Exception as e:
                                    logger.warning(f"Could not verify credit deduction: {e}")
                                    # Continue with processing even if verification fails
                                    pass
                    elif isinstance(raw_consolidated_data, dict) and "error" in raw_consolidated_data:
                        error_message = raw_consolidated_data["error"]
                        add_breadcrumb("Document processing error", "processing", "error", {"error": error_message})
                        capture_message_with_context(
                            f"Document processing error: {error_message}",
                            level="error",
                            context={"raw_data": str(raw_consolidated_data)[:500]},
                            tags={"stage": "document_extraction"}
                        )
                        logger.error(f"Error during document processing: {error_message}")
                        st.error(f"An error occurred during document processing: {error_message}")
                        st.session_state.user_initiated_processing = False # Reset flag
                    elif not raw_consolidated_data:
                        add_breadcrumb("No data extracted from documents", "processing", "warning")
                        capture_message_with_context(
                            "No data was extracted from documents",
                            level="warning",
                            tags={"stage": "document_extraction"}
                        )
                        logger.warning("No data was extracted from the documents or data is empty.")
                        st.warning("No data was extracted from the documents or the extracted data is empty. Please check the files or try again.")
                        st.session_state.user_initiated_processing = False # Reset flag
                    else:
                        add_breadcrumb("Unknown document processing error", "processing", "error")
                        capture_message_with_context(
                            f"Unknown error during document processing. Data: {str(raw_consolidated_data)[:200]}",
                            level="error",
                            tags={"stage": "document_extraction"}
                        )
                        logger.error(f"Unknown error or invalid data structure after document processing. Data: {raw_consolidated_data}")
                        st.error("An unknown error occurred or the data structure is invalid after processing.")
                        st.session_state.user_initiated_processing = False # Reset flag
                    
                    st.rerun() # Rerun to move to template display or show error

                except Exception as e_extract:
                    add_breadcrumb("Exception during document extraction", "processing", "error", {"exception": str(e_extract)})
                    capture_exception_with_context(
                        e_extract,
                        context={
                            "stage": "document_extraction",
                            "has_files": {
                                "current_month": bool(st.session_state.get('current_month_actuals')),
                                "prior_month": bool(st.session_state.get('prior_month_actuals')),
                                "budget": bool(st.session_state.get('current_month_budget')),
                                "prior_year": bool(st.session_state.get('prior_year_actuals'))
                            }
                        },
                        tags={"severity": "high", "stage": "document_extraction"}
                    )
                    logger.error(f"Exception during document extraction stage: {str(e_extract)}", exc_info=True)
                    st.error(f"An unexpected error occurred during document extraction: {str(e_extract)}")
                    st.session_state.user_initiated_processing = False # Reset flag
                    st.rerun()
                return # Stop further execution in this run, let rerun handle next step

    # --- Stage 2: Data Template Display and Confirmation ---
    # This block executes if consolidated_data exists but template hasn't been viewed/confirmed
    if 'consolidated_data' in st.session_state and \
       st.session_state.consolidated_data and \
       not st.session_state.get('template_viewed', False) and \
       not st.session_state.get('processing_completed', False): # Ensure analysis hasn't already run
        
        # Add header credit display for template review page (centered)
        if st.session_state.get('user_email') and CREDIT_SYSTEM_AVAILABLE:
            # Center the credit display
            display_credit_balance_header(st.session_state.user_email)
            
            # Add buy more credits button centered below
            col1, col2, col3 = st.columns([1, 1, 1])
            with col2:
                if st.button("🛒 Buy More Credits", key="template_header_buy_credits", use_container_width=True, type="primary"):
                    logger.info("🛒 Template Buy More Credits button clicked - showing credit store")
                    st.session_state.show_credit_store = True
                    # Clear any conflicting flags
                    if 'show_credit_success' in st.session_state:
                        del st.session_state.show_credit_success
                    st.rerun()
        
        logger.info("Displaying data template for user review.")
        show_processing_status("Documents processed. Please review the extracted data.", status_type="info")
        
        # Ensure consolidated_data is not an error message from a previous step
        if isinstance(st.session_state.consolidated_data, dict) and "error" not in st.session_state.consolidated_data:
            verified_data = display_data_template(st.session_state.consolidated_data)
            
            if verified_data is not None:
                st.session_state.consolidated_data = verified_data # Update with (potentially) edited data
                st.session_state.template_viewed = True
                st.session_state.user_initiated_processing = False # Reset, as next step is auto analysis
                logger.info("Data confirmed by user via template. Proceeding to analysis preparation.")
                st.rerun() # Rerun to trigger analysis stage
            else:
                # Template is displayed, waiting for user confirmation. Nothing else to do in this run.
                logger.info("Data template is active. Waiting for user confirmation.")
        else:
            # If consolidated_data holds an error or is invalid, don't show template.
            # This case should ideally be caught earlier.
            logger.error("Attempted to display template with invalid consolidated_data.")
            st.error("Cannot display data template due to an issue with extracted data. Please try processing again.")
            # Clear problematic data and reset flags
            if 'consolidated_data' in st.session_state: del st.session_state.consolidated_data
            st.session_state.user_initiated_processing = False
            st.session_state.template_viewed = False
            st.rerun()
        return # Stop further execution in this run

    # --- Stage 3: Financial Analysis (if data confirmed and not yet processed) ---
    if st.session_state.get('template_viewed', False) and \
       not st.session_state.get('processing_completed', False) and \
       'consolidated_data' in st.session_state and \
       st.session_state.consolidated_data:

        logger.info("APP.PY: --- Financial Analysis START ---")
        show_processing_status("Processing verified data for analysis...", is_running=True)
        try:
            # Ensure consolidated_data is valid before analysis
            if not isinstance(st.session_state.consolidated_data, dict) or "error" in st.session_state.consolidated_data:
                logger.error("Analysis cannot proceed: consolidated_data is invalid or contains an error.")
                st.error("Analysis cannot proceed due to an issue with the prepared data. Please re-process documents.")
                # Reset states to allow user to restart
                st.session_state.processing_completed = False
                st.session_state.template_viewed = False
                st.session_state.user_initiated_processing = False
                if 'consolidated_data' in st.session_state: del st.session_state.consolidated_data
                st.rerun()
                return

            # Validate consolidated data structure before processing
            if not st.session_state.consolidated_data or not isinstance(st.session_state.consolidated_data, dict):
                logger.error("consolidated_data is missing or invalid")
                st.error("Error: Invalid data structure. Please try processing the documents again.")
                return
            
            # The data in st.session_state.consolidated_data is already formatted 
            # by process_single_document_core (via process_all_documents).
            # It's ready for calculate_noi_comparisons.
            consolidated_data_for_analysis = st.session_state.consolidated_data
            
            # Validate that consolidated_data_for_analysis (which is st.session_state.consolidated_data) is valid
            if not consolidated_data_for_analysis or not isinstance(consolidated_data_for_analysis, dict):
                logger.error("Formatted data for analysis is invalid or not a dict (expected from session state)")
                st.error("Error: Failed to prepare financial data for analysis. Please check your documents and try again.")
                return
            
            # Check that we have at least some valid financial data
            required_keys = ['current_month', 'prior_month', 'budget', 'prior_year']
            available_keys = [key for key in required_keys if key in consolidated_data_for_analysis and consolidated_data_for_analysis[key]]
            logger.info(f"Available data types for analysis: {available_keys}")
            
            if not available_keys:
                # If 'current_month_actuals' (or similar raw key) exists and is non-empty, it implies a formatting or key mapping issue.
                # However, process_all_documents should already map to 'current_month', etc.
                # This check primarily ensures that at least one period has data.
                raw_current_key_exists = any(k in consolidated_data_for_analysis for k in ['current_month_actuals', 'current_month']) # Example check
                if raw_current_key_exists and consolidated_data_for_analysis.get(list(consolidated_data_for_analysis.keys())[0]): # if first key has data
                     logger.warning("Data seems to exist in consolidated_data_for_analysis but not with standard keys or is empty.")
                st.error("Error: No valid financial data found for key periods (current_month, prior_month, etc.). Please ensure your documents contain the required financial information.")
                return
            
            st.session_state.comparison_results = calculate_noi_comparisons(consolidated_data_for_analysis)
            
            if st.session_state.comparison_results and not st.session_state.comparison_results.get("error"):
                insights = generate_insights_with_gpt(st.session_state.comparison_results, get_openai_api_key())
                st.session_state.insights = {
                    "summary": insights.get("summary", "No summary available."),
                    "performance": insights.get("performance", []),
                    "recommendations": insights.get("recommendations", [])
                }
                narrative = create_narrative(st.session_state.comparison_results, st.session_state.property_name)
                st.session_state.generated_narrative = narrative
                st.session_state.edited_narrative = narrative # Initialize edited with generated

                st.session_state.processing_completed = True
                st.session_state.user_initiated_processing = False # Processing is done
                show_processing_status("Analysis complete!", status_type="success")
                logger.info("Financial analysis, insights, and narrative generated successfully.")
            else:
                error_msg = st.session_state.comparison_results.get("error", "Unknown error during analysis.") if st.session_state.comparison_results else "Comparison results are empty."
                logger.error(f"Error during financial analysis: {error_msg}")
                st.error(f"An error occurred during analysis: {error_msg}")
                st.session_state.processing_completed = False # Ensure it's marked as not completed
                # Don't delete consolidated_data here, user might want to re-run analysis if it was a transient issue
            
            st.rerun() # Rerun to display results or updated status
        except Exception as e_analysis:
            logger.error(f"Exception during financial analysis stage: {str(e_analysis)}", exc_info=True)
            st.error(f"An unexpected error occurred during analysis: {str(e_analysis)}")
            st.session_state.processing_completed = False
            st.rerun()
        return # Stop further execution

    # --- Stage 4: Display Results or Welcome Page ---
    if st.session_state.get('processing_completed', False):
        # Add header credit display for results page (centered)
        if st.session_state.get('user_email') and CREDIT_SYSTEM_AVAILABLE:
            # Center the credit display
            display_credit_balance_header(st.session_state.user_email)
            
            # Add buy more credits button centered below
            col1, col2, col3 = st.columns([1, 1, 1])
            with col2:
                if st.button("🛒 Buy More Credits", key="results_header_buy_credits", use_container_width=True, type="primary"):
                    logger.info("🛒 Results Buy More Credits button clicked - showing credit store")
                    st.session_state.show_credit_store = True
                    # Clear any conflicting flags
                    if 'show_credit_success' in st.session_state:
                        del st.session_state.show_credit_success
                    st.rerun()
        
        # Show results after processing is fully completed
        # Modern styled title
        st.markdown(f"""
        <h1 class="noi-title">
            <span class="noi-title-accent">NOI</span> Analysis Results
            {' - <span class="noi-title-property">' + st.session_state.property_name + '</span>' if st.session_state.property_name else ''}
        </h1>
        """, unsafe_allow_html=True)
        
        # Add styling for property name
        st.markdown("""
        <style>
        .noi-title-property {
            color: #e6edf3;
            font-weight: 400;
        }
        </style>
        """, unsafe_allow_html=True)
        
        # Get the comparison results from session state
        # The st.session_state.comparison_results should be populated by calculate_noi_comparisons
        # and is expected to have keys like 'month_vs_prior', 'actual_vs_budget', 'year_vs_year', 
        # and 'current', 'prior', 'budget', 'prior_year' for raw data.

        if not hasattr(st.session_state, 'comparison_results') or not st.session_state.comparison_results:
            st.error("Error: Comparison results are not available. Please try processing the documents again.")
            logger.error("st.session_state.comparison_results is missing or empty when trying to display tabs.")
            return

        comparison_data_for_tabs = st.session_state.comparison_results
        logger.info(f"Using comparison_results from session state for tabs. Top-level keys: {list(comparison_data_for_tabs.keys())}")
        try:
            # Use structure summary for INFO level instead of full structure
            logger.info(f"comparison_data_for_tabs summary: {len(comparison_data_for_tabs)} top-level keys, data types: {set(type(v).__name__ for v in comparison_data_for_tabs.values())}")
            # Full structure details moved to DEBUG level
            logger.debug(f"Full comparison_data_for_tabs structure: {json.dumps({k: list(v.keys()) if isinstance(v, dict) else type(v).__name__ for k, v in comparison_data_for_tabs.items()}, default=str, indent=2)}")
        except Exception as e:
            logger.error(f"Error logging comparison_data_for_tabs structure: {e}")

        # Create tabs for each comparison type with modern styling
        st.markdown("""
        <style>
        /* Tabs styling */
        .stTabs [data-baseweb="tab-list"] {
            background-color: rgba(16, 23, 42, 0.5) !important;
            border-radius: 10px 10px 0 0 !important;
            padding: 0.25rem 0.25rem 0 0.25rem !important;
            gap: 0 !important;
            border-bottom: none !important;
        }
        
        .stTabs [data-baseweb="tab"] {
            border-radius: 8px 8px 0 0 !important;
            padding: 0.75rem 1.25rem !important;
            margin: 0 0.125rem !important;
            background-color: rgba(16, 23, 42, 0.3) !important;
            border: none !important;
            color: rgba(230, 237, 243, 0.7) !important;
            font-size: 1rem !important;
            font-weight: 500 !important;
            transition: all 0.2s ease !important;
        }
        
        .stTabs [data-baseweb="tab"][aria-selected="true"] {
            background-color: #3B82F6 !important;
            color: white !important;
        }
        
        .stTabs [data-baseweb="tab"]:hover:not([aria-selected="true"]) {
            background-color: rgba(16, 23, 42, 0.5) !important;
            color: #e6edf3 !important;
        }
        
        .stTabs [data-baseweb="tab-panel"] {
            background-color: rgba(16, 23, 42, 0.2) !important;
            border-radius: 0 0 10px 10px !important;
            padding: 1.5rem !important;
            border: 1px solid rgba(59, 130, 246, 0.1) !important;
            border-top: none !important;
        }
        </style>
        """, unsafe_allow_html=True)
        
        tabs = st.tabs(["Prior Month", "Budget", "Prior Year", "Summary", "NOI Coach"])
        
        with tabs[0]:
            st.header("Current Month vs. Prior Month")
            # Ensure 'month_vs_prior' data exists and is not empty
            month_vs_prior_calculations = comparison_data_for_tabs.get('month_vs_prior', {})
            if month_vs_prior_calculations:
                logger.info(f"APP.PY: Preparing to display Prior Month tab with data: {list(month_vs_prior_calculations.keys())}")
                try:
                    # Move full JSON dumps to DEBUG level
                    logger.debug(f"APP.PY: Full data for Prior Month tab: {json.dumps(month_vs_prior_calculations, default=str, indent=2)}")
                except Exception as e_log_json:
                    logger.error(f"APP.PY: Error logging JSON for Prior Month tab data: {e_log_json}")
                
                # Combine comparison calculations with raw data that display_comparison_tab expects
                month_vs_prior_data = month_vs_prior_calculations.copy()
                month_vs_prior_data["current"] = comparison_data_for_tabs.get("current", {})
                month_vs_prior_data["prior"] = comparison_data_for_tabs.get("prior", {})
                
                display_comparison_tab(month_vs_prior_data, "prior", "Prior Month")
            else:
                st.warning("Not enough data for Prior Month comparison.")
                logger.warning("APP.PY: 'month_vs_prior' data is missing or empty in comparison_data_for_tabs.")
                # Optionally, display current month summary if available
                current_data_summary = comparison_data_for_tabs.get('current', {})
                if current_data_summary:
                    st.write("Current Month Data Summary:")
                    current_summary_to_display = {k: v for k, v in current_data_summary.items() if v is not None and v != 0}
                    if current_summary_to_display:
                        st.json(current_summary_to_display)
                    else:
                        st.info("No current month data values to display.")
                
        with tabs[1]:
            st.header("Actual vs. Budget")
            # Ensure 'actual_vs_budget' data exists and is not empty
            actual_vs_budget_calculations = comparison_data_for_tabs.get('actual_vs_budget', {})
            if actual_vs_budget_calculations:
                logger.info(f"APP.PY: Preparing to display Budget tab with data: {list(actual_vs_budget_calculations.keys())}")
                try:
                    # Move full JSON dumps to DEBUG level
                    logger.debug(f"APP.PY: Full data for Budget tab: {json.dumps(actual_vs_budget_calculations, default=str, indent=2)}")
                except Exception as e_log_json:
                    logger.error(f"APP.PY: Error logging JSON for Budget tab data: {e_log_json}")
                
                # Combine comparison calculations with raw data that display_comparison_tab expects
                actual_vs_budget_data = actual_vs_budget_calculations.copy()
                actual_vs_budget_data["current"] = comparison_data_for_tabs.get("current", {})
                actual_vs_budget_data["budget"] = comparison_data_for_tabs.get("budget", {})
                
                display_comparison_tab(actual_vs_budget_data, "budget", "Budget")
            else:
                st.warning("Not enough data for Budget comparison.")
                logger.warning("APP.PY: 'actual_vs_budget' data is missing or empty in comparison_data_for_tabs.")

        with tabs[2]:
            st.header("Current Year vs. Prior Year")
            # Ensure 'year_vs_year' data exists and is not empty
            year_vs_year_calculations = comparison_data_for_tabs.get('year_vs_year', {})
            if year_vs_year_calculations:
                logger.info(f"APP.PY: Preparing to display Prior Year tab with data: {list(year_vs_year_calculations.keys())}")
                try:
                    # Move full JSON dumps to DEBUG level
                    logger.debug(f"APP.PY: Full data for Prior Year tab: {json.dumps(year_vs_year_calculations, default=str, indent=2)}")
                except Exception as e_log_json:
                    logger.error(f"APP.PY: Error logging JSON for Prior Year tab data: {e_log_json}")
                
                # Combine comparison calculations with raw data that display_comparison_tab expects
                year_vs_year_data = year_vs_year_calculations.copy()
                year_vs_year_data["current"] = comparison_data_for_tabs.get("current", {})
                year_vs_year_data["prior_year"] = comparison_data_for_tabs.get("prior_year", {})
                
                display_comparison_tab(year_vs_year_data, "prior_year", "Prior Year")
            else:
                st.warning("Not enough data for Prior Year comparison.")
                logger.warning("APP.PY: 'year_vs_year' data is missing or empty in comparison_data_for_tabs.")
        
        with tabs[3]: # Summary Tab (formerly Financial Narrative & Insights)
            st.header("Overall Summary & Insights")
            
            # Display the narrative text and editor
            display_narrative_in_tabs()
            
            # Display the consolidated insights (summary, performance, recommendations)
            if "insights" in st.session_state and st.session_state.insights:
                try:
                    display_unified_insights_no_html(st.session_state.insights)
                except Exception as e:
                    logger.error(f"Error displaying insights: {e}")
                    st.error("An error occurred while displaying insights. Please try processing documents again.")
            else:
                logger.info("No insights data found in session state for Financial Narrative & Insights tab.")
                st.info("Insights (including summary and recommendations) will be displayed here once generated.")

        # Display NOI Coach section
        with tabs[4]: # NOI Coach tab
            # if NOI_COACH_AVAILABLE:
            #     display_noi_coach_enhanced()
            # else:
            #     display_noi_coach()
            display_noi_coach() # Directly call the app.py internal version
    
    # Add this code in the main UI section after displaying all tabs
    # (after the st.tabs() section in the main function)
    if st.session_state.processing_completed:
        # Add a separator
        st.markdown("---")

        # Add export options in a container at the bottom with modern styling
        st.markdown("""
        <div class="export-container">
            <h2 class="export-title">Export Options</h2>
            <div class="export-description">Download your analysis as PDF for sharing and reporting.</div>
        </div>
        
        <style>
        .export-container {
            margin-bottom: 1.5rem;
        }
        
        .export-title {
            font-family: 'Inter', -apple-system, BlinkMacSystemFont, sans-serif;
            font-size: 1.75rem;
            font-weight: 500;
            color: #3B82F6;
            margin-bottom: 0.5rem;
        }
        
        .export-description {
            font-family: 'Inter', -apple-system, BlinkMacSystemFont, sans-serif;
            font-size: 1rem;
            color: #e6edf3;
            margin-bottom: 1.5rem;
        }
        </style>
        """, unsafe_allow_html=True)
        
        col_pdf, col_spacer = st.columns([1,7])
        
        with col_pdf:
            # PDF Export button
            if st.button("Generate Complete PDF Report", key="global_pdf_export"):
                # Use our custom status indicator instead of spinner
                show_processing_status("Generating comprehensive PDF report...", is_running=True)
                try:
                    pdf_bytes = generate_comprehensive_pdf() 
                    
                    if pdf_bytes:
                        # Create a unique filename with timestamp
                        timestamp = datetime.now().strftime("%Y%m%d_%H%M%S")
                        property_part = st.session_state.property_name.replace(" ", "_") if hasattr(st.session_state, 'property_name') and st.session_state.property_name else "Property"
                        pdf_filename = f"NOI_Analysis_{property_part}_{timestamp}.pdf"
                        
                        # Display download button
                        st.download_button(
                            label="Download Complete PDF Report",
                            data=pdf_bytes,
                            file_name=pdf_filename,
                            mime="application/pdf",
                            key=f"download_comprehensive_pdf_{timestamp}"  # Ensure unique key
                        )
                        # Show success message
                        show_processing_status("PDF report generated successfully!", status_type="success")
                    else:
                        # Show error message
                        show_processing_status("Failed to generate PDF report. Please check the logs for details.", status_type="error")
                except Exception as e:
                    logger.error(f"Error in PDF generation process: {str(e)}", exc_info=True)
                    # Show error message
                    show_processing_status(f"Error generating PDF report: {str(e)}", status_type="error")

    # Legal Footer - Terms of Service and Privacy Policy
    st.markdown("---")
    
    # Privacy guarantee prominently displayed
    st.info("🔒 **Privacy Guarantee**: Your documents are NEVER stored on our servers. All files are processed in memory only and immediately deleted after analysis.")
    
    # Legal links in footer
<<<<<<< HEAD
    spacer_left, mid_cols, spacer_right = st.columns([1, 6, 1])

    # Inside the centered middle column, create two columns for the buttons
    with mid_cols:
        col_terms, col_privacy = st.columns(2)
        with col_terms:
            if st.button("📄 Terms of Service", key="show_terms", use_container_width=True):
                st.session_state.display_terms = True

        with col_privacy:
            if st.button("🔒 Privacy Policy", key="show_privacy", use_container_width=True):
                st.session_state.display_privacy = True
=======
    spacer_left, col_terms, col_privacy, spacer_right = st.columns([2, 3, 3, 2])

    # Inside the centred column, create two equal columns for the buttons
    with col_terms:
        if st.button("📄 Terms of Service", key="show_terms", use_container_width=True):
            st.session_state.display_terms = True

    with col_privacy:
        if st.button("🔒 Privacy Policy", key="show_privacy", use_container_width=True):
            st.session_state.display_privacy = True
>>>>>>> 026afc94

    # Centered tagline and contact below buttons
    st.markdown("""
    <div style='text-align:center; margin-top: 0.5rem; color: #ffffff;'>
        <em>Complete privacy • Secure payments • Professional analysis</em><br/>
        <strong>Contact:</strong> rebornenterprisellc@gmail.com
    </div>
    """, unsafe_allow_html=True)

    # Display Terms of Service when button is clicked
    if st.session_state.get('display_terms', False):
        with st.expander("📄 Terms of Service", expanded=True):
            st.markdown("""
            **Effective Date:** January 2024 | **Last Updated:** January 2024

            ## 🔒 **ZERO DOCUMENT STORAGE POLICY**

            **We do NOT store your documents.** This is our commitment to your privacy:

            - ✅ **Documents are processed immediately** upon upload
            - ✅ **All documents are permanently deleted** after analysis
            - ✅ **No copies are retained** on our servers
            - ✅ **Processing happens in temporary memory** only

            ## Credit System & Fair Use

            - Each analysis requires 1 credit
            - New users receive 1 free trial credit
            - Maximum of 1 free trial per IP address
            - Credits are non-refundable once analysis is completed
            - All payments processed securely through Stripe

            ## Acceptable Use

            **You May:**
            - ✅ Upload legitimate financial documents for analysis
            - ✅ Use the service for real estate investment analysis
            - ✅ Share generated reports with authorized parties

            **You May NOT:**
            - ❌ Upload documents you don't have permission to analyze
            - ❌ Create multiple accounts to bypass credit limits
            - ❌ Use automated tools to abuse the service

            ## Limitation of Liability

            - Analysis results are for informational purposes only
            - We do not provide financial or investment advice
            - Our total liability is limited to the amount you paid for credits

                         ## Contact Information

             For questions about these Terms of Service, please contact us at: rebornenterprisellc@gmail.com

             ---

             By using NOI Analyzer, you acknowledge that you have read, understood, and agree to be bound by these Terms of Service.
            """)
            
            if st.button("Close Terms", key="close_terms"):
                st.session_state.display_terms = False
                st.rerun()
    
    # Display Privacy Policy when button is clicked
    if st.session_state.get('display_privacy', False):
        with st.expander("🔒 Privacy Policy", expanded=True):
            st.markdown("""
            **Effective Date:** January 2024 | **Last Updated:** January 2024

            ## 🔒 **ZERO DOCUMENT STORAGE GUARANTEE**

            **We NEVER Store Your Documents** - This is our most important promise:

            - 🚫 **NO document storage** - Your uploaded files are NEVER saved to our servers
            - ⚡ **Immediate processing** - Documents are analyzed in real-time and immediately discarded
            - 🗑️ **Automatic deletion** - All uploaded content is permanently deleted within minutes
            - 🔐 **Memory-only processing** - Analysis happens in temporary server memory only
            - ✅ **Complete privacy** - Your sensitive financial data never leaves the processing pipeline

            ## Information We Collect (Minimal)

            **What we collect:**
            - Email address (for account identification)
            - Credit balance and transaction history
            - Usage analytics (anonymized)

            **What we DO NOT collect:**
            - ❌ **Document content** - No financial data from your uploads
            - ❌ **Property details** - No addresses, names, or identifying information
            - ❌ **Personal financial information** - No bank accounts, SSNs, etc.
            - ❌ **Browsing history** - No tracking of other websites you visit

            ## Information Sharing

            **We Share With (Limited Partners Only):**
            - **Stripe** - Only payment information for credit purchases
            - **Sentry** - Only technical error logs (no personal data)
            - **Email Service** - Only your email address to send analysis reports

            **We NEVER Share With:**
            - ❌ **Advertisers** - We don't sell or share data for marketing
            - ❌ **Data brokers** - Your information is never sold
            - ❌ **Government agencies** (except valid legal requests)

            ## Data Security

            - 🔐 **HTTPS encryption** for all data transmission
            - 🛡️ **Secure server infrastructure** with regular security updates
            - 🔒 **Access controls** - Only authorized personnel can access systems
            - 🚫 **No admin access** to user documents (they don't exist to access)

            ## Your Privacy Rights

            - 📧 **View your data** - Request a copy of your account information
            - ✏️ **Correct your data** - Update your email or account details
            - 🗑️ **Delete your account** - Complete removal of all associated data

                         ## Contact Information

             **Privacy Questions:** rebornenterprisellc@gmail.com
             **General Support:** rebornenterprisellc@gmail.com

             ---

            **Privacy Summary:**
            - 🔒 Your uploaded documents are NEVER stored
            - 📧 Only email address for account management
            - 🛡️ HTTPS encryption for all communications
            - 👤 You control your data completely
            """)
            
            if st.button("Close Privacy Policy", key="close_privacy"):
                st.session_state.display_privacy = False
                st.rerun()

def display_features_section():
    """Display the features section using pure Streamlit components without HTML"""
    st.markdown("## Features")
    
    # Feature 1: Comparative Analysis
    with st.container():
        col1, col2 = st.columns([1, 20])
        with col1:
            st.markdown("**1**")
        with col2:
            st.markdown("### Comparative Analysis")
            st.markdown("Compare current performance against budget, prior month, and prior year")
    
    st.markdown("---")
    
    # Feature 2: Financial Insights
    with st.container():
        col1, col2 = st.columns([1, 20])
        with col1:
            st.markdown("**2**")
        with col2:
            st.markdown("### Financial Insights")
            st.markdown("AI-generated analysis of key metrics and trends")
    
    st.markdown("---")
    
    # Feature 3: NOI Coach
    with st.container():
        col1, col2 = st.columns([1, 20])
        with col1:
            st.markdown("**3**")
        with col2:
            st.markdown("### NOI Coach")
            st.markdown("Ask questions about your financial data and get AI-powered insights")
    
    st.markdown("---")
    
    # Feature 4: Export Options
    with st.container():
        col1, col2 = st.columns([1, 20])
        with col1:
            st.markdown("**4**")
        with col2:
            st.markdown("### Export Options")
            st.markdown("Save results as PDF or Excel for sharing and reporting")

def display_features_section_enhanced():
    """Display the features section using pure Streamlit components with enhanced styling"""
    st.markdown("## Features")
    
    # Custom CSS for the number circles - minimal and safe
    st.markdown("""
    <style>
    .number-circle {
        background-color: rgba(59, 130, 246, 0.2);
        color: #79b8f3;
        border-radius: 50%;
        width: 40px;
        height: 40px;
        display: flex;
        align-items: center;
        justify-content: center;
        font-weight: bold;
        font-size: 20px;
        margin: 10px auto;
    }
    </style>
    """, unsafe_allow_html=True)
    
    # Feature 1: Comparative Analysis
    with st.container():
        col1, col2 = st.columns([1, 20])
        with col1:
            st.markdown('<div class="number-circle">1</div>', unsafe_allow_html=True)
        with col2:
            st.markdown("### Comparative Analysis")
            st.markdown("Compare current performance against budget, prior month, and prior year")
    
    st.markdown("---")
    
    # Feature 2: Financial Insights
    with st.container():
        col1, col2 = st.columns([1, 20])
        with col1:
            st.markdown('<div class="number-circle">2</div>', unsafe_allow_html=True)
        with col2:
            st.markdown("### Financial Insights")
            st.markdown("AI-generated analysis of key metrics and trends")
    
    st.markdown("---")
    
    # Feature 3: NOI Coach
    with st.container():
        col1, col2 = st.columns([1, 20])
        with col1:
            st.markdown('<div class="number-circle">3</div>', unsafe_allow_html=True)
        with col2:
            st.markdown("### NOI Coach")
            st.markdown("Ask questions about your financial data and get AI-powered insights")
    
    st.markdown("---")
    
    # Feature 4: Export Options
    with st.container():
        col1, col2 = st.columns([1, 20])
        with col1:
            st.markdown('<div class="number-circle">4</div>', unsafe_allow_html=True)
        with col2:
            st.markdown("### Export Options")
            st.markdown("Save results as PDF or Excel for sharing and reporting")

def display_features_section_no_html():
    """Display the features section using pure Streamlit components with NO HTML at all"""
    st.markdown("## Features")
    
    # Feature 1: Comparative Analysis
    with st.container():
        col1, col2 = st.columns([1, 20])
        with col1:
            # Use emoji or text for the number
            st.markdown("🔵")
            st.markdown("1")
        with col2:
            st.markdown("### Comparative Analysis")
            st.markdown("Compare current performance against budget, prior month, and prior year")
    
    st.markdown("---")
    
    # Feature 2: Financial Insights
    with st.container():
        col1, col2 = st.columns([1, 20])
        with col1:
            st.markdown("🔵")
            st.markdown("2")
        with col2:
            st.markdown("### Financial Insights")
            st.markdown("AI-generated analysis of key metrics and trends")
    
    st.markdown("---")
    
    # Feature 3: NOI Coach
    with st.container():
        col1, col2 = st.columns([1, 20])
        with col1:
            st.markdown("🔵")
            st.markdown("3")
        with col2:
            st.markdown("### NOI Coach")
            st.markdown("Ask questions about your financial data and get AI-powered insights")
    
    st.markdown("---")
    
    # Feature 4: Export Options
    with st.container():
        col1, col2 = st.columns([1, 20])
        with col1:
            st.markdown("🔵")
            st.markdown("4")
        with col2:
            st.markdown("### Export Options")
            st.markdown("Save results as PDF or Excel for sharing and reporting")

def display_unified_insights(insights_data):
    """
    Display unified insights using native Streamlit components.
    
    Args:
        insights_data: Dictionary containing 'summary', 'performance', and 'recommendations' keys
    """
    logger.info("Displaying unified insights")
    
    if not insights_data or not isinstance(insights_data, dict):
        st.warning("No insights data available to display.")
        return
    
    logger.info(f"Insights data keys: {list(insights_data.keys())}")
    
    # Display Executive Summary
    if 'summary' in insights_data:
        st.markdown("## Executive Summary")
        
        summary_text = insights_data['summary']
        # Remove redundant "Executive Summary:" prefix if it exists
        if summary_text.startswith("Executive Summary:"):
            summary_text = summary_text[len("Executive Summary:"):].strip()
            
        with st.container():
            import html as _html_mod  # local import to avoid top-level issues
            escaped = _html_mod.escape(summary_text).replace("\n", "<br>")
            st.markdown(f"<div class='results-text'>{escaped}</div>", unsafe_allow_html=True)
    
    # Display Key Performance Insights
    if 'performance' in insights_data and insights_data['performance']:
        st.markdown("## Key Performance Insights")
        
        performance_markdown = ""
        for insight in insights_data['performance']:
            performance_markdown += f"- {insight}\n"
        if performance_markdown:
            st.markdown(performance_markdown)
    
    # Display Recommendations
    if 'recommendations' in insights_data and insights_data['recommendations']:
        st.markdown("## Recommendations")
        
        recommendations_markdown = ""
        for recommendation in insights_data['recommendations']:
            recommendations_markdown += f"- {recommendation}\n"
        if recommendations_markdown:
            st.markdown(recommendations_markdown)

def display_opex_breakdown(opex_data, comparison_type="prior month"):
    """
    Display operating expense breakdown using Streamlit DataFrame.
    
    Args:
        opex_data: Dictionary containing operating expense data. 
                   Example: {"property_taxes": {"current": 100, "prior": 90}, ...}
        comparison_type: Type of comparison (e.g., "Prior Month", "Budget")
    """
    if not opex_data or not isinstance(opex_data, dict):
        st.info("No operating expense data provided for breakdown.")
        return

    opex_df_list = []
    for category_key, data_values in opex_data.items():
        if not data_values or not isinstance(data_values, dict):
            logger.warning(f"Skipping invalid OpEx data for category: {category_key}")
            continue
            
        current = data_values.get('current', 0.0)
        prior = data_values.get('prior', 0.0) # Assuming 'prior' as the comparison key
        
        change = current - prior
        percent_change = (change / prior * 100) if prior != 0 else 0.0
        
        display_name = category_key.replace('_', ' ').title()
        
        opex_df_list.append({
            "Expense Category": display_name,
            "Current": current,
            comparison_type: prior, # Use the dynamic comparison_type for the column name
            "Change ($)": change,
            "Change (%)": percent_change
        })

    if not opex_df_list:
        st.info("No valid operating expense items to display.")
        return

    opex_df = pd.DataFrame(opex_df_list)

    # Format for display
    opex_df_display = opex_df.copy()
    opex_df_display["Current"] = opex_df_display["Current"].apply(lambda x: f"${x:,.2f}")
    opex_df_display[comparison_type] = opex_df_display[comparison_type].apply(lambda x: f"${x:,.2f}")
    opex_df_display["Change ($)"] = opex_df_display["Change ($)"].apply(
        lambda x: f"+${x:,.2f}" if x > 0 else (f"-${abs(x):,.2f}" if x < 0 else f"${x:,.2f}")
    )
    opex_df_display["Change (%)"] = opex_df_display["Change (%)"].apply(
        lambda x: f"+{x:.1f}%" if x > 0 else (f"{x:.1f}%" if x < 0 else f"{x:.1f}%") # Negative sign is inherent
    )

    styled_df = opex_df_display.style.applymap(
        highlight_changes,
        subset=['Change ($)', 'Change (%)']
    )

    st.markdown("#### Operating Expenses Breakdown")
    st.dataframe(styled_df.format({
        "Current": "{:}",
        comparison_type: "{:}",
        "Change ($)": "{:}",
        "Change (%)": "{:}"
    }).hide(axis="index").set_table_styles([
        {'selector': 'th', 'props': [('background-color', 'rgba(30, 41, 59, 0.7)'), ('color', '#e6edf3'), ('font-family', 'Inter')]},
        {'selector': 'td', 'props': [('font-family', 'Inter'), ('color', '#e6edf3')]},
        {'selector': '.col_heading', 'props': [('text-align', 'center')]} # Center-align column headings to improve readability
    ]), use_container_width=True)

    # Remove the old HTML and style block as it's no longer used by this function.
    # The custom CSS classes like .opex-breakdown-container, .opex-breakdown-table etc.
    # were part of the old HTML rendering method. If they are not used elsewhere for st.markdown,
    # they might eventually be cleaned up from the CSS file. For now, we only remove the Python string.

def display_card_container(title, content):
    """
    Display content in a consistently styled card container.
    
    Args:
        title: Card title
        content: Function to render card content
    """
    st.markdown(f"### {title}")
    
    with st.container():
        # Create a visual container with styling
        st.markdown("""        <div style="background-color: rgba(22, 27, 34, 0.8); 
                    border: 1px solid rgba(56, 68, 77, 0.5); 
                    border-radius: 8px; 
                    padding: 16px; 
                    margin-bottom: 20px;">
        </div>
        """, unsafe_allow_html=True)
        
        # This is a trick - we're creating an empty styled container above,
        # then putting the actual content below it in a Streamlit container
        content()

# Enhanced UI Component Functions
def upload_card(title, required=False, key=None, file_types=None, help_text=None):
    """
    Display an enhanced upload card component using Streamlit-native containers.
    
    Args:
        title: Title of the upload card
        required: Whether this upload is required
        key: Unique key for the file uploader
        file_types: List of accepted file types
        help_text: Help text for the uploader
        
    Returns:
        The uploaded file object
    """
    if file_types is None:
        file_types = ["xlsx", "xls", "csv", "pdf"]
    
    # Use Streamlit container instead of HTML div
    with st.container():
        # 1. Header section - only use markdown for the header, not to wrap widgets
        st.markdown(f"""
        <div class="upload-card-header">
            <h3>{title}</h3>
            {' <span class="required-badge">Required</span>' if required else ''}
        </div>
        """, unsafe_allow_html=True)
        
        # 2. Add the file uploader - not wrapped in HTML
        uploaded_file = st.file_uploader(
            f"Upload {title}",
            type=file_types,
            key=key,
            label_visibility="collapsed",
            help=help_text or f"Upload your {title.lower()} file"
        )
        
        # 3. Display upload area styling or file info
        if not uploaded_file:
            st.markdown("""
            <div class="upload-area">
                <div class="upload-icon">📤</div>
                <div class="upload-text">Drag and drop file here</div>
                <div class="upload-subtext">Limit 200 MB per file • .xlsx, .xls, .csv, .pdf</div>
            </div>
            """, unsafe_allow_html=True)
        else:
            # Display file info
            file_size = f"{uploaded_file.size / 1024:.1f} KB" if uploaded_file.size else "Unknown size"
            file_type = uploaded_file.type if uploaded_file.type else "Unknown type"
            
            st.markdown(f"""
            <div class="file-info">
                <div class="file-icon">📄</div>
                <div class="file-details">
                    <div class="file-name">{uploaded_file.name}</div>
                    <div class="file-meta">{file_size} • {file_type}</div>
                </div>
                <div class="file-status">Uploaded</div>
            </div>
            """, unsafe_allow_html=True)
    
    return uploaded_file

def instructions_card(items):
    """
    Display an enhanced instructions card.
    
    Args:
        items: List of instruction steps
    """
    items_html = "".join([f"<li>{item}</li>" for item in items])
    st.markdown(f"""
    <div class="instructions-card">
        <h3 class="feature-title">Instructions</h3>
        <ol class="instructions-list">
            {items_html}
        </ol>
    </div>
    """, unsafe_allow_html=True)

def feature_list(features):
    """
    Display an enhanced feature list.
    
    Args:
        features: List of dictionaries with 'title' and 'description' keys
    """
    st.markdown("<h3 class=\"feature-title\">Features</h3>", unsafe_allow_html=True)
    
    for idx, feature in enumerate(features):
        st.markdown(f"""
        <div class="feature-item">
            <div class="feature-number">{idx + 1}</div>
            <div class="feature-content">
                <h4>{feature['title']}</h4>
                <p>{feature['description']}</p>
            </div>
        </div>
        """, unsafe_allow_html=True)

def property_input(value=""):
    """
    Display an enhanced property name input using Streamlit-native containers.
    
    Args:
        value: Current property name value
        
    Returns:
        The entered property name
    """
    # Simple header without extra containers
    st.markdown("### Property Information")
    
    # Property name input - clean and simple
    property_name = st.text_input(
        "Property Name",
        value=value,
        help="Enter the name of the property being analyzed",
        key="main_property_name_input"
    )
    
    return property_name

# Helper function to summarize data structures for logging
def summarize_data_for_log(data_dict, max_items=3):
    """Summarize a data structure for more concise logging"""
    if not isinstance(data_dict, dict):
        return str(data_dict)
    keys = list(data_dict.keys())
    summary = {k: data_dict[k] for k in keys[:max_items]}
    if len(keys) > max_items:
        summary[f"...and {len(keys) - max_items} more keys"] = "..."
    return summary

# Run the main function when the script is executed directly
if __name__ == "__main__":
    main()
<|MERGE_RESOLUTION|>--- conflicted
+++ resolved
@@ -4710,23 +4710,12 @@
     st.info("🔒 **Privacy Guarantee**: Your documents are NEVER stored on our servers. All files are processed in memory only and immediately deleted after analysis.")
     
     # Legal links in footer
-<<<<<<< HEAD
-    spacer_left, mid_cols, spacer_right = st.columns([1, 6, 1])
-
-    # Inside the centered middle column, create two columns for the buttons
-    with mid_cols:
-        col_terms, col_privacy = st.columns(2)
-        with col_terms:
-            if st.button("📄 Terms of Service", key="show_terms", use_container_width=True):
-                st.session_state.display_terms = True
-
-        with col_privacy:
-            if st.button("🔒 Privacy Policy", key="show_privacy", use_container_width=True):
-                st.session_state.display_privacy = True
-=======
-    spacer_left, col_terms, col_privacy, spacer_right = st.columns([2, 3, 3, 2])
-
-    # Inside the centred column, create two equal columns for the buttons
+spacer_left, mid_cols, spacer_right = st.columns([1, 6, 1])
+
+# Inside the centered middle column, create two columns for the buttons
+with mid_cols:
+    col_terms, col_privacy = st.columns(2)
+
     with col_terms:
         if st.button("📄 Terms of Service", key="show_terms", use_container_width=True):
             st.session_state.display_terms = True
@@ -4734,7 +4723,7 @@
     with col_privacy:
         if st.button("🔒 Privacy Policy", key="show_privacy", use_container_width=True):
             st.session_state.display_privacy = True
->>>>>>> 026afc94
+
 
     # Centered tagline and contact below buttons
     st.markdown("""
