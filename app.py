import streamlit as st
import pandas as pd
import plotly.graph_objects as go
import plotly.express as px
import logging
import os
import json
import copy
from typing import Dict, Any, List, Optional, Tuple
import base64
from datetime import datetime
import io
from jinja2 import Environment, FileSystemLoader
from weasyprint import HTML
import tempfile
import jinja2
import streamlit.components.v1 as components
import math
import html
from constants import OPEX_COMPONENTS, INCOME_COMPONENTS

# Import and initialize Sentry for error tracking
from sentry_config import (
    init_sentry, set_user_context, add_breadcrumb, 
    capture_exception_with_context, capture_message_with_context, 
    monitor_performance
)

# Initialize Sentry as early as possible
sentry_initialized = init_sentry()

from utils.helpers import format_for_noi_comparison
from noi_calculations import calculate_noi_comparisons
from noi_tool_batch_integration import process_all_documents
from ai_extraction import extract_noi_data
from ai_insights_gpt import generate_insights_with_gpt

# Try to import specific functions that might be missing in minimal setups
try:
    from financial_storyteller import create_narrative
    from storyteller_display import display_financial_narrative, display_narrative_in_tabs
except ImportError:
    # Create dummy functions if not available
    def create_narrative(*args, **kwargs):
        return "Narrative generation not available - module not found."
    def display_financial_narrative(*args, **kwargs):
        pass
    def display_narrative_in_tabs(*args, **kwargs):
        pass

# Try to import the NOI Coach module
try:
    from noi_coach import display_noi_coach as display_noi_coach_enhanced
    NOI_COACH_AVAILABLE = True
except ImportError:
    NOI_COACH_AVAILABLE = False
    def display_noi_coach_enhanced():
        st.error("NOI Coach module not available. Please ensure noi_coach.py is in the project directory.")

# Try to import credit system modules
try:
    from utils.credit_ui import (
        display_credit_balance, display_credit_balance_header, display_credit_store, check_credits_for_analysis,
        display_insufficient_credits, display_free_trial_welcome, init_credit_system
    )
    CREDIT_SYSTEM_AVAILABLE = True
except ImportError:
    CREDIT_SYSTEM_AVAILABLE = False
    def display_credit_balance(*args, **kwargs): pass
    def display_credit_balance_header(*args, **kwargs): pass
    def display_credit_store(*args, **kwargs): st.error("Credit system not available")
    def check_credits_for_analysis(*args, **kwargs): return True, "Credit check unavailable"
    def display_insufficient_credits(*args, **kwargs): pass
    def display_free_trial_welcome(*args, **kwargs): pass
    def init_credit_system(*args, **kwargs): pass

# Import mock data generators for testing mode
try:
    from mock_data import (
        generate_mock_consolidated_data,
        generate_mock_insights,
        generate_mock_narrative
    )
    MOCK_DATA_AVAILABLE = True
except ImportError:
    MOCK_DATA_AVAILABLE = False
    def generate_mock_consolidated_data(*args, **kwargs):
        return {"error": "Mock data module not available"}
    def generate_mock_insights(*args, **kwargs):
        return {"summary": "Mock insights not available", "performance": [], "recommendations": []}
    def generate_mock_narrative(*args, **kwargs):
        return "Mock narrative not available"

from config import get_openai_api_key, get_extraction_api_url, get_api_key, save_api_settings
from insights_display import display_insights
from reborn_logo import get_reborn_logo_base64

# Constants for testing mode
TESTING_MODE_ENV_VAR = "NOI_ANALYZER_TESTING_MODE"
DEFAULT_TESTING_MODE = os.getenv(TESTING_MODE_ENV_VAR, "false").lower() == "true"

# Helper function to check if testing mode is active
def is_testing_mode_active() -> bool:
    """
    Determine if testing mode is currently active.
    
    Returns:
        bool: True if testing mode is active, False otherwise
    """
    return st.session_state.get("testing_mode", DEFAULT_TESTING_MODE)

# Configure logging
logging.basicConfig(
    level=logging.INFO,
    format='%(asctime)s - %(name)s - %(levelname)s - %(message)s',
    handlers=[
        logging.FileHandler("noi_analyzer_enhanced.log"),
        logging.StreamHandler()
    ]
)
logger = logging.getLogger('noi_analyzer')

# Log Sentry initialization status
if sentry_initialized:
    logger.info("Sentry error tracking initialized successfully")
    add_breadcrumb("Application started", "app", "info")
else:
    logger.warning("Sentry error tracking not initialized - check SENTRY_DSN environment variable")

def safe_text(value):
    """Convert any value to a safe string, avoiding 'undefined' text."""
    if value is None or value == "undefined" or value == "null" or str(value).lower() == "nan" or (isinstance(value, float) and math.isnan(value)):
        return ""
    return str(value)

def save_testing_config():
    """Save testing mode configuration to a file"""
    if not is_testing_mode_active():
        return
    
    config = {
        "testing_mode": st.session_state.get("testing_mode", False),
        "mock_property_name": st.session_state.get("mock_property_name", "Test Property"),
        "mock_scenario": st.session_state.get("mock_scenario", "Standard Performance")
    }
    
    try:
        from pathlib import Path
        config_dir = Path("./config")
        
        # Try to create directory, but handle permission errors gracefully
        try:
            config_dir.mkdir(exist_ok=True)
        except (PermissionError, OSError) as e:
            logger.warning(f"Cannot create config directory (insufficient permissions): {str(e)}")
            # Try using session state as fallback instead of file persistence
            st.session_state._testing_config_cache = config
            logger.info("Testing configuration cached in session state as fallback")
            return
        
        # Try to save to file
        config_file = config_dir / "testing_config.json"
        with open(config_file, "w") as f:
            json.dump(config, f)
        logger.info("Testing configuration saved to file")
        
    except Exception as e:
        logger.warning(f"Error saving testing configuration to file: {str(e)}")
        # Use session state as fallback
        try:
            st.session_state._testing_config_cache = config
            logger.info("Testing configuration cached in session state as fallback")
        except Exception as fallback_error:
            logger.error(f"Failed to save testing configuration even to session state: {str(fallback_error)}")

def load_testing_config():
    """Load testing mode configuration from file or session state fallback"""
    try:
        from pathlib import Path
        config_file = Path("./config/testing_config.json")
        
        # Try to load from file first
        if config_file.exists():
            try:
                with open(config_file, "r") as f:
                    config = json.load(f)
                logger.info("Testing configuration loaded from file")
            except Exception as e:
                logger.warning(f"Error reading testing configuration file: {str(e)}")
                config = None
        else:
            config = None
        
        # If file loading failed, try session state fallback
        if config is None and hasattr(st.session_state, '_testing_config_cache'):
            config = st.session_state._testing_config_cache
            logger.info("Testing configuration loaded from session state fallback")
        
        # Apply configuration if available
        if config:
            st.session_state.testing_mode = config.get("testing_mode", DEFAULT_TESTING_MODE)
            st.session_state.mock_property_name = config.get("mock_property_name", "Test Property")
            st.session_state.mock_scenario = config.get("mock_scenario", "Standard Performance")
            logger.info("Testing configuration applied successfully")
        
    except Exception as e:
        logger.warning(f"Error loading testing configuration: {str(e)}")
        # Continue with default values - not a critical error

def display_testing_mode_indicator():
    """Display a visual indicator when testing mode is enabled"""
    if is_testing_mode_active():
        scenario = st.session_state.get("mock_scenario", "Standard Performance")
        
        # Color coding based on scenario
        if scenario == "High Growth":
            color = "#22C55E"  # Green
            emoji = "📈"
        elif scenario == "Declining Performance":
            color = "#EF4444"  # Red
            emoji = "📉"
        elif scenario == "Budget Variance":
            color = "#F59E0B"  # Amber
            emoji = "⚖️"
        else:  # Standard Performance
            color = "#3B82F6"  # Blue
            emoji = "📊"
        
        # Convert hex to RGB for alpha transparency
        hex_color = color.lstrip('#')
        rgb = tuple(int(hex_color[i:i+2], 16) for i in (0, 2, 4))
        
        st.markdown(
            f"""
            <div style="
                background-color: rgba({rgb[0]}, {rgb[1]}, {rgb[2]}, 0.1);
                border-left: 4px solid {color};
                padding: 0.75rem 1rem;
                margin-bottom: 1rem;
                border-radius: 4px;
                display: flex;
                align-items: center;
            ">
                <span style="
                    font-size: 1.2rem;
                    margin-right: 0.75rem;
                ">{emoji}</span>
                <div>
                    <span style="
                        color: {color};
                        font-weight: 600;
                        display: block;
                        margin-bottom: 0.25rem;
                    ">Testing Mode Active</span>
                    <span style="
                        color: #E0E0E0;
                        font-size: 0.9rem;
                    ">Scenario: {scenario}</span>
                </div>
            </div>
            """,
            unsafe_allow_html=True
        )

def process_documents_testing_mode():
    """Process documents in testing mode using mock data"""
    logger.info("Testing mode enabled, using mock data")
    
    # Get property name and scenario from session state
    property_name = st.session_state.get("mock_property_name", "Test Property")
    scenario = st.session_state.get("mock_scenario", "Standard Performance")
    
    # Log the testing configuration
    logger.info(f"Generating mock data for property: {property_name}, scenario: {scenario}")
    
    try:
        # Generate mock consolidated data with the selected scenario
        mock_data = generate_mock_consolidated_data(property_name, scenario)
        
        # Store in session state - this mimics what happens after real document processing
        st.session_state.consolidated_data = mock_data
        st.session_state.template_viewed = True  # Skip template verification step
        st.session_state.processing_completed = True
        
        # Calculate comparisons using the mock data - this uses the real calculation logic
        st.session_state.comparison_results = calculate_noi_comparisons(mock_data)
        
        # Debug the generated data
        debug_testing_mode_data()
        
        # Generate mock insights - this replaces the API call to OpenAI
        st.session_state.insights = generate_mock_insights(scenario)
        
        # Generate mock narrative - this replaces the API call for narrative generation
        mock_narrative = generate_mock_narrative(scenario)
        st.session_state.generated_narrative = mock_narrative
        st.session_state.edited_narrative = mock_narrative  # Initialize edited to same as generated
        
        logger.info(f"Mock data processing completed for scenario: {scenario}")
        return True
    except Exception as e:
        logger.error(f"Error generating mock data: {str(e)}", exc_info=True)
        st.error("An error occurred while generating mock data. Please check the logs.")
        return False

def run_testing_mode_diagnostics():
    """Run diagnostics on testing mode functionality"""
    if not is_testing_mode_active():
        return
    
    # Only run diagnostics when explicitly triggered
    if not st.session_state.get("run_diagnostics", False):
        return
    
    logger.info("Running testing mode diagnostics")
    
    # Check if mock data was generated correctly
    if "consolidated_data" not in st.session_state:
        logger.error("Diagnostics: consolidated_data not found in session state")
        st.sidebar.error("Diagnostics: Mock data generation failed")
    else:
        logger.info("Diagnostics: consolidated_data present in session state")
        st.sidebar.success("Diagnostics: Mock data generated successfully")
    
    # Check if comparisons were calculated
    if "comparison_results" not in st.session_state:
        logger.error("Diagnostics: comparison_results not found in session state")
        st.sidebar.error("Diagnostics: Comparison calculation failed")
    else:
        logger.info("Diagnostics: comparison_results present in session state")
        st.sidebar.success("Diagnostics: Comparisons calculated successfully")
    
    # Check if insights were generated
    if "insights" not in st.session_state:
        logger.error("Diagnostics: insights not found in session state")
        st.sidebar.error("Diagnostics: Mock insights generation failed")
    else:
        logger.info("Diagnostics: insights present in session state")
        st.sidebar.success("Diagnostics: Mock insights generated successfully")
    
    # Check if narrative was generated
    if "generated_narrative" not in st.session_state:
        logger.error("Diagnostics: generated_narrative not found in session state")
        st.sidebar.error("Diagnostics: Mock narrative generation failed")
    else:
        logger.info("Diagnostics: generated_narrative present in session state")
        st.sidebar.success("Diagnostics: Mock narrative generated successfully")
    
    # Reset diagnostic flag
    st.session_state.run_diagnostics = False

def debug_testing_mode_data():
    """Debug function to inspect testing mode data structure"""
    if not is_testing_mode_active():
        return
    
    logger.info("=== TESTING MODE DATA DEBUG ===")
    
    # Debug consolidated_data
    if "consolidated_data" in st.session_state:
        consolidated_data = st.session_state.consolidated_data
        logger.info(f"Consolidated data keys: {list(consolidated_data.keys())}")
        
        for key, data in consolidated_data.items():
            if isinstance(data, dict) and key in ["current_month", "prior_month", "budget", "prior_year"]:
                logger.info(f"{key} data sample: gpr={data.get('gpr')}, noi={data.get('noi')}, egi={data.get('egi')}")
            elif key == "property_name":
                logger.info(f"Property name: {data}")
    else:
        logger.error("No consolidated_data found in session state")
    
    # Debug comparison_results
    if "comparison_results" in st.session_state:
        comparison_results = st.session_state.comparison_results
        logger.info(f"Comparison results keys: {list(comparison_results.keys())}")
        
        # Check each comparison section
        for section in ["month_vs_prior", "actual_vs_budget", "year_vs_year"]:
            if section in comparison_results:
                section_data = comparison_results[section]
                logger.info(f"{section} has {len(section_data)} fields")
                # Log a few sample fields
                sample_keys = [k for k in section_data.keys() if 'gpr' in k or 'noi' in k][:5]
                for key in sample_keys:
                    logger.info(f"  {key}: {section_data.get(key)}")
            else:
                logger.error(f"Missing {section} in comparison_results")
        
        # Check raw data sections
        for section in ["current", "prior", "budget", "prior_year"]:
            if section in comparison_results:
                section_data = comparison_results[section]
                if isinstance(section_data, dict):
                    logger.info(f"{section} raw data: gpr={section_data.get('gpr')}, noi={section_data.get('noi')}")
                else:
                    logger.error(f"{section} is not a dict: {type(section_data)}")
            else:
                logger.warning(f"Missing {section} raw data in comparison_results")
    else:
        logger.error("No comparison_results found in session state")
    
    logger.info("=== END TESTING MODE DATA DEBUG ===")

def validate_financial_data(data: Dict[str, Any]) -> Tuple[bool, str]:
    """
    Validate financial data for consistency.
    
    Args:
        data: Dictionary containing financial data
        
    Returns:
        Tuple of (is_valid, error_message)
    """
    # Check if EGI = GPR - Vacancy Loss + Other Income
    expected_egi = data.get("gpr", 0) - data.get("vacancy_loss", 0) + data.get("other_income", 0)
    actual_egi = data.get("egi", 0)
    
    # Allow for small floating point differences
    if abs(expected_egi - actual_egi) > 1.0:
        return False, f"EGI inconsistency: Expected {expected_egi:.2f}, got {actual_egi:.2f}"
    
    # Check if NOI = EGI - OpEx
    expected_noi = data.get("egi", 0) - data.get("opex", 0)
    actual_noi = data.get("noi", 0)
    
    # Allow for small floating point differences
    if abs(expected_noi - actual_noi) > 1.0:
        return False, f"NOI inconsistency: Expected {expected_noi:.2f}, got {actual_noi:.2f}"
    
    # Check if OpEx components sum up to total OpEx
    # Align component keys with those used in data extraction
    opex_components = [
        "repairs_maintenance", "utilities", 
        "management_fees",  # preferred key
        "property_management",  # legacy key kept for compatibility
        "property_taxes",  # preferred key
        "taxes",           # legacy key kept for compatibility
        "insurance", "administrative", 
        "payroll", "marketing", "other_expenses"
    ]

    # Use dict.fromkeys to preserve order while de-duplicating aliases
    unique_opex_components = list(dict.fromkeys(opex_components))

    opex_sum = sum(data.get(comp, 0) for comp in unique_opex_components)
    total_opex = data.get("opex", 0)
    
    # Allow for small floating point differences
    if abs(opex_sum - total_opex) > 1.0:
        return False, f"OpEx inconsistency: Components sum to {opex_sum:.2f}, but total is {total_opex:.2f}"
    
    # Check if Other Income components sum up to total Other Income
    income_components = [
        "parking", "laundry", "late_fees", "pet_fees", 
        "application_fees", "storage_fees", "amenity_fees", 
        "utility_reimbursements", "cleaning_fees", 
        "cancellation_fees", "miscellaneous"
    ]
    
    income_sum = sum(data.get(component, 0) for component in income_components)
    total_income = data.get("other_income", 0)
    
    # Allow for small floating point differences
    if abs(income_sum - total_income) > 1.0:
        return False, f"Other Income inconsistency: Components sum to {income_sum:.2f}, but total is {total_income:.2f}"
    
    # All checks passed
    return True, ""

def display_document_data(doc_type: str, doc_data: Dict[str, Any]) -> Dict[str, Any]:
    """
    Display and allow editing of data for a specific document type.
    
    Args:
        doc_type: Document type (current_month, prior_month, budget, prior_year)
        doc_data: Dictionary containing document data
        
    Returns:
        Dictionary containing the edited document data
    """
    # Create a deep copy to avoid modifying the original
    edited_doc_data = copy.deepcopy(doc_data)
    
    # Display document metadata
    st.markdown("### Document Information")
    with st.expander("Document Metadata", expanded=False):
        col1, col2 = st.columns(2)
        with col1:
            st.text_input("Document Type", value=doc_data.get("document_type", ""), disabled=True, key=f"doc_type_display_{doc_type}")
        with col2:
            st.text_input("Document Date", value=doc_data.get("document_date", ""), disabled=True, key=f"doc_date_display_{doc_type}")
    
    # Auto-calculation option
    auto_calculate = st.checkbox("Auto-calculate dependent values", value=True, key=f"auto_calc_{doc_type}")
    
    # Display main financial metrics
    st.markdown("### Key Financial Metrics")
    
    # Create a form for the main metrics
    with st.form(key=f"main_metrics_form_{doc_type}"):
        # GPR
        col1, col2 = st.columns(2)
        with col1:
            st.markdown("**Gross Potential Rent (GPR)**")
        with col2:
            gpr = st.number_input(
                "GPR Value",
                value=float(doc_data.get("gpr", 0.0)),
                format="%.2f",
                step=100.0,
                key=f"gpr_{doc_type}"
            )
            edited_doc_data["gpr"] = gpr
        
        # Vacancy Loss
        col1, col2 = st.columns(2)
        with col1:
            st.markdown("**Vacancy Loss**")
        with col2:
            vacancy_loss = st.number_input(
                "Vacancy Loss Value",
                value=float(doc_data.get("vacancy_loss", 0.0)),
                format="%.2f",
                step=100.0,
                key=f"vacancy_loss_{doc_type}"
            )
            edited_doc_data["vacancy_loss"] = vacancy_loss
        
        # Other Income
        col1, col2 = st.columns(2)
        with col1:
            st.markdown("**Other Income**")
        with col2:
            other_income = st.number_input(
                "Other Income Value",
                value=float(doc_data.get("other_income", 0.0)),
                format="%.2f",
                step=100.0,
                key=f"other_income_{doc_type}"
            )
            edited_doc_data["other_income"] = other_income
        
        # EGI
        col1, col2 = st.columns(2)
        with col1:
            st.markdown("**Effective Gross Income (EGI)**")
        with col2:
            if auto_calculate:
                calculated_egi = edited_doc_data["gpr"] - edited_doc_data["vacancy_loss"] + edited_doc_data["other_income"]
                edited_doc_data["egi"] = calculated_egi
                st.number_input(
                    "EGI Value (Auto-calculated)",
                    value=float(calculated_egi),
                    format="%.2f",
                    step=100.0,
                    key=f"egi_{doc_type}",
                    disabled=True
                )
            else:
                egi = st.number_input(
                    "EGI Value",
                    value=float(doc_data.get("egi", 0.0)),
                    format="%.2f",
                    step=100.0,
                    key=f"egi_{doc_type}"
                )
                edited_doc_data["egi"] = egi
        
        # OpEx
        col1, col2 = st.columns(2)
        with col1:
            st.markdown("**Operating Expenses (OpEx)**")
        with col2:
            opex = st.number_input(
                "OpEx Value",
                value=float(doc_data.get("opex", 0.0)),
                format="%.2f",
                step=100.0,
                key=f"opex_{doc_type}"
            )
            edited_doc_data["opex"] = opex
        
        # NOI
        col1, col2 = st.columns(2)
        with col1:
            st.markdown("**Net Operating Income (NOI)**")
        with col2:
            if auto_calculate:
                calculated_noi = edited_doc_data["egi"] - edited_doc_data["opex"]
                edited_doc_data["noi"] = calculated_noi
                st.number_input(
                    "NOI Value (Auto-calculated)",
                    value=float(calculated_noi),
                    format="%.2f",
                    step=100.0,
                    key=f"noi_{doc_type}",
                    disabled=True
                )
            else:
                noi = st.number_input(
                    "NOI Value",
                    value=float(doc_data.get("noi", 0.0)),
                    format="%.2f",
                    step=100.0,
                    key=f"noi_{doc_type}"
                )
                edited_doc_data["noi"] = noi
        
        # Submit button for the form
        st.form_submit_button("Update Main Metrics")
    
    # Display Operating Expenses breakdown
    st.markdown("### Operating Expenses Breakdown")
    
    # Create a form for OpEx breakdown
    with st.form(key=f"opex_form_{doc_type}"):
        opex_components = [
            ("repairs_maintenance", "Repairs & Maintenance"),
            ("utilities", "Utilities"),
            ("property_management", "Property Management"),
            ("taxes", "Property Taxes"),
            ("insurance", "Insurance"),
            ("administrative", "Administrative"),
            ("payroll", "Payroll"),
            ("marketing", "Marketing"),
            ("other_expenses", "Other Expenses")
        ]
        
        # Create two columns for better layout
        col1, col2 = st.columns(2)
        
        # Distribute OpEx components between columns
        for i, (key, label) in enumerate(opex_components):
            with col1 if i % 2 == 0 else col2:
                value = st.number_input(
                    label,
                    value=float(doc_data.get(key, 0.0)),
                    format="%.2f",
                    step=100.0,
                    key=f"{key}_{doc_type}"
                )
                edited_doc_data[key] = value
        
        # Submit button for the form
        st.form_submit_button("Update OpEx Breakdown")
    
    # Display Other Income breakdown
    st.markdown("### Other Income Breakdown")
    
    # Create a form for Other Income breakdown
    with st.form(key=f"other_income_form_{doc_type}"):
        income_components = [
            ("parking", "Parking"),
            ("laundry", "Laundry"),
            ("late_fees", "Late Fees"),
            ("pet_fees", "Pet Fees"),
            ("application_fees", "Application Fees"),
            ("storage_fees", "Storage Fees"),
            ("amenity_fees", "Amenity Fees"),
            ("utility_reimbursements", "Utility Reimbursements"),
            ("cleaning_fees", "Cleaning Fees"),
            ("cancellation_fees", "Cancellation Fees"),
            ("miscellaneous", "Miscellaneous")
        ]
        
        # Create two columns for better layout
        col1, col2 = st.columns(2)
        
        # Distribute income components between columns
        for i, (key, label) in enumerate(income_components):
            with col1 if i % 2 == 0 else col2:
                value = st.number_input(
                    label,
                    value=float(doc_data.get(key, 0.0)),
                    format="%.2f",
                    step=100.0,
                    key=f"{key}_{doc_type}"
                )
                edited_doc_data[key] = value
        
        # Submit button for the form
        st.form_submit_button("Update Other Income Breakdown")
    
    # Validate data and show warnings if needed
    is_valid, error_message = validate_financial_data(edited_doc_data)
    if not is_valid:
        st.warning(f"Data inconsistency detected: {error_message}")
        st.info("You can still proceed, but consider fixing the inconsistency for more accurate analysis.")
    
    # Return the edited document data
    return edited_doc_data

def display_data_template(consolidated_data: Dict[str, Any]) -> Dict[str, Any]:
    """
    Display extracted financial data in an editable template format.
    
    Args:
        consolidated_data: Dictionary containing extracted financial data
        
    Returns:
        Dictionary containing the verified/edited financial data
    """
    st.markdown("## Data Extraction Template")
    st.markdown("Review and edit the extracted financial data below. Make any necessary corrections before proceeding with analysis.")
    
    # Create a deep copy of the data to avoid modifying the original
    edited_data = copy.deepcopy(consolidated_data)
    
    # Create tabs for each document type
    doc_tabs = st.tabs(["Current Month", "Prior Month", "Budget", "Prior Year"])
    
    # Process each document type
    for i, doc_type in enumerate(["current_month", "prior_month", "budget", "prior_year"]):
        with doc_tabs[i]:
            if doc_type in consolidated_data:
                edited_data[doc_type] = display_document_data(doc_type, consolidated_data[doc_type])
            else:
                st.info(f"No {doc_type.replace('_', ' ')} data available.")
    
    # Add confirmation button
    col1, col2, col3 = st.columns([1, 2, 1])
    with col2:
        if st.button("Confirm Data and Proceed with Analysis", type="primary", use_container_width=True):
            return edited_data
    
    # Return None if not confirmed
    return None

# Helper function to inject custom CSS
def inject_custom_css():
    """Inject custom CSS to ensure font consistency and enhanced styling across the application"""
    st.markdown("""
    <style>
    /* Reborn Theme CSS for NOI Analyzer */

    /* Import Inter font from Google Fonts */
    @import url('https://fonts.googleapis.com/css2?family=Inter:wght@300;400;500;600;700&display=swap');

    :root {
        /* Color palette based on design specs */
        --reborn-bg-primary: #0A0F1E;
        --reborn-bg-secondary: #10172A;
        --reborn-bg-tertiary: #1E293B;
        --reborn-text-primary: #FFFFFF;  /* Use pure white for maximum readability */
        --reborn-text-secondary: #A0A0A0;
        --reborn-accent-blue: #3B82F6;
        --reborn-accent-green: #10B981;
        --reborn-accent-orange: #F59E0B;
        --reborn-success: #10B981;
        --reborn-warning: #F87171;
        --reborn-border: rgba(255, 255, 255, 0.1);
        
        /* Spacing */
        --reborn-spacing-xs: 8px;
        --reborn-spacing-sm: 16px;
        --reborn-spacing-md: 24px;
        --reborn-spacing-lg: 32px;
        
        /* Border radius */
        --reborn-radius-sm: 6px;
        --reborn-radius-md: 8px;
        --reborn-radius-lg: 12px;
        --reborn-radius-pill: 999px;
        
        /* Shadows */
        --reborn-shadow-sm: 0 2px 8px rgba(0, 0, 0, 0.2);
        --reborn-shadow-md: 0 4px 16px rgba(0, 0, 0, 0.4);
        
        /* Add explicit font family variables */
        --reborn-font-primary: 'Inter', -apple-system, BlinkMacSystemFont, 'Segoe UI', Roboto, Oxygen, Ubuntu, Cantarell, 'Open Sans', 'Helvetica Neue', sans-serif;
        --reborn-font-heading: 'Inter', -apple-system, BlinkMacSystemFont, 'Segoe UI', Roboto, Oxygen, Ubuntu, Cantarell, 'Open Sans', 'Helvetica Neue', sans-serif;
        --reborn-font-mono: 'SFMono-Regular', Consolas, 'Liberation Mono', Menlo, Courier, monospace;
    }
    
    .reborn-logo {
        height: 64px !important;
        max-width: 100%;
    }

    /* Existing font styles - keep these */
    body, .stApp, .stMarkdown, .stText, .stTextInput, .stTextArea, 
    .stSelectbox, .stMultiselect, .stDateInput, .stTimeInput, .stNumberInput,
    .stButton > button, .stDataFrame, .stTable, .stExpander, .stTabs {
        font-family: 'Inter', -apple-system, BlinkMacSystemFont, 'Segoe UI', Roboto, Oxygen, Ubuntu, Cantarell, 'Open Sans', 'Helvetica Neue', sans-serif !important;
    }
    
    /* Ensure markdown content uses Inter and has appropriate sizing */
    .stMarkdown p, .stMarkdown li { /* Target p and li specifically for content text */
        font-family: 'Inter', -apple-system, BlinkMacSystemFont, 'Segoe UI', Roboto, Oxygen, Ubuntu, Cantarell, 'Open Sans', 'Helvetica Neue', sans-serif !important;
        font-size: 1rem !important; /* e.g., 16px base for content */
        line-height: 1.6 !important;
        color: #FFFFFF !important; /* Bright white for maximum readability */
    }

    .stMarkdown div { /* General divs in markdown, only font-family */
        font-family: 'Inter', -apple-system, BlinkMacSystemFont, 'Segoe UI', Roboto, Oxygen, Ubuntu, Cantarell, 'Open Sans', 'Helvetica Neue', sans-serif !important;
    }
    
    /* Base layout styling - improved spacing and background */
    body {
        background-color: #111827 !important;
        color: #ffffff !important;
    }
    
    /* Full-width layout for better space utilization */
    .stApp {
        background-color: #111827 !important;
        max-width: 100% !important;
        margin: 0 auto !important;
        padding: 0 !important;
    }
    
    /* Expand main content area and reduce unnecessary spacing */
    .main .block-container {
        max-width: 95% !important;
        padding-top: 1rem !important;
        padding-left: 1.5rem !important;
        padding-right: 1.5rem !important;
        margin-top: 0 !important;
    }
    
    /* Adjust sidebar width for better proportions */
    [data-testid="stSidebar"] {
        width: 18rem !important;
    }
    
    /* Make sure content sections use the available space */
    .stTabs [data-baseweb="tab-panel"] {
        padding-left: 0px !important;
        padding-right: 0px !important;
    }
    
    /* Remove extra padding from containers */
    .stMarkdown, .stText {
        padding-left: 0 !important;
        padding-right: 0 !important;
    }
    
    /* Enhanced section titles (used for Executive Summary, Key Perf. Insights etc.) */
    .reborn-section-title {
        font-family: 'Inter', -apple-system, BlinkMacSystemFont, 'Segoe UI', Roboto, Oxygen, Ubuntu, Cantarell, 'Open Sans', 'Helvetica Neue', sans-serif !important;
        font-size: 1.8rem !important; /* Increased from 1.5rem */
        font-weight: 600 !important;
        color: #FFFFFF !important; /* Changed to white */
        margin-top: 1.5rem !important;
        margin-bottom: 1rem !important;
        padding: 0.5rem 0.75rem !important;
        background-color: rgba(30, 41, 59, 0.8) !important;
        border-radius: 8px !important;
        border-left: 4px solid var(--reborn-accent-blue) !important;
        line-height: 1.4 !important;
        display: block; /* Ensure it takes full width if needed */
    }

    /* NEW STYLES FOR RESULTS UI */
    /* Main title for Analysis and Recommendations */
    .results-main-title {
        font-size: 2.5rem !important;
        font-weight: 500 !important;
        color: #79b8f3 !important;
        margin-bottom: 2rem !important;
        padding: 0 !important;
        background: none !important;
        border: none !important;
        line-height: 1.3 !important;
    }

    /* Section headers (Executive Summary, Key Performance Insights, etc.) */
    .results-section-header {
        font-size: 1.8rem !important;
        font-weight: 500 !important;
        color: #FFFFFF !important; /* Changed to white */
        margin-top: 2rem !important;
        margin-bottom: 1.5rem !important;
        padding: 0 !important;
        background: none !important;
        border: none !important;
        line-height: 1.3 !important;
    }

    /* Content cards with better styling */
    .results-card {
        background-color: rgba(22, 27, 34, 0.8) !important;
        border: 1px solid rgba(56, 68, 77, 0.5) !important;
        border-radius: 8px !important;
        padding: 1.5rem !important;
        margin-bottom: 2rem !important;
        box-shadow: 0 4px 10px rgba(0, 0, 0, 0.15) !important;
    }

    /* Text styling within results */
    .results-text {
        font-family: 'Inter', -apple-system, BlinkMacSystemFont, 'Segoe UI', Roboto, sans-serif !important;
        font-size: 1rem !important;
        line-height: 1.6 !important;
        color: #e6edf3 !important;
        margin-bottom: 1rem !important;
    }

    /* Number prefix for summary */
    .results-summary-number {
        font-weight: 500 !important;
        margin-right: 0.5rem !important;
        color: #79b8f3 !important;
    }

    /* Bullet list styling */
    .results-bullet-list {
        list-style-type: none !important;
        padding-left: 0 !important;
        margin-bottom: 1.5rem !important;
    }

    .results-bullet-item {
        display: flex !important;
        align-items: flex-start !important;
        margin-bottom: 1rem !important;
        line-height: 1.6 !important;
    }

    .results-bullet-marker {
        color: #79b8f3 !important;
        margin-right: 0.75rem !important;
        font-size: 1.5rem !important;
        line-height: 1 !important;
        flex-shrink: 0 !important;
    }

    .results-bullet-text {
        flex: 1 !important;
        color: #e6edf3 !important;
    }
    /* END NEW STYLES */

    /* Enhanced Upload Card Styling */
    .upload-card {
        background-color: rgba(17, 17, 34, 0.8);
        border-radius: 8px;
        padding: 24px;
        margin-bottom: 32px;
        box-shadow: 0 2px 4px rgba(0, 0, 0, 0.5);
    }
    
    .upload-card-header {
        display: flex;
        align-items: center;
        justify-content: center; /* Center align the title and badge */
        margin-top: 2.5rem !important; /* Added to create space between upload cards */
        margin-bottom: 20px !important; /* Add more spacing between upload card header and content */
    }
    
    .upload-card-header h3 {
        font-size: 20px;
        font-weight: 600;
        color: #EAEAEA;
        margin: 0;
    }
    
    .required-badge {
        background-color: rgba(59, 130, 246, 0.2);
        color: #3B82F6;
        font-size: 12px;
        font-weight: 500;
        padding: 2px 8px;
        border-radius: 4px;
        margin-left: 8px;
    }
    
    .upload-area {
        background-color: rgba(13, 13, 13, 0.8);
        border: 1px solid #222;
        border-radius: 8px;
        padding: 32px;
        text-align: center;
        box-shadow: inset 0 1px 2px rgba(0, 0, 0, 0.4);
    }
    
    .upload-icon {
        font-size: 32px;
        color: #ffffff;
        margin-bottom: 8px;
    }

    .upload-text {
        color: #ffffff;
        font-size: 14px;
        margin-bottom: 4px;
    }

    .upload-subtext {
        color: #ffffff;
        font-size: 12px;
        margin-bottom: 16px;
    }
    
    /* Enhanced Instructions Card */
    .instructions-card {
        background-color: transparent !important;
        border-radius: 0;
        padding: 0;
        margin-bottom: 32px;
        box-shadow: none !important;
    }
    
    .instructions-card h3 {
        font-size: 20px;
        font-weight: 600;
        color: #EAEAEA;
        margin-bottom: 16px;
    }
    
    .instructions-card ol {
        padding-left: 24px;
        margin-bottom: 0;
    }
    
    .instructions-card li {
        color: #EAEAEA;
        font-size: 14px;
        margin-bottom: 12px;
        line-height: 1.5;
    }
    
    /* Property Name Input Styling */
    .property-input-container {
        background-color: rgba(17, 17, 34, 0.8);
        border-radius: 8px;
        padding: 24px;
        margin-bottom: 32px;
        box-shadow: 0 2px 4px rgba(0, 0, 0, 0.5);
    }
    
    .property-input-container label {
        font-size: 16px;
        font-weight: 500;
        color: #FFFFFF;
        margin-bottom: 8px;
    }
    
    /* File info styling */
    .file-info {
        display: flex;
        align-items: center;
        background-color: rgba(30, 41, 59, 0.7);
        border-radius: 8px;
        padding: 12px 16px;
        margin: 8px 0;
        box-shadow: 0 2px 4px rgba(0, 0, 0, 0.1);
    }
    
    .file-icon {
        font-size: 24px;
        margin-right: 12px;
    }
    
    .file-details {
        flex-grow: 1;
    }
    
    .file-name {
        color: #E0E0E0;
        font-weight: 500;
        font-size: 14px;
        margin-bottom: 4px;
        white-space: nowrap;
        overflow: hidden;
        text-overflow: ellipsis;
        max-width: 250px;
    }
    
    .file-meta {
        color: #94A3B8;
        font-size: 12px;
    }
    
    .file-status {
        color: #22C55E;
        font-size: 12px;
        font-weight: 500;
        background-color: rgba(30, 41, 59, 0.5);
        padding: 4px 8px;
        border-radius: 4px;
    }

    /* Feature list styling */
    .feature-list {
        display: flex;
        flex-direction: column;
        gap: 1.25rem;
        margin-bottom: 2rem;
    }

    .feature-item {
        display: flex;
        margin-bottom: 24px;
    }

    .feature-number {
        background-color: rgba(34, 34, 51, 0.8);
        color: #EAEAEA;
        width: 32px;
        height: 32px;
        border-radius: 50%;
        display: flex;
        align-items: center;
        justify-content: center;
        font-weight: 500;
        margin-right: 16px;
        flex-shrink: 0;
    }

    .feature-content {
        flex: 1;
    }

    .feature-content h4 {
        font-size: 16px;
        font-weight: 500;
        color: #EAEAEA;
        margin-top: 0;
        margin-bottom: 4px;
    }

    .feature-content p {
        font-size: 14px;
        color: #ffffff;
        margin: 0;
    }

    .feature-title {
        font-size: 1.25rem;
        font-weight: 600;
        color: #e6edf3;
        margin-bottom: 0.5rem;
    }

    .feature-description {
        font-size: 1rem;
        color: #d1d5db;
        line-height: 1.5;
    }

    /* Section header styling */
    .section-header {
        font-size: 1.8rem;
        font-weight: 500;
        color: #FFFFFF !important; /* Changed to white */
        margin-top: 2rem;
        margin-bottom: 1.5rem;
    }

    /* Enhanced Button Styling */
    .primary-button {
        background-color: #3B82F6 !important;
        color: white !important;
        font-size: 16px !important;
        font-weight: 500 !important;
        padding: 12px 24px !important;
        border-radius: 8px !important;
        border: none !important;
        box-shadow: 0 2px 8px rgba(0, 0, 0, 0.2) !important;
        transition: all 0.3s ease !important;
        width: 100% !important;
        margin-top: 16px !important;
        margin-bottom: 24px !important;
    }
    
    .primary-button:hover {
        background-color: #2563EB !important;
        box-shadow: 0 4px 12px rgba(0, 0, 0, 0.3) !important;
        transform: translateY(-2px) !important;
    }

    /* Styling for Streamlit Expander Headers (e.g., Full Financial Narrative) */
    .streamlit-expanderHeader { /* General expander header style */
        background-color: rgba(30, 41, 59, 0.7) !important; /* From load_css fallback, good to have consistently */
        border-radius: 8px !important;
        margin-bottom: 0.5rem !important;
        transition: background-color 0.3s ease !important;
    }
    
    .streamlit-expanderHeader:hover {
        background-color: rgba(30, 41, 59, 0.9) !important;
    }

    .streamlit-expanderHeader p { /* Specifically target the text within the expander header */
        font-family: 'Inter', -apple-system, BlinkMacSystemFont, 'Segoe UI', Roboto, Oxygen, Ubuntu, Cantarell, 'Open Sans', 'Helvetica Neue', sans-serif !important;
        font-size: 1.6rem !important; /* Larger than content text */
        font-weight: 700 !important;
        color: #FFFFFF !important; /* Light color for header text */
        text-align: center;
    }
    
    /* Ensure header has no extra spacing */
    .stApp header {
        background-color: transparent !important;
        text-align: center;
    }
    
    /* Remove default Streamlit margins */
    .stApp > header {
        margin-top: 0 !important;
        padding-top: 0 !important;
    }
    
    /* Ensure logo container has no extra spacing */
    .stMarkdown:first-child {
        margin-top: 0 !important;
        padding-top: 0 !important;
    }

    /* Enhanced styling for narrative text */
    .narrative-text {
        font-family: 'Inter', -apple-system, BlinkMacSystemFont, 'Segoe UI', Roboto, sans-serif !important;
        color: #E0E0E0 !important;
        font-size: 1rem !important;
        line-height: 1.6 !important;
        background-color: rgba(30, 41, 59, 0.8) !important;
        padding: 1.25rem !important;
        border-radius: 8px !important;
        margin-bottom: 1.25rem !important;
        box-shadow: 0 4px 6px rgba(0, 0, 0, 0.1) !important;
    }
    
    /* Force consistent styling for all elements within narrative text */
    .narrative-text * {
        color: #E0E0E0 !important;
        font-family: 'Inter', -apple-system, BlinkMacSystemFont, 'Segoe UI', Roboto, sans-serif !important;
        font-size: 1rem !important;
    }
    
    /* Override any potential color styling in the narrative */
    .narrative-text span, 
    .narrative-text p, 
    .narrative-text div,
    .narrative-text b,
    .narrative-text strong,
    .narrative-text i,
    .narrative-text em {
        color: #E0E0E0 !important;
    }
    
    /* Fix for currency values to ensure they're consistently formatted */
    .narrative-text .currency,
    .narrative-text .number {
        font-family: 'Inter', -apple-system, BlinkMacSystemFont, 'Segoe UI', Roboto, sans-serif !important;
        color: #E0E0E0 !important;
    }
    
    /* Hide redundant expander title when not needed */
    .financial-narrative + .streamlit-expanderHeader {
        display: none !important;
    }
    
    /* Styling for narrative container */
    .narrative-container {
        font-family: 'Inter', -apple-system, BlinkMacSystemFont, 'Segoe UI', Roboto, sans-serif !important;
        color: #E0E0E0 !important;
        font-size: 1rem !important;
        line-height: 1.6 !important;
        background-color: rgba(30, 41, 59, 0.8) !important;
        padding: 1.25rem !important;
        border-radius: 8px !important;
        margin-bottom: 1.25rem !important;
        box-shadow: 0 4px 6px rgba(0, 0, 0, 0.1) !important;
    }
    
    /* Ensure consistent styling for all elements within the narrative */
    .narrative-container p, 
    .narrative-container span, 
    .narrative-container div {
        font-family: 'Inter', -apple-system, BlinkMacSystemFont, 'Segoe UI', Roboto, sans-serif !important;
        color: #E0E0E0 !important;
        font-size: 1rem !important;
        line-height: 1.6 !important;
        margin-bottom: 0.75rem !important;
    }
    
    .opex-chart-title {
        font-family: 'Inter', -apple-system, BlinkMacSystemFont, sans-serif;
        font-size: 1.5rem !important; /* Increased font size */
        font-weight: 500;
        color: #FFFFFF !important; /* Changed to white */
        margin-bottom: 1rem;
        text-align: center;
    }
    
    [data-testid="stRadio"] > label {
        font-size: 1.2rem !important;
        font-weight: 600 !important;
        color: #FFFFFF !important;
    }

    /* Card-style elements */
    .card-container {
        background-color: rgba(30, 41, 59, 0.8) !important;
        border-radius: 8px !important;
        padding: 1.25rem !important;
        margin-bottom: 1.25rem !important;
        box-shadow: 0 4px 6px rgba(0, 0, 0, 0.1) !important;
        transition: transform 0.3s ease, box-shadow 0.3s ease !important;
    }
    
    .card-container:hover {
        transform: translateY(-2px) !important;
        box-shadow: 0 6px 12px rgba(0, 0, 0, 0.15) !important;
    }
    
    /* Info, warning, error messages styling */
    .stInfo, .element-container .alert-info {
        background-color: rgba(96, 165, 250, 0.25) !important;
        border-left: 4px solid #60A5FA !important;
        color: #FFFFFF !important;
        padding: 1rem !important;
        border-radius: 8px !important;
        margin: 1rem 0 !important;
    }
    
    .stWarning, .element-container .alert-warning {
        background-color: rgba(251, 191, 36, 0.1) !important;
        border-left: 4px solid #FBBF24 !important;
        color: #E0E0E0 !important;
        padding: 1rem !important;
        border-radius: 8px !important;
        margin: 1rem 0 !important;
    }
    
    .stError, .element-container .alert-danger {
        background-color: rgba(239, 68, 68, 0.1) !important;
        border-left: 4px solid #EF4444 !important;
        color: #E0E0E0 !important;
        padding: 1rem !important;
        border-radius: 8px !important;
        margin: 1rem 0 !important;
    }
    
    .stSuccess, .element-container .alert-success {
        background-color: rgba(34, 197, 94, 0.1) !important;
        border-left: 4px solid #22C55E !important;
        color: #E0E0E0 !important;
        padding: 1rem !important;
        border-radius: 8px !important;
        margin: 1rem 0 !important;
    }
    
    /* File uploader styling */
    [data-testid="stFileUploader"] {
        background-color: #000000 !important;
        border: 2px dashed #000000 !important;
        border-radius: 8px !important;
        padding: 1rem !important;
        transition: all 0.3s ease !important;
    }

    [data-testid="stFileUploader"]:hover {
        background-color: #000000 !important;
        border-color: #000000 !important;
    }

    [data-testid="stFileUploader"] * {
        color: #000000 !important;
    }
    
    /* Tabs styling */
    .stTabs [data-baseweb="tab-list"] {
        background-color: rgba(30, 41, 59, 0.6) !important;
        border-radius: 8px !important;
        padding: 0.25rem !important;
    }
    
    .stTabs [data-baseweb="tab"] {
        border-radius: 6px !important;
        margin: 0.25rem !important;
        padding: 0.5rem 1rem !important;
        transition: all 0.2s ease !important;
    }
    
    .stTabs [data-baseweb="tab"][aria-selected="true"] {
        background-color: #1E40AF !important;
        color: white !important;
    }
    
    /* OpEx Table Styling */
    .opex-table-container {
        margin: 1rem 0 !important;
        border-radius: 8px !important;
        overflow: hidden !important;
        background-color: rgba(22, 27, 34, 0.8) !important;
        border: 1px solid rgba(56, 68, 77, 0.5) !important;
        box-shadow: 0 4px 6px rgba(0, 0, 0, 0.1) !important;
    }
    
    .opex-table {
        width: 100% !important;
        border-collapse: collapse !important;
        font-family: 'Inter', -apple-system, BlinkMacSystemFont, sans-serif !important;
        color: #e6edf3 !important;
        background-color: transparent !important;
    }
    
    .opex-table th, .opex-table td {
        padding: 0.75rem 1rem !important;
        text-align: left !important;
        border-bottom: 1px solid rgba(56, 68, 77, 0.3) !important;
        font-family: 'Inter', -apple-system, BlinkMacSystemFont, sans-serif !important;
        color: #e6edf3 !important;
    }
    
    .opex-table th {
        background-color: rgba(30, 41, 59, 0.8) !important;
        font-weight: 600 !important;
        color: #79b8f3 !important;
        font-size: 0.95rem !important;
    }
    
    .opex-table tr:hover {
        background-color: rgba(30, 41, 59, 0.4) !important;
    }
    
    .opex-table tr:last-child td {
        border-bottom: none !important;
    }
    
    .opex-category-cell {
        display: flex !important;
        align-items: center !important;
        gap: 0.5rem !important;
    }
    
    .opex-category-indicator {
        width: 12px !important;
        height: 12px !important;
        border-radius: 50% !important;
        flex-shrink: 0 !important;
    }
    
    .opex-positive-value {
        color: #22c55e !important; /* Green for favorable changes */
        font-weight: 500 !important;
    }
    
    .opex-negative-value {
        color: #ef4444 !important; /* Red for unfavorable changes */
        font-weight: 500 !important;
    }
    
    .opex-neutral-value {
        color: #e6edf3 !important; /* Default text color */
    }
    
    .opex-chart-container {
        margin: 1rem 0 !important;
        background-color: rgba(22, 27, 34, 0.8) !important;
        border-radius: 8px !important;
        padding: 1rem !important;
        border: 1px solid rgba(56, 68, 77, 0.5) !important;
    }
    
    .opex-chart-title {
        font-family: 'Inter', -apple-system, BlinkMacSystemFont, sans-serif !important;
        font-size: 1.1rem !important;
        font-weight: 600 !important;
        color: #79b8f3 !important;
        margin-bottom: 1rem !important;
        text-align: center !important;
    }

    /* Options Container Styling */
    .options-container {
        background-color: var(--reborn-bg-secondary);
        border-radius: 8px;
        padding: 0.5rem 1rem 1rem 1rem; /* smaller top padding */
        margin: 0 0 1rem 0; /* remove top margin */
        border-left: none;
    }

    /* Ensure checkbox labels in options container are bright white */
<<<<<<< HEAD
    .options-container [data-testid="stCheckbox"] label span {
=======
    .options-container [data-testid="stCheckbox"] label,
    .options-container [data-testid="stCheckbox"] label * {
>>>>>>> 9618dd3d
        color: #FFFFFF !important;
    }

    .options-header {
        color: var(--reborn-text-primary);
        font-size: 1.1rem;
        margin-bottom: 0.75rem;
        font-weight: 600;
    }

    /* NOI Coach Context Styling */
    .noi-coach-context-container {
        background-color: var(--reborn-bg-secondary);
        border-radius: 8px;
        padding: 1rem;
        margin-bottom: 1.5rem;
        border-left: 4px solid var(--reborn-accent-teal);
    }

    .noi-coach-context-header {
        color: var(--reborn-text-primary);
        font-size: 1.1rem;
        margin-bottom: 0.75rem;
        font-weight: 600;
    }

    .noi-coach-interface {
        background-color: var(--reborn-bg-secondary);
        border-radius: 8px;
        padding: 1.5rem;
        margin-top: 1rem;
    }

    .noi-coach-response {
        background-color: var(--reborn-bg-tertiary);
        border-radius: 8px;
        padding: 1rem;
        margin-top: 1rem;
        border-left: 4px solid var(--reborn-accent-blue);
    }

    /* Enhanced Instructions List */
    ol.instructions-list {
        padding-left: 24px;
        margin-bottom: 32px;
    }

    ol.instructions-list li {
        color: #EAEAEA;
        font-size: 14px;
        margin-bottom: 12px;
        line-height: 1.5;
    }
    
    /* Enhanced Process Documents button */
    .stButton > button[kind="primary"] {
        background-color: #0E4DE3 !important; /* Dark blue theme color */
        color: white !important;
        border: 1px solid #1C5CF5 !important; /* Slightly lighter blue border */
        font-size: 1.1rem !important;
        font-weight: 500 !important;
        padding: 0.75rem 1.5rem !important;
        border-radius: 8px !important;
        box-shadow: 0 2px 8px rgba(121, 184, 243, 0.3) !important;
        transition: all 0.3s ease !important;
        margin-top: 1rem !important;
        margin-bottom: 1.5rem !important;
        width: 100% !important;
    }
    
    .stButton > button[kind="primary"]:hover {
        background-color: #1C5CF5 !important; /* Hover dark blue */
        border-color: #0E4DE3 !important;
        box-shadow: 0 4px 12px rgba(121, 184, 243, 0.4) !important;
        transform: translateY(-2px) !important;
    }
    
    /* Additional selectors for Process Documents button with higher specificity */
    div[data-testid="stButton"] > button[kind="primary"],
    div[data-testid="stButton"] > button[data-testid="baseButton-primary"],
    .stApp div[data-testid="stButton"] > button[kind="primary"],
    .stApp div[data-testid="stButton"] > button[data-testid="baseButton-primary"] {
        background-color: #0E4DE3 !important;
        color: white !important;
        border: 1px solid #1C5CF5 !important;
        font-size: 1.1rem !important;
        font-weight: 500 !important;
        padding: 0.75rem 1.5rem !important;
        border-radius: 8px !important;
        box-shadow: 0 2px 8px rgba(121, 184, 243, 0.3) !important;
        transition: all 0.3s ease !important;
        margin-top: 1rem !important;
        margin-bottom: 1.5rem !important;
        width: 100% !important;
    }

    div[data-testid="stButton"] > button[kind="primary"]:hover,
    div[data-testid="stButton"] > button[data-testid="baseButton-primary"]:hover,
    .stApp div[data-testid="stButton"] > button[kind="primary"]:hover,
    .stApp div[data-testid="stButton"] > button[data-testid="baseButton-primary"]:hover {
        background-color: #1C5CF5 !important;
        border-color: #0E4DE3 !important;
        box-shadow: 0 4px 12px rgba(121, 184, 243, 0.4) !important;
        transform: translateY(-2px) !important;
    }

    /* Target specific button by key if needed */
    button[data-testid="baseButton-primary"][aria-label*="main_process_button"] {
        background-color: #0E4DE3 !important;
        color: white !important;
        border: 1px solid #1C5CF5 !important;
    }
    /* Hide dark/light theme toggle button */
    .theme-toggle { display: none !important; }

    /* Transparent, modern table styling */
    [data-testid="stDataFrame"] {
        background-color: transparent !important;
        border: none !important;
    }

    [data-testid="stDataFrame"] thead th {
        background-color: transparent !important;
        color: #FFFFFF !important; /* Brighter white for headers */
        border-bottom: 1px solid rgba(255, 255, 255, 0.2) !important;
        font-weight: 600 !important;
        font-size: 1rem !important;
        text-align: left !important;
        padding: 1rem !important;
    }

    [data-testid="stDataFrame"] tbody tr td {
        background-color: transparent !important;
        color: #E6EDF3 !important;
        border-bottom: 1px solid rgba(255, 255, 255, 0.1) !important;
        font-weight: 400 !important;
        font-size: 0.95rem !important;
        text-align: left !important;
        padding: 1rem !important;
        vertical-align: middle !important;
    }

    [data-testid="stDataFrame"] tbody tr:last-child td {
        border-bottom: none !important;
    }

    [data-testid="stDataFrame"] tbody tr:hover td {
        background-color: rgba(38, 39, 48, 0.5) !important;
    }

    [data-testid="stDataFrame"] tbody td:first-child {
        font-weight: 600 !important;
    }

    h1, h2, h3, h4, h5, h6 {
        color: #FFFFFF !important; /* Brighter white for all titles */
    }

    [data-testid="stRadio"] label p {
        color: #FFFFFF !important;
        font-size: 1rem !important;
    }

    /* Target plotly chart titles */
    .js-plotly-plot .plotly .g-gtitle {
        fill: #FFFFFF !important;
        font-family: 'Inter', sans-serif !important;
        font-size: 1.5rem !important;
    }

    .streamlit-expanderHeader:hover {
        background-color: rgba(30, 41, 59, 0.9) !important;
    }

    [data-testid="stExpander"] summary {
        font-size: 1.1rem !important;
        font-weight: 600 !important;
        color: #FFFFFF !important;
    }
    
    /* Ensure header has no extra spacing */
    .stApp header {
        background-color: transparent !important;
        text-align: center;
    }

    /* Main comparison chart title */
    .js-plotly-plot .plotly .g-gtitle {
        font-family: 'Inter', sans-serif !important;
        fill: #FFFFFF !important;
        font-size: 1.5rem !important;
        font-weight: 600 !important;
    }

    /* CSS Reset for button styles */
    .stApp .stButton > button {
        /* Keep default Streamlit base styles while enabling flex centering */
        display: inline-flex;
        align-items: center;
        justify-content: center;
        box-sizing: border-box;
        cursor: pointer;
    }

    /* Bright white labels for all input components */
    [data-testid="stTextInput"] label,
    [data-testid="stNumberInput"] label,
    [data-testid="stDateInput"] label,
    [data-testid="stTimeInput"] label,
    [data-testid="stSelectbox"] label,
    [data-testid="stMultiselect"] label,
    [data-testid="stSlider"] label,
<<<<<<< HEAD
=======
    [data-testid="stCheckbox"] label,
    [data-testid="stCheckbox"] label * {
        color: #FFFFFF !important;  /* Ensure checkbox labels are bright white */
    }
    
>>>>>>> 9618dd3d
    [data-testid="stCheckbox"] label span {
        color: #FFFFFF !important;  /* Ensure checkbox labels are bright white */
    }
    /* Dark text for input values on white backgrounds */
    [data-testid="stTextInput"] input,
    [data-testid="stNumberInput"] input,
    [data-testid="stDateInput"] input,
    [data-testid="stTimeInput"] input,
    [data-testid="stSelectbox"] select,
    [data-testid="stMultiselect"] input,
    [data-testid="stSlider"] input {
        color: #000000 !important;
    }


    /* Consistent styling for footer legal buttons */
    /* Style all secondary buttons (used for legal links) */
    .stButton > button[kind="secondary"],
    button[data-testid="baseButton-secondary"] {
        color: #FFFFFF !important;
        background-color: transparent !important;
        border: 1px solid #FFFFFF !important;
        padding: 0.25rem 1rem !important;
        border-radius: 6px !important;
    }

    </style>
    """, unsafe_allow_html=True)

# Helper function to summarize data structures for logging
def summarize_data_for_log(data_dict, max_items=3):
    """Summarize a data structure for more concise logging"""
    if not isinstance(data_dict, dict):
        return str(data_dict)
    keys = list(data_dict.keys())
    summary = {k: data_dict[k] for k in keys[:max_items]}
    if len(keys) > max_items:
        summary[f"...and {len(keys) - max_items} more keys"] = "..."
    return summary

# --- Initialize Jinja2 Environment and Load Template Globally ---
report_template = None  # Initialize to None to prevent NameError if loading fails
env = None              # Initialize to None

# Define a fallback template as a string in case the file is missing
FALLBACK_TEMPLATE = """<!DOCTYPE html>
<html lang="en">
<head>
    <meta charset="UTF-8">
    <title>NOI Analysis Report</title>
    <link href="https://fonts.googleapis.com/css2?family=Inter:wght@300;400;500;600;700&display=swap" rel="stylesheet">
    <style>
        body { 
            font-family: 'Inter', -apple-system, BlinkMacSystemFont, 'Segoe UI', Roboto, Oxygen, Ubuntu, Cantarell, 'Open Sans', 'Helvetica Neue', sans-serif; 
            margin: 20px; 
            line-height: 1.6;
        }
        h1, h2 { 
            font-family: 'Inter', -apple-system, BlinkMacSystemFont, 'Segoe UI', Roboto, Oxygen, Ubuntu, Cantarell, 'Open Sans', 'Helvetica Neue', sans-serif;
            color: #333; 
            font-weight: 600;
        }
        table { border-collapse: collapse; width: 100%; margin: 15px 0; }
        th, td { border: 1px solid #ddd; padding: 8px; text-align: left; font-family: 'Inter', sans-serif; }
        th { background-color: #f2f2f2; }
        .positive-change { color: green; }
        .negative-change { color: red; }
        p { font-family: 'Inter', sans-serif; }
    </style>
</head>
<body>
    <h1>NOI Analysis Report - {{ property_name }}</h1>
    <p>Generated on {{ datetime.now().strftime('%Y-%m-%d %H:%M:%S') }}</p>
    
    <h2>Executive Summary</h2>
    {% if performance_data.executive_summary %}
    <p>{{ performance_data.executive_summary }}</p>
    {% else %}
    <p>No executive summary available.</p>
    {% endif %}
    
    <h2>Key Financial Metrics</h2>
    <p><strong>Current NOI:</strong> ${{ performance_data.noi|default(0)|round|int }}</p>
    
    {% if performance_data.get('financial_narrative') %}
    <h2>Financial Narrative</h2>
    <p>{{ performance_data.financial_narrative }}</p>
    {% endif %}
    
    <div style="margin-top: 30px; text-align: center; font-size: 12px; color: #777;">
        <p>Generated by NOI Analyzer | © {{ datetime.now().year }} Reborn</p>
    </div>
</body>
</html>"""

try:
    # Define the path to your templates directory (assumes 'templates' is alongside app.py)
    template_dir = os.path.join(os.path.dirname(__file__), 'templates')
    
    if not os.path.isdir(template_dir):
        logger.error(f"Templates directory not found at: {template_dir}. Using fallback template.")
        # Create a template from the string
        env = jinja2.Environment(autoescape=True)
        # Add custom filters for number formatting
        env.filters['format_number'] = lambda value: "{:,}".format(value) if value is not None else "0"
        report_template = env.from_string(FALLBACK_TEMPLATE)
        logger.info("Using fallback inline template for PDF generation.")
    else:
        env = Environment(loader=FileSystemLoader(template_dir), autoescape=True)
        # Add custom filters for number formatting
        env.filters['format_number'] = lambda value: "{:,}".format(value) if value is not None else "0"
        
        # Try to load the report template file
        template_filename = 'report_template.html'  # Name from the existing code
        if os.path.exists(os.path.join(template_dir, template_filename)):
            report_template = env.get_template(template_filename)
            logger.info(f"Successfully loaded Jinja2 environment and '{template_filename}' template.")
        else:
            logger.error(f"'{template_filename}' not found in {template_dir}. Using fallback template.")
            # Create a template from the string
            env = jinja2.Environment(autoescape=True)
            # Add custom filters for number formatting
            env.filters['format_number'] = lambda value: "{:,}".format(value) if value is not None else "0"
            report_template = env.from_string(FALLBACK_TEMPLATE)
            logger.info("Using fallback inline template for PDF generation.")
except Exception as e:
    logger.error(f"Failed to initialize Jinja2 environment or load template: {e}", exc_info=True)
    # Create a template from the string as a last resort
    try:
        env = jinja2.Environment(autoescape=True)
        # Add custom filters for number formatting
        env.filters['format_number'] = lambda value: "{:,}".format(value) if value is not None else "0"
        report_template = env.from_string(FALLBACK_TEMPLATE)
        logger.info("Using fallback inline template after exception in template loading.")
    except Exception as e2:
        logger.error(f"Failed to create fallback template: {e2}", exc_info=True)
# --- End of Jinja2 initialization ---

# Import the logo function
from reborn_logo import get_reborn_logo_base64

# Logo display function - updated to use direct embedding with better error handling
def display_logo():
    """
    Displays the Reborn logo and title in a consistent header format.
    This function is now simplified to remove all theme-toggling logic
    and enforce a consistent dark theme appearance.
    """
    try:
        logo_base64 = get_reborn_logo_base64()
        # Fallback for if logo is unavailable
        invalid_logo = not logo_base64 or not isinstance(logo_base64, str) or len(logo_base64) < 100

        # Inject CSS for header styling (every run to avoid loss after rerun)
        st.markdown(
            """
            <style>
            .header-container {
                display: flex;
                justify-content: space-between;
                align-items: center;
                padding: 0.25rem 0 0.75rem 0;
                margin-bottom: 0.25rem;
            }
            .logo-title-container {
                display: flex;
                align-items: center;
                gap: 0.75rem;
                flex-wrap: nowrap;
            }
            .reborn-logo { height: 64px; }
            .reborn-text {
                font-family: 'Inter', sans-serif;
                font-size: 2.25rem;
                font-weight: 700;
                color: #ffffff; /* Enforce white color for title */
                margin: 0;
                letter-spacing: 0.05em;
                white-space: nowrap;
                display: inline-block;
            }
            #MainMenu, header { visibility: hidden; }
            </style>
            """,
            unsafe_allow_html=True,
        )

        # Build HTML for the header (logo + text)
        left_part = (
            (f"<img src='data:image/png;base64,{logo_base64}' class='reborn-logo' alt='Reborn Logo'>" if not invalid_logo else "")
            + "<h1 class='reborn-text'>REBORN</h1>"
        )

        st.markdown(
            f"""
            <div class='header-container'>
                <div class='logo-title-container'>{left_part}</div>
            </div>
            """,
            unsafe_allow_html=True,
        )

    except Exception as e:
        logger.error(f"Error in display_logo: {e}", exc_info=True)
        # Fallback to simple text if there's an error
        st.markdown("<h1>REBORN</h1>", unsafe_allow_html=True)

# New function for small logo display
def display_logo_small():
    """Display the Reborn logo (small, transparent PNG) aligned to the left."""
    try:
        logo_b64 = get_reborn_logo_base64()
        
        # Inline logo with proper sizing, alignment and subtle enhancement
        logo_html = f"""
        <div style="
            display: flex; 
            align-items: center; 
            margin: 0; 
            padding: 5px 0;
        ">
            <img 
                src="data:image/png;base64,{logo_b64}"
                height="36px"
                style="
                    background: transparent; 
                    object-fit: contain; 
                    margin-right: 10px;
                    filter: drop-shadow(0px 2px 3px rgba(0, 0, 0, 0.2));
                    -webkit-filter: drop-shadow(0px 2px 3px rgba(0, 0, 0, 0.2));
                "
                alt="Reborn Logo" 
            />
        </div>
        """
        st.markdown(logo_html, unsafe_allow_html=True)
        logger.info("Successfully displayed small logo")
    except Exception as e:
        logger.error(f"Error displaying small logo: {str(e)}")
        # Don't show any fallback as this is used inline with the title

# Show instructions to the user
def show_instructions():
    """Display instructions for using the NOI Analyzer"""
    instructions_html = """
    <div style="background-color: rgba(30, 41, 59, 0.8); padding: 1.5rem; border-radius: 8px; margin-bottom: 1.5rem; border-left: 4px solid #4DB6AC; box-shadow: 0 4px 6px rgba(0, 0, 0, 0.1);">
        <h3 style="color: #4DB6AC; font-size: 1.3rem; margin-bottom: 1rem; font-weight: 600;">Instructions:</h3>
        <ol style="color: #F0F0F0; padding-left: 1.5rem; margin-bottom: 1.25rem;">
            <li style="margin-bottom: 0.5rem; line-height: 1.5;">Upload your financial documents using the file uploaders</li>
            <li style="margin-bottom: 0.5rem; line-height: 1.5;">At minimum, upload a <b style="color: #4DB6AC;">Current Month Actuals</b> file</li>
            <li style="margin-bottom: 0.5rem; line-height: 1.5;">For comparative analysis, upload additional files (Prior Month, Budget, Prior Year)</li>
            <li style="margin-bottom: 0.5rem; line-height: 1.5;">Click "<b style="color: #4DB6AC;">Process Documents</b>" to analyze the data</li>
            <li style="margin-bottom: 0.5rem; line-height: 1.5;">View the results in the analysis tabs</li>
            <li style="margin-bottom: 0.5rem; line-height: 1.5;">Export your results as PDF or Excel using the export options</li>
        </ol>
        <p style="color: #E0E0E0; font-style: italic; font-size: 0.9rem; background-color: rgba(77, 182, 172, 0.1); padding: 0.75rem; border-radius: 4px; display: inline-block;">Note: Supported file formats include Excel (.xlsx, .xls), CSV, and PDF</p>
    </div>
    """
    st.markdown(instructions_html, unsafe_allow_html=True)

# Function to show processing status with better visual indicators
def show_processing_status(message, is_running=False, status_type="info"):
    """
    Display a processing status message with enhanced visual styling.
    
    Parameters:
    - message (str): The status message to display
    - is_running (bool): Whether the process is currently running (adds an animation)
    - status_type (str): Type of status - "info", "success", "warning", or "error"
    """
    # Define colors based on status type
    colors = {
        "info": "#38BDF8",      # Blue
        "success": "#22C55E",   # Green
        "warning": "#FBBF24",   # Yellow
        "error": "#EF4444"      # Red
    }
    
    color = colors.get(status_type, colors["info"])
    
    # Define the animation for running status
    if is_running:
        animation = f"""
        <style>
        @keyframes pulse {{
            0% {{ transform: scale(1); opacity: 1; }}
            50% {{ transform: scale(1.1); opacity: 0.8; }}
            100% {{ transform: scale(1); opacity: 1; }}
        }}
        .status-dot {{
            animation: pulse 1.5s infinite ease-in-out;
        }}
        </style>
        """
    else:
        animation = ""
    
    # Create the HTML for the status indicator
    status_html = f"""
    {animation}
    <div style="
        display: flex;
        align-items: center;
        background-color: rgba(30, 41, 59, 0.8);
        border-left: 4px solid {color};
        border-radius: 8px;
        padding: 1rem;
        margin: 1rem 0;
        box-shadow: 0 4px 6px rgba(0, 0, 0, 0.1);
    ">
        <div class="status-dot" style="
            background-color: {color};
            width: 12px;
            height: 12px;
            border-radius: 50%;
            margin-right: 12px;
            flex-shrink: 0;
        "></div>
        <div style="
            color: #E0E0E0;
            font-size: 1rem;
            line-height: 1.5;
        ">
            {message}
        </div>
    </div>
    """
    
    # Display the status
    st.markdown(status_html, unsafe_allow_html=True)

# Function to display file information with enhanced styling
def show_file_info(file_name, file_size=None, file_type=None, uploaded=False):
    """
    Display uploaded file information with enhanced visual styling.
    
    Parameters:
    - file_name (str): Name of the file
    - file_size (str, optional): Size of the file (e.g., "2.5 MB")
    - file_type (str, optional): Type of file (e.g., "Excel", "PDF", "CSV")
    - uploaded (bool): Whether the file has been successfully uploaded
    """
    # Set icon based on file type
    icon = "📄"  # Default
    if file_type:
        if "excel" in file_type.lower() or "xlsx" in file_type.lower() or "xls" in file_type.lower():
            icon = "📊"
        elif "pdf" in file_type.lower():
            icon = "📑"
        elif "csv" in file_type.lower():
            icon = "📋"
    
    # Set status color based on uploaded status
    status_color = "#22C55E" if uploaded else "#94A3B8"  # Green if uploaded, gray if not
    status_text = "Uploaded" if uploaded else "Ready"
    
    # Create the HTML for the file info
    file_info_html = f"""
    <div style="
        display: flex;
        align-items: center;
        background-color: rgba(30, 41, 59, 0.7);
        border-radius: 8px;
        padding: 0.75rem 1rem;
        margin: 0.5rem 0;
        box-shadow: 0 2px 4px rgba(0, 0, 0, 0.1);
        transition: all 0.2s ease;
    ">
        <div style="
            font-size: 1.5rem;
            margin-right: 12px;
            flex-shrink: 0;
        ">
            {icon}
        </div>
        <div style="flex-grow: 1;">
            <div style="
                color: #E0E0E0;
                font-weight: 500;
                font-size: 0.95rem;
                margin-bottom: 0.25rem;
                white-space: nowrap;
                overflow: hidden;
                text-overflow: ellipsis;
                max-width: 250px;
            ">
                {file_name}
            </div>
            <div style="
                color: #94A3B8;
                font-size: 0.8rem;
            ">
                {file_size if file_size else ""}
                {" • " if file_size and file_type else ""}
                {file_type if file_type else ""}
            </div>
        </div>
        <div style="
            color: {status_color};
            font-size: 0.8rem;
            font-weight: 500;
            background-color: rgba(30, 41, 59, 0.5);
            padding: 0.25rem 0.5rem;
            border-radius: 4px;
        ">
            {status_text}
        </div>
    </div>
    """
    
    # Display the file info
    st.markdown(file_info_html, unsafe_allow_html=True)

# Debug helper function to diagnose comparison structure issues
def debug_comparison_structure(comparison_results: Dict[str, Any]) -> None:
    """
    Debug function to analyze and log the structure of comparison results.
    
    This function uses INFO level for its logs by design. If these logs are too verbose,
    you have two options:
    1. Temporarily comment out calls to this function when not actively debugging
    2. Modify the log levels inside this function from INFO to DEBUG if you want 
       to retain the ability to see these logs when setting the logger to DEBUG level
    """
    if not comparison_results:
        logger.error("No comparison results available for debugging")
        return
        
    logger.info("=== COMPARISON RESULTS STRUCTURE DEBUG ===")
    logger.info(f"Top level keys: {list(comparison_results.keys())}")
    
    # Check for current data
    if "current" in comparison_results and isinstance(comparison_results["current"], dict):
        logger.info(f"Current data keys: {list(comparison_results['current'].keys())}")
        
        # Check for financial metrics in current data
        financial_keys = ["gpr", "vacancy_loss", "other_income", "egi", "opex", "noi"]
        for key in financial_keys:
            if key in comparison_results["current"]:
                logger.info(f"Current.{key} = {comparison_results['current'][key]}")
            else:
                logger.info(f"[Debug] Missing key in current data: {key}. This is expected if this metric was not provided or extracted.")
    else:
        logger.warning("No 'current' key in comparison results or it's not a dictionary")
    
    # Check comparison data sections
    for section_key_name in ["month_vs_prior", "actual_vs_budget", "year_vs_year"]:
        if section_key_name in comparison_results and isinstance(comparison_results[section_key_name], dict):
            section_data = comparison_results[section_key_name]
            logger.info(f"{section_key_name} keys: {list(section_data.keys())}")
            
            # Define patterns based on section type
            if section_key_name == "actual_vs_budget":
                # Suffix for the comparison period's actual value (e.g., gpr_budget)
                compare_suffix_pattern = "_budget" 
                # Suffix for the difference amount (e.g., gpr_variance)
                change_suffix_pattern = "_variance" 
                # Suffix for the percentage difference (e.g., gpr_percent_variance)
                percent_change_suffix_pattern = "_percent_variance" 
            elif section_key_name == "month_vs_prior":
                compare_suffix_pattern = "_prior"
                change_suffix_pattern = "_change"
                percent_change_suffix_pattern = "_percent_change"
            elif section_key_name == "year_vs_year":
                compare_suffix_pattern = "_prior_year"
                change_suffix_pattern = "_change"
                percent_change_suffix_pattern = "_percent_change"
            else:
                # Fallback for any other unexpected section, though unlikely
                compare_suffix_pattern = "_compare" # Generic fallback
                change_suffix_pattern = "_change"
                percent_change_suffix_pattern = "_percent_change"

            patterns_to_check = {
                "_current": "_current",
                "compare_values": compare_suffix_pattern,
                "change_values": change_suffix_pattern,
                "percent_change_values": percent_change_suffix_pattern
            }
            
            for pattern_name, pattern_suffix in patterns_to_check.items():
                matches = [key for key in section_data.keys() if key.endswith(pattern_suffix)]
                if matches:
                    logger.info(f"  Found {len(matches)} keys with pattern '{pattern_suffix}' for {pattern_name} in {section_key_name}: {matches[:3]}...")
                    # Show sample values from the first match
                    logger.info(f"    Sample value ({matches[0]}): {section_data[matches[0]]}")
                else:
                    # MODIFIED LINE: Changed from WARNING to INFO with more context
                    logger.info(f"  [Debug] In section '{section_key_name}', no keys found with pattern '{pattern_suffix}' for {pattern_name}. This may be expected if comparison data is incomplete or not applicable.")
        else:
            # MODIFIED LINE: Changed from WARNING to INFO with more context
            logger.info(f"[Debug] Comparison section '{section_key_name}' not found in results. This is expected if data for this comparison was not uploaded or processed.")
    
    logger.info("=== END COMPARISON RESULTS STRUCTURE DEBUG ===")

# Set page configuration
st.set_page_config(
    page_title="NOI Analyzer Enhanced",
    page_icon="📊",
    layout="wide",
    initial_sidebar_state="collapsed"
)

# Call load_css to apply custom styles
inject_custom_css()

# Initialize session state variables
if 'current_month_actuals' not in st.session_state:
    st.session_state.current_month_actuals = None
if 'prior_month_actuals' not in st.session_state:
    st.session_state.prior_month_actuals = None
if 'current_month_budget' not in st.session_state:
    st.session_state.current_month_budget = None
if 'prior_year_actuals' not in st.session_state:
    st.session_state.prior_year_actuals = None
if 'consolidated_data' not in st.session_state:
    st.session_state.consolidated_data = None
if 'processing_completed' not in st.session_state:
    st.session_state.processing_completed = False
if 'comparison_results' not in st.session_state:
    st.session_state.comparison_results = None
if 'insights' not in st.session_state:
    st.session_state.insights = None
if 'processing_status' not in st.session_state:
    st.session_state.processing_status = None
if 'show_zero_values' not in st.session_state:
    st.session_state.show_zero_values = False
if 'property_name' not in st.session_state:
    st.session_state.property_name = ""
if 'openai_api_key' not in st.session_state:
    st.session_state.openai_api_key = ""
if 'extraction_api_url' not in st.session_state:
    st.session_state.extraction_api_url = ""
if 'extraction_api_key' not in st.session_state:
    st.session_state.extraction_api_key = ""
if 'noi_coach_history' not in st.session_state:
    st.session_state.noi_coach_history = []
if 'current_comparison_view' not in st.session_state:
    st.session_state.current_comparison_view = "budget"  # Default to budget view
if 'edited_narrative' not in st.session_state:
    st.session_state.edited_narrative = None
if 'generated_narrative' not in st.session_state:
    st.session_state.generated_narrative = None
if 'show_narrative_editor' not in st.session_state:
    st.session_state.show_narrative_editor = False
if 'user_initiated_processing' not in st.session_state:
    st.session_state.user_initiated_processing = False

# Testing mode initialization
if 'testing_mode' not in st.session_state:
    st.session_state.testing_mode = DEFAULT_TESTING_MODE
if 'mock_property_name' not in st.session_state:
    st.session_state.mock_property_name = "Test Property"
if 'mock_scenario' not in st.session_state:
    st.session_state.mock_scenario = "Standard Performance"
if 'testing_config_loaded' not in st.session_state:
    st.session_state.testing_config_loaded = False

def highlight_changes(val):
    """Style helper for pandas Styler to color positive & negative changes."""
    # Ensure we're working with a string for consistent checks
    if not isinstance(val, str):
        val = str(val)

    if val.strip().startswith('-') and any(char.isdigit() for char in val):
        # Bright red for negative values
        return 'color: #EF4444; font-weight: 600;'
    elif val.strip().startswith('+'):
        # Bright green for positive values
        return 'color: #10B981; font-weight: 600;'
    else:
        return ''

# Display comparison tab
def display_comparison_tab(tab_data: Dict[str, Any], prior_key_suffix: str, name_suffix: str):
    """
    Display a comparison tab with financial data, charts, and insights.

    Args:
        tab_data: Dictionary containing data for this specific comparison tab.
        prior_key_suffix: Suffix used for prior period keys (e.g., 'prior_month', 'budget').
        name_suffix: Name for the prior period (e.g., 'Prior Month', 'Budget').
    """
    # Ensure name_suffix is safe to use in titles
    name_suffix = safe_text(name_suffix) or "Prior Period" # Ensure fallback
    prior_key_suffix = safe_text(prior_key_suffix) or "prior" # Ensure fallback for key suffix as well

    try:
        logger.info(f"Displaying comparison tab: {name_suffix}")
        add_breadcrumb(f"Displaying comparison tab: {name_suffix}", "ui.display", "info")

        # Ensure tab_data is not None and is a dictionary
        if tab_data is None or not isinstance(tab_data, dict):
            st.error(f"No data available to display for {name_suffix} comparison.")
            logger.warning(f"tab_data is None or not a dict for {name_suffix}")
            return

        # Extract current and prior values safely
        current_values = tab_data.get("current", {})
        prior_values = tab_data.get(prior_key_suffix, {}) # e.g., tab_data.get('prior_month', {})

        if not current_values and not prior_values:
            st.info(f"No financial data found for current or {name_suffix} periods.")
            return
            
        # Main metrics table
        main_metrics_data = []
        metrics_order = [
            ("gpr", "Gross Potential Rent"), ("vacancy_loss", "Vacancy Loss"), 
            ("other_income", "Other Income"), ("egi", "Effective Gross Income"),
            ("opex", "Total Operating Expenses"), ("noi", "Net Operating Income")
        ]

        for key, name in metrics_order:
            current_val = current_values.get(key, 0.0)
            prior_val = prior_values.get(key, 0.0)
            
            # Use .get for change and percent_change with a default of 0.0
            change_val = tab_data.get(f"{key}_change", 0.0) 
            percent_change_val = tab_data.get(f"{key}_percent_change", 0.0)

            main_metrics_data.append({
                "Metric": name,
                "Current": f"${current_val:,.2f}",
                name_suffix: f"${prior_val:,.2f}",
                "Change ($)": f"${change_val:,.2f}",
                "Change (%)": f"{percent_change_val:.1f}%"
            })
        
        main_metrics_df = pd.DataFrame(main_metrics_data)
        
        # --- NEW: Build numeric DataFrame for charts and deeper analysis ---
        chart_data = []
        for key, name in metrics_order:
            current_val_num = float(current_values.get(key, 0.0) or 0.0)
            prior_val_num = float(prior_values.get(key, 0.0) or 0.0)

            # Prefer pre-calculated numeric change if available; otherwise calculate
            change_val_num = tab_data.get(f"{key}_change")
            if change_val_num is None or pd.isna(change_val_num):
                change_val_num = current_val_num - prior_val_num
            change_val_num = float(change_val_num)

            percent_change_num = tab_data.get(f"{key}_percent_change")
            if percent_change_num is None or pd.isna(percent_change_num):
                percent_change_num = (change_val_num / prior_val_num * 100) if prior_val_num else 0.0
            percent_change_num = float(percent_change_num)

            # Align metric naming with helper logic used later in the chart section
            metric_name_chart = "Total OpEx" if name == "Total Operating Expenses" else name

            # Determine business direction (favorable / unfavorable / neutral)
            if metric_name_chart in ["Vacancy Loss", "Total OpEx"]:
                direction = "Favorable" if change_val_num < 0 else ("Unfavorable" if change_val_num > 0 else "Neutral")
            else:
                direction = "Favorable" if change_val_num > 0 else ("Unfavorable" if change_val_num < 0 else "Neutral")

            chart_data.append({
                "Metric": metric_name_chart,
                "Current": current_val_num,
                name_suffix: prior_val_num,
                "Change ($)": change_val_num,
                "Change (%)": percent_change_num,
                "Direction": direction
            })

        # This DataFrame is used later for visualisations
        df = pd.DataFrame(chart_data)
        # --- END NEW CODE ---

        # --- NEW: Main Comparison Bar Chart ---
        st.markdown(f"### Overview")
        main_bar_fig = px.bar(
            df,
            x="Metric",
            y=["Current", name_suffix],
            barmode="group",
            labels={"value": "Amount ($)", "variable": "Period", "Metric": ""},
            color_discrete_map={"Current": "#3B82F6", name_suffix: "#10B981"}
        )
        main_bar_fig.update_layout(
            title_text=f"Current vs {name_suffix}",
            title_font_color="#FFFFFF",
            title_font_size=20,
            font_color="#FFFFFF",
            legend_title_text="",
            plot_bgcolor='rgba(0,0,0,0)',
            paper_bgcolor='rgba(0,0,0,0)',
            xaxis=dict(tickangle=-45)
        )
        st.plotly_chart(main_bar_fig, use_container_width=True)
        # --- END NEW CODE ---

        # Apply styling for changes
        styled_df = main_metrics_df.style.applymap(
            highlight_changes, 
            subset=['Change ($)', 'Change (%)']
        )
            
        st.dataframe(styled_df, use_container_width=True, hide_index=True)
        
        # Add OpEx Breakdown expander section
        with st.expander("Operating Expense Breakdown", expanded=True):
            opex_components_keys = OPEX_COMPONENTS
            opex_metrics_names = ["Property Taxes", "Insurance", "Repairs & Maintenance", "Utilities", "Management Fees"]

            # Check if any opex components exist in the data (either in current_values or prior_values)
            if any(component in current_values for component in opex_components_keys) or \
               any(f"{component}_{prior_key_suffix}" in tab_data for component in opex_components_keys) or \
               any(component in prior_values for component in opex_components_keys): # Added check for prior_values directly
                
                opex_df_data = []
                category_colors = {
                    "Property Taxes": "#4ecdc4", "Insurance": "#1e88e5",
                    "Repairs & Maintenance": "#8ed1fc", "Utilities": "#ff6b6b",
                    "Management Fees": "#ba68c8"
                }
                
                for key, name in zip(opex_components_keys, opex_metrics_names):
                    current_val_raw = current_values.get(key, tab_data.get(f"{key}_current", 0.0))
                    # Ensure prior_val_raw fetches from all possible keys and defaults to 0.0
                    prior_val_raw = prior_values.get(key, 
                                       tab_data.get(f"{key}_{prior_key_suffix}", 
                                       tab_data.get(f"{key}_compare", 0.0)))

                    current_val = float(current_val_raw) if pd.notna(current_val_raw) else 0.0
                    prior_val = float(prior_val_raw) if pd.notna(prior_val_raw) else 0.0

                    # Prefer pre-calculated change values if available and valid, otherwise calculate
                    change_val_raw = tab_data.get(f"{key}_change", tab_data.get(f"{key}_variance"))
                    if pd.notna(change_val_raw):
                        change_val = float(change_val_raw)
                    else:
                        change_val = current_val - prior_val

                    percent_change_raw = tab_data.get(f"{key}_percent_change", tab_data.get(f"{key}_percent_variance"))
                    if pd.notna(percent_change_raw):
                        percent_change = float(percent_change_raw)
                    else:
                        percent_change = (change_val / prior_val * 100) if prior_val != 0 else 0.0
                    
                    if not st.session_state.get("show_zero_values", True) and current_val == 0 and prior_val == 0:
                        continue
                        
                    opex_df_data.append({
                        "Expense Category": name,
                        "Current": current_val,
                        name_suffix: prior_val,
                        "Change ($)": change_val,
                        "Change (%)": percent_change,
                        "Color": category_colors.get(name, "#a9a9a9") 
                    })
                
                if opex_df_data:
                    opex_df = pd.DataFrame(opex_df_data)
                    
                    # Create display dataframe without the Color column
                    opex_df_display = opex_df.drop(columns=['Color']).copy()
                    opex_df_display["Current"] = opex_df_display["Current"].apply(lambda x: f"${x:,.2f}")
                    opex_df_display[name_suffix] = opex_df_display[name_suffix].apply(lambda x: f"${x:,.2f}")
                    # Apply + sign for positive changes, - for negative, and no sign for zero.
                    opex_df_display["Change ($)"] = opex_df_display["Change ($)"].apply(
                        lambda x: f"+${x:,.2f}" if x > 0 else (f"-${abs(x):,.2f}" if x < 0 else f"${x:,.2f}")
                    )
                    opex_df_display["Change (%)"] = opex_df_display["Change (%)"].apply(
                        lambda x: f"+{x:.1f}%" if x > 0 else (f"{x:.1f}%" if x < 0 else f"{x:.1f}%") # Negative sign is inherent
                    )
                    
                    styled_opex_df = opex_df_display.style.applymap(
                        highlight_changes, 
                        subset=['Change ($)', 'Change (%)']
                    )
                    
                    st.dataframe(styled_opex_df.format({
                        "Current": "{:}",
                        name_suffix: "{:}",
                        "Change ($)": "{:}",
                        "Change (%)": "{:}"
                    }).hide(axis="index").set_table_styles([
                        {'selector': 'th', 'props': [('background-color', 'rgba(30, 41, 59, 0.7)'), ('color', '#e6edf3'), ('font-family', 'Inter'), ('text-align', 'center')]},
                        {'selector': 'td', 'props': [('font-family', 'Inter'), ('color', '#e6edf3')]}
                    ]), use_container_width=True)

                    # Create columns for charts with enhanced styling
                    col1, col2 = st.columns(2)
                    
                    with col1:
                        # Wrap the chart in a container with our custom styling
                        chart_container_html = '<div class="opex-chart-container"><div class="opex-chart-title">Current Operating Expenses Breakdown</div></div>'
                        st.markdown(chart_container_html, unsafe_allow_html=True)
                        
                        # Filter out zero values for the pie chart
                        pie_data = opex_df[opex_df["Current"] > 0]
                        if not pie_data.empty:
                            # Create a custom color map based on our category colors
                            color_map = {row["Expense Category"]: row["Color"] for _, row in pie_data.iterrows()}
                            
                            fig = px.pie(
                                pie_data, 
                                values="Current", 
                                names="Expense Category",
                                color="Expense Category",
                                color_discrete_map=color_map,
                                hole=0.4
                            )
                            fig.update_layout(
                                template="plotly_dark",
                                plot_bgcolor='rgba(13, 17, 23, 0)',
                                paper_bgcolor='rgba(13, 17, 23, 0)',
                                font=dict(
                                    family="Inter, sans-serif",
                                    size=14,
                                    color="#e6edf3"
                                ),
                                margin=dict(l=20, r=20, t=20, b=20),
                                legend=dict(
                                    orientation="h",
                                    yanchor="bottom",
                                    y=-0.2,
                                    xanchor="center",
                                    x=0.5,
                                    font=dict(size=12, color="#e6edf3")
                                ),
                                showlegend=False  # Hide legend as we have colored indicators in the table
                            )
                            st.plotly_chart(fig, use_container_width=True, config={'displayModeBar': False})
                        
                        # Close the chart container
                        st.markdown('</div>', unsafe_allow_html=True)
                    
                    with col2:
                        # Wrap the chart in a container with our custom styling
                        chart_container_html = f'<div class="opex-chart-container"><div class="opex-chart-title">OpEx Components: Current vs {safe_text(name_suffix)}</div></div>'
                        st.markdown(chart_container_html, unsafe_allow_html=True)
                        
                        # Create a horizontal bar chart for comparison
                        if not opex_df.empty:
                            # Prepare the data in a format suitable for the horizontal bar chart
                            bar_data = []
                            for _, row in opex_df.iterrows(): # Use the original opex_df with numerical data for charts
                                bar_data.append({
                                    "Expense Category": row["Expense Category"],
                                    "Amount": row["Current"], # Use numerical "Current"
                                    "Period": "Current",
                                    "Color": row["Color"]
                                })
                                bar_data.append({
                                    "Expense Category": row["Expense Category"],
                                    "Amount": row[name_suffix], # Use numerical column for prior/budget
                                    "Period": name_suffix,
                                    "Color": row["Color"] # Can be used if you map colors per category
                                })
                            
                            bar_df = pd.DataFrame(bar_data)
                            
                            # Create the bar chart with improved styling
                            comp_fig = px.bar(
                                bar_df,
                                x="Amount",
                                y="Expense Category",
                                color="Period",
                                barmode="group",
                                orientation="h",
                                color_discrete_map={
                                    "Current": "#1e88e5", # Blue for Current
                                    name_suffix: "#4ecdc4"  # Teal for Prior/Budget (can be dynamic based on name_suffix if needed)
                                },
                                labels={"Amount": "Amount ($)", "Expense Category": ""},
                                height=len(opex_df["Expense Category"].unique()) * 60 + 100 # Dynamic height
                            )
                            
                            # Update layout for modern appearance
                            comp_fig.update_layout(
                                paper_bgcolor='rgba(0,0,0,0)',
                                plot_bgcolor='rgba(0,0,0,0)',
                                font=dict(color='#e6edf3', family="Inter"),
                                legend=dict(
                                    orientation="h", 
                                    yanchor="bottom", y=1.02, 
                                    xanchor="right", x=1,
                                    bgcolor='rgba(30, 41, 59, 0.7)', 
                                    bordercolor='rgba(56, 139, 253, 0.15)'
                                ),
                                xaxis=dict(gridcolor='rgba(255,255,255,0.1)'),
                                yaxis=dict(gridcolor='rgba(255,255,255,0.1)'),
                                margin=dict(t=0, b=20, l=0, r=0) # Adjust top margin for title
                            )
                            st.plotly_chart(comp_fig, use_container_width=True)
                        else:
                            st.info("No OpEx data to display in bar chart.")
                else:
                    # We have components but no data to display after filtering
                    st.info("No operating expense details available for this period based on current filters.")
            else:
                # No operating expense components in the data
                st.info("Operating expense breakdown is not available for this comparison.")
                
        # Add Other Income Breakdown expander section
        with st.expander("Other Income Breakdown", expanded=True):
            # Check if we have Other Income component data
            other_income_components = [
                "parking", "laundry", "late_fees", "pet_fees", "application_fees",
                "storage_fees", "amenity_fees", "utility_reimbursements", 
                "cleaning_fees", "cancellation_fees", "miscellaneous"
            ]
            
            income_metrics = [
                "Parking", "Laundry", "Late Fees", "Pet Fees", "Application Fees",
                "Storage Fees", "Amenity Fees", "Utility Reimbursements", 
                "Cleaning Fees", "Cancellation Fees", "Miscellaneous"
            ]
            
            # MODIFIED: Check if any component exists with _current suffix in tab_data
            if any(f"{component}_current" in tab_data for component in other_income_components):
                logger.info(f"Found other income components in tab_data for {name_suffix}. Preparing breakdown.")
                # Create DataFrame for Other Income components
                income_df_data = []
                
                for key, name in zip(other_income_components, income_metrics):
                    # Handle both formats for current, prior, and change values
                    current_val_raw = current_values.get(key, tab_data.get(f"{key}_current", 0.0))
                    prior_val_raw = prior_values.get(key, tab_data.get(f"{key}_{prior_key_suffix}", tab_data.get(f"{key}_compare", 0.0)))
                    change_val_raw = tab_data.get(f"{key}_change", tab_data.get(f"{key}_variance", 0.0))
                    percent_change_raw = tab_data.get(f"{key}_percent_change", tab_data.get(f"{key}_percent_variance", 0.0))

                    current_val = float(current_val_raw) if pd.notna(current_val_raw) else 0.0
                    prior_val = float(prior_val_raw) if pd.notna(prior_val_raw) else 0.0
                    change_val = float(change_val_raw) if pd.notna(change_val_raw) else 0.0
                    percent_change = float(percent_change_raw) if pd.notna(percent_change_raw) else 0.0
                    
                    # Skip zero values if show_zero_values is False
                    if not st.session_state.show_zero_values and current_val == 0 and prior_val == 0:
                        continue
                        
                    income_df_data.append({
                        "Income Category": name,
                        "Current": current_val,
                        name_suffix: prior_val,
                        "Change ($)": change_val,
                        "Change (%)": percent_change,
                        # Other Income is positive when it increases
                        "Direction": "Favorable" if change_val > 0 else ("Unfavorable" if change_val < 0 else "Neutral")
                    })
                
                if income_df_data:
                    # Sort by current value (descending) to show most significant components first
                    income_df_data = sorted(income_df_data, key=lambda x: x["Current"], reverse=True)
                    
                    # Add a total row
                    total_current = sum(item["Current"] for item in income_df_data)
                    total_prior = sum(item[name_suffix] for item in income_df_data)
                    total_change = total_current - total_prior
                    total_percent = (total_change / total_prior * 100) if total_prior else 0
                    
                    income_df_data.append({
                        "Income Category": "Total Other Income",
                        "Current": total_current,
                        name_suffix: total_prior,
                        "Change ($)": total_change,
                        "Change (%)": total_percent,
                        "Direction": "Favorable" if total_change > 0 else ("Unfavorable" if total_change < 0 else "Neutral")
                    })
                    
                    income_df = pd.DataFrame(income_df_data)
                    
                    # Format DataFrame for display
                    income_df_display = income_df.copy()
                    income_df_display["Current"] = income_df_display["Current"].apply(lambda x: f"${x:,.2f}")
                    income_df_display[name_suffix] = income_df_display[name_suffix].apply(lambda x: f"${x:,.2f}")
                    income_df_display["Change ($)"] = income_df_display["Change ($)"].apply(lambda x: f"${x:,.2f}")
                    income_df_display["Change (%)"] = income_df_display["Change (%)"].apply(lambda x: f"{x:.1f}%")
                    
                    # Add percentage of total column
                    income_percents = []
                    for item in income_df_data:
                        if item["Income Category"] == "Total Other Income":
                            income_percents.append("100.0%")
                        else:
                            pct = (item["Current"] / total_current * 100) if total_current > 0 else 0
                            income_percents.append(f"{pct:.1f}%")
                    
                    income_df_display["% of Total"] = income_percents
                    
                    # Rename Direction to Impact for display
                    income_df_display["Impact"] = income_df_display["Direction"]
                    income_df_display = income_df_display.drop(columns=["Direction"])
                    
                    # Create a function to apply styling
                    def style_income_df(row):
                        styles = [''] * len(row)
                        
                        # Get indices of the columns to style
                        pct_change_idx = list(row.index).index("Change (%)")
                        dollar_change_idx = list(row.index).index("Change ($)")
                        
                        # Get total row styling
                        if row["Income Category"] == "Total Other Income":
                            return ['font-weight: bold'] * len(row)
                        
                        try:
                            direction = row.get("Direction", "")
                            
                            # Apply colors based on business impact
                            if direction == "Favorable":
                                color = "color: green"  # Positive impact on NOI
                            elif direction == "Unfavorable":
                                color = "color: red"    # Negative impact on NOI
                            else:
                                color = ""              # Neutral impact
                            
                            # Apply to both dollar and percentage columns
                            styles[pct_change_idx] = color
                            styles[dollar_change_idx] = color
                        except (ValueError, TypeError, KeyError):
                            # If there's an error, don't apply styling
                            pass
                        
                        return styles
                    
                    # Apply styling and display
                    income_styled = income_df_display.style.apply(style_income_df, axis=1)
                    st.dataframe(income_styled, use_container_width=True)
                    
                    # Display a pie chart to visualize the breakdown
                    col1, col2 = st.columns(2)
                    
                    with col1:
                        # Filter out zero values and total row for the pie chart
                        pie_data = income_df[
                            (income_df["Current"] > 0) & 
                            (income_df["Income Category"] != "Total Other Income")
                        ]
                        if not pie_data.empty:
                            fig = px.pie(
                                pie_data, 
                                values="Current", 
                                names="Income Category",
                                title="Current Other Income Breakdown",
                                color_discrete_sequence=px.colors.qualitative.Pastel,
                                hole=0.4
                            )
                            fig.update_layout(
                                template="plotly_dark",
                                plot_bgcolor='rgba(30, 41, 59, 0.8)',
                                paper_bgcolor='rgba(16, 23, 42, 0)',
                                font=dict(
                                    family="Inter, sans-serif",
                                    size=12,
                                    color="#F0F0F0"
                                ),
                                title_font=dict(size=16, color="#F0F0F0", family="Inter, sans-serif"),
                                legend=dict(font=dict(size=10, color="#F0F0F0"))
                            )
                            st.plotly_chart(fig, use_container_width=True)
                    
                    with col2:
                        # Create horizontal bar chart for comparing current vs prior
                        comp_data = income_df.copy()
                        
                        # Sort by current value
                        comp_data = comp_data[comp_data["Income Category"] != "Total Other Income"]
                        comp_data = comp_data.sort_values(by="Current", ascending=True)
                        
                        # Only show top 6 categories to avoid chart getting too crowded
                        if len(comp_data) > 6:
                            comp_data = comp_data.tail(6)  # Get the 6 largest categories
                        
                        # Create horizontal bar chart for comparing current vs prior
                        comp_fig = go.Figure()
                        
                        # Add bars for current and prior values
                        comp_fig.add_trace(go.Bar(
                            y=comp_data["Income Category"],
                            x=comp_data["Current"],
                            name="Current",
                            orientation='h',
                            marker=dict(color="#4DB6AC")
                        ))
                        
                        comp_fig.add_trace(go.Bar(
                            y=comp_data["Income Category"],
                            x=comp_data[name_suffix],
                            name=name_suffix,
                            orientation='h',
                            marker=dict(color="#BA68C8")
                        ))
                        
                        # Update layout
                        comp_fig.update_layout(
                            title=f"Top Other Income Components: Current vs {safe_text(name_suffix)}",
                            barmode='group',
                            xaxis_title="Amount ($)",
                            xaxis=dict(tickprefix="$"),
                            template="plotly_dark",
                            plot_bgcolor='rgba(30, 41, 59, 0.8)',
                            paper_bgcolor='rgba(16, 23, 42, 0)',
                            margin=dict(l=20, r=20, t=60, b=100),
                            font=dict(
                                family="Inter, sans-serif",
                                size=12,
                                color="#F0F0F0"
                            ),
                            title_font=dict(size=16, color="#F0F0F0", family="Inter, sans-serif"),
                            legend=dict(
                                orientation="h",
                                yanchor="bottom",
                                y=-0.3,  # moved slightly lower to sit below axis title
                                xanchor="center",
                                x=0.5,
                                font=dict(size=10, color="#F0F0F0")
                            )
                        )
                        
                        st.plotly_chart(comp_fig, use_container_width=True)
                    
                    # Add a section with key insights about other income
                    st.subheader("Other Income Insights")
                    
                    # Find the largest income component
                    non_total_data = [item for item in income_df_data if item["Income Category"] != "Total Other Income"]
                    if non_total_data:
                        largest_component = max(non_total_data, key=lambda x: x["Current"])
                        largest_pct = (largest_component["Current"] / total_current * 100) if total_current > 0 else 0
                        
                        st.markdown(f"- **{largest_component['Income Category']}** is the largest source of other income at **${largest_component['Current']:,.2f}** ({largest_pct:.1f}% of total)")
                    
                    # Find the component with largest growth
                    growth_components = [item for item in non_total_data if item["Change (%)"] > 0]
                    if growth_components:
                        fastest_growth = max(growth_components, key=lambda x: x["Change (%)"])
                        st.markdown(f"- **{fastest_growth['Income Category']}** has the highest growth at **{fastest_growth['Change (%)']}%** (${fastest_growth['Change ($)']:,.2f})")
                    
                    # Find declining components
                    declining_components = [item for item in non_total_data if item["Change (%)"] < 0]
                    if declining_components:
                        most_decline = min(declining_components, key=lambda x: x["Change (%)"])
                        st.markdown(f"- **{most_decline['Income Category']}** has decreased by **{abs(most_decline['Change (%)']):,.1f}%** (${abs(most_decline['Change ($)']):,.2f})")
                    
                    # Overall trend
                    if total_change > 0:
                        st.markdown(f"- Overall other income has **increased** by **${total_change:,.2f}** ({total_percent:.1f}%)")
                    elif total_change < 0:
                        st.markdown(f"- Overall other income has **decreased** by **${abs(total_change):,.2f}** ({abs(total_percent):.1f}%)")
                        
                    # Opportunity analysis
                    low_components = [item for item in non_total_data if item["Current"] == 0 and item[name_suffix] > 0]
                    if low_components:
                        st.markdown("- **Opportunity alert:** The following income sources had values previously but are now at zero:")
                        for item in low_components:
                            st.markdown(f"  - **{item['Income Category']}** (previously ${item[name_suffix]:,.2f})")
                    else:
                        # No low_components to report; skip informational message to avoid confusion.
                        pass
                else:
                    st.info("Other income components were identified, but all had zero values for both current and prior periods (and 'Show Zero Values' is off).")
                    logger.info(f"Other income components found but resulted in empty df_data for {name_suffix} (likely all zeros and show_zero_values is False).")
            else:
                st.info("No other income details available for this period.")
                logger.info(f"No other income component keys (e.g., parking_current) found in tab_data for {name_suffix}. Displaying 'no details' message.")
        
        try:
            logger.info(f"Creating charts for {name_suffix} comparison")
            
            # BEGIN PATCH: Temporarily suppress duplicate bottom chart rendering
            original_markdown = st.markdown
            original_plotly_chart = st.plotly_chart
            st.markdown = lambda *args, **kwargs: None
            st.plotly_chart = lambda *args, **kwargs: None
            # END PATCH
            
            # Create bar chart for visual comparison
            fig = go.Figure()

            # Calculate change percentages for hover data
            change_pcts = df["Change (%)"].tolist()
            change_vals = df["Change ($)"].tolist()
            directions = df["Direction"].tolist()
            metrics = df["Metric"].tolist()
            
            # Helper function to determine if a change is positive from business perspective
            def is_positive_change(metric, change_val):
                if metric in ["Vacancy Loss", "Total OpEx"]:
                    # For these metrics, a decrease (negative change) is good
                    return change_val < 0
                else:
                    # For other metrics (NOI, GPR, EGI, etc.), an increase (positive change) is good
                    return change_val > 0
            
            # Use consistent vibrant colors instead of gradients
            current_color = '#1e88e5'  # Vibrant blue
            compare_color = '#00bfa5'  # Teal green

            # Add current period bars with enhanced styling
            fig.add_trace(go.Bar(
                x=df["Metric"],
                y=df["Current"],
                name="Current",
                marker=dict(
                    color=current_color,
                    line=dict(width=0)  # Remove bar borders
                ),
                opacity=0.9,
                customdata=list(zip(change_vals, change_pcts, directions)),
                hovertemplate='<b>%{x}</b><br>Current: $%{y:,.0f}<br>Change: $%{customdata[0]:,.0f} (%{customdata[1]:.1f}%)<extra></extra>'
            ))

            # Add prior period bars with enhanced styling
            fig.add_trace(go.Bar(
                x=df["Metric"],
                y=df[name_suffix],
                name=name_suffix,
                marker=dict(
                    color=compare_color,
                    line=dict(width=0)  # Remove bar borders
                ),
                opacity=0.9,
                customdata=list(zip(df["Metric"])),
                hovertemplate='<b>%{x}</b><br>' + f'{name_suffix}: $' + '%{y:,.0f}<extra></extra>'
            ))

            # Identify peak NOI for annotation
            if 'NOI' in df['Metric'].values:
                current_noi_val = df.loc[df['Metric'] == 'NOI', 'Current'].values[0]
                prior_noi_val = df.loc[df['Metric'] == 'NOI', name_suffix].values[0]

                current_noi = float(current_noi_val) if pd.notna(current_noi_val) else 0.0
                prior_noi = float(prior_noi_val) if pd.notna(prior_noi_val) else 0.0
                
                # Calculate the difference and percentage change with safe handling
                noi_diff = current_noi - prior_noi
                noi_pct = (noi_diff / prior_noi * 100) if prior_noi != 0 else 0
                
                # Ensure safe text for annotation
                noi_diff_safe = safe_text(noi_diff) or "0"
                noi_pct_safe = safe_text(f"{noi_pct:.1f}") or "0.0"
                
                # Create annotation text based on whether NOI increased or decreased
                # For NOI, an increase is positive (green), decrease is negative (red)
                if noi_diff > 0:
                    annotation_text = safe_text(f"NOI increased by<br>${noi_diff:,.0f}<br>({noi_pct:.1f}%)")
                    arrow_color = "#00bfa5"  # Teal green for positive
                elif noi_diff < 0:
                    annotation_text = safe_text(f"NOI decreased by<br>${abs(noi_diff):,.0f}<br>({abs(noi_pct):.1f}%)")
                    arrow_color = "#f44336"  # Red for negative
                else:
                    annotation_text = safe_text("NOI unchanged")
                    arrow_color = "#78909c"  # Gray for neutral
                    
                # Add annotation for NOI with improved styling
                fig.add_annotation(
                    x='NOI', 
                    y=max(current_noi, prior_noi) * 1.15,  # Position higher above the bar
                    text=annotation_text,
                    showarrow=True,
                    arrowhead=2,
                    arrowsize=1,
                    arrowwidth=2,
                    arrowcolor=arrow_color,
                    bgcolor="rgba(13, 17, 23, 0.8)",
                    bordercolor=arrow_color,
                    borderwidth=1,
                    borderpad=8,  # Increased padding
                    font=dict(
                        family="Inter, -apple-system, BlinkMacSystemFont, sans-serif",
                        color="#e6edf3",
                        size=14
                    ),
                    align="center"
                )

            # Update layout with modern theme styling
            fig.update_layout(
                barmode='group',
                title_text='',  # Explicitly clear Plotly title to prevent 'undefined' from appearing
                template="plotly_dark",
                plot_bgcolor='rgba(13, 17, 23, 0)',  # Transparent background
                paper_bgcolor='rgba(13, 17, 23, 0)',  # Transparent paper
                font=dict(
                    family="Inter, -apple-system, BlinkMacSystemFont, sans-serif",
                    size=14,
                    color="#e6edf3"
                ),
                margin=dict(l=40, r=40, t=20, b=100),  # Increased bottom margin for legend
                legend=dict(
                    orientation="h",
                    yanchor="bottom",
                    y=-0.25,  # Moved further down to avoid overlap
                    xanchor="center",
                    x=0.5,
                    bgcolor="rgba(13, 17, 23, 0.5)",  # Semi-transparent background
                    bordercolor="rgba(56, 139, 253, 0.15)",
                    borderwidth=1,
                    font=dict(
                        size=14,
                        color="#e6edf3"
                    )
                ),
                xaxis=dict(
                    title=None,
                    tickfont=dict(
                        family="Inter, -apple-system, BlinkMacSystemFont, sans-serif",
                        size=14,
                        color="#e6edf3"
                    ),
                    showgrid=False,
                    zeroline=False,
                    showline=False
                ),
                yaxis=dict(
                    title=dict(
                        text="Amount ($)",
                        font=dict(
                            family="Inter, -apple-system, BlinkMacSystemFont, sans-serif",
                            size=14,
                            color="#e6edf3"
                        )
                    ),
                    showgrid=True,
                    gridcolor='rgba(255, 255, 255, 0.1)',
                    gridwidth=0.5,
                    zeroline=False,
                    showline=False,
                    tickfont=dict(
                        family="Inter, -apple-system, BlinkMacSystemFont, sans-serif",
                        size=14,
                        color="#e6edf3"
                    )
                ),
                hoverlabel=dict(
                    bgcolor="rgba(13, 17, 23, 0.8)",
                    font_size=14,
                    font_family="Inter, -apple-system, BlinkMacSystemFont, sans-serif",
                    font_color="#e6edf3",
                    bordercolor="rgba(56, 139, 253, 0.15)"
                ),
                bargap=0.15,  # Adjust bar gap
                bargroupgap=0.05  # Adjust gap between grouped bars
            )

            # Add dollar sign to y-axis labels
            fig.update_yaxes(tickprefix="$", tickformat=",.0f")
            
            # Safety: ensure no stray title text remains (avoids 'undefined' render)
            if fig.layout.title and (fig.layout.title.text is None or str(fig.layout.title.text).lower() == 'undefined'):
                fig.update_layout(title_text='')
            
            # Wrap the chart display in the container div
            st.plotly_chart(fig, use_container_width=True)
            
            # BEGIN PATCH: Restore Streamlit chart functions
            st.markdown = original_markdown
            st.plotly_chart = original_plotly_chart
            # END PATCH
            
            logger.info(f"Successfully displayed chart for {name_suffix} comparison")

            # --- Consolidated Insights, Executive Summary, and Recommendations Section ---
            st.markdown("---")
            st.markdown("""
                <div class="results-main-title">Analysis and Recommendations</div>
            """, unsafe_allow_html=True)

            insights_data = st.session_state.get("insights")
            # narrative_data = st.session_state.get("edited_narrative") or st.session_state.get("generated_narrative") # narrative_data is not directly used here for insights

            # Use the unified insights display function
            if insights_data and isinstance(insights_data, dict):
                # We might want to pass a filtered version of insights_data specific to this tab 
                # or the full one if display_unified_insights handles context appropriately.
                # For now, passing the full insights_data as per instruction.
                display_unified_insights(insights_data)
            else:
                st.info(f"No overall insights data available to display for {name_suffix} context.")

            # The old detailed breakdown of insights per comparison type within this tab is now handled by display_unified_insights.
            # The recommendations and narrative sections (if they were part of the old structure here) are also covered 
            # by display_unified_insights or by the main Financial Narrative tab.

            # Display OpEx breakdown if available
            # if 'opex_components' in tab_data and tab_data['opex_components']:
            #     display_opex_breakdown(tab_data['opex_components'], name_suffix)
            # else:
            #     logger.info(f"No OpEx components found for {name_suffix} comparison")

        except Exception as e:
            logger.error(f"Error displaying comparison tab {name_suffix}: {str(e)}", exc_info=True)
        
        # Removed PDF Generation Block from display_comparison_tab function
        # The comprehensive PDF generator at the bottom of the app now handles all PDF export needs

    # THIS IS THE END OF THE display_comparison_tab function's main try block
    except Exception as e_main_display: # Catch-all for the entire display_comparison_tab function
        logger.error(f"An unexpected error occurred in display_comparison_tab for {name_suffix}: {str(e_main_display)}", exc_info=True)
        st.error(f"An error occurred while displaying the comparison tab for {name_suffix}: {name_suffix}.")
    # Return for display_comparison_tab, ensuring it's at the same indent level as the try/except
    logger.info(f"--- display_comparison_tab END for {name_suffix} ---")
    return

# Function to handle user questions about NOI data
def ask_noi_coach(question: str, comparison_results: Dict[str, Any], context: str) -> str:
    """
    Process user questions about NOI data and generate responses.
    
    Args:
        question: The user's question
        comparison_results: The comparison results dictionary
        context: The selected comparison context (budget, prior_month, prior_year)
    
    Returns:
        A string response to the user's question
    """
    logger.info(f"NOI Coach question received: {question}")
    logger.info(f"Context: {context}")
    
    # Safety check for comparison results
    if not comparison_results or "current" not in comparison_results:
        return "I don't have enough financial data to answer that question. Please make sure you've uploaded your financial documents."
    
    try:
        # Prepare the data for the selected context
        context_data = {}
        context_data["current"] = comparison_results.get("current", {})
        
        if context == "budget" and "budget" in comparison_results:
            context_data["compare"] = comparison_results.get("budget", {})
            comparison_type = "budget"
        elif context == "prior_month" and "prior" in comparison_results:
            context_data["compare"] = comparison_results.get("prior", {})
            comparison_type = "prior month"
        elif context == "prior_year" and "prior_year" in comparison_results:
            context_data["compare"] = comparison_results.get("prior_year", {})
            comparison_type = "prior year"
        else:
            # Default to budget if available
            if "budget" in comparison_results:
                context_data["compare"] = comparison_results.get("budget", {})
                comparison_type = "budget"
            else:
                return "I don't have the comparison data you're asking about. Please select a different context or upload the relevant document."
        
        # Format the data into a structured message
        data_summary = f"""
        Current period NOI: ${context_data['current'].get('noi', 0):,.2f}
        Comparison period ({comparison_type}) NOI: ${context_data['compare'].get('noi', 0):,.2f}
        
        Key metrics comparison:
        - GPR: ${context_data['current'].get('gpr', 0):,.2f} vs ${context_data['compare'].get('gpr', 0):,.2f}
        - Vacancy Loss: ${context_data['current'].get('vacancy_loss', 0):,.2f} vs ${context_data['compare'].get('vacancy_loss', 0):,.2f}
        - Other Income: ${context_data['current'].get('other_income', 0):,.2f} vs ${context_data['compare'].get('other_income', 0):,.2f}
        - EGI: ${context_data['current'].get('egi', 0):,.2f} vs ${context_data['compare'].get('egi', 0):,.2f}
        - OpEx: ${context_data['current'].get('opex', 0):,.2f} vs ${context_data['compare'].get('opex', 0):,.2f}
        """
        
        # Check if we have insights already generated
        insights_text = ""
        if hasattr(st.session_state, "insights") and st.session_state.insights:
            insights = st.session_state.insights
            if "summary" in insights:
                insights_text += f"Summary: {insights['summary']}\n\n"
            if context in insights:
                insights_text += f"Analysis: {insights[context]}\n\n"
        
        # Simple analytics to answer basic questions
        if "driving" in question.lower() or "factor" in question.lower():
            # Identify main drivers for changes in NOI
            current_noi = context_data['current'].get('noi', 0)
            compare_noi = context_data['compare'].get('noi', 0)
            noi_change = current_noi - compare_noi
            
            # Calculate percent contributions to NOI change
            factors = []
            
            # Revenue factors
            current_gpr = context_data['current'].get('gpr', 0)
            compare_gpr = context_data['compare'].get('gpr', 0)
            gpr_change = current_gpr - compare_gpr
            if abs(gpr_change) > 0.01 * abs(compare_gpr):
                factors.append({
                    "factor": "Gross Potential Rent",
                    "change": gpr_change,
                    "percent": gpr_change / abs(compare_gpr) * 100 if compare_gpr else 0
                })
            
            # Vacancy factors
            current_vacancy = context_data['current'].get('vacancy_loss', 0)
            compare_vacancy = context_data['compare'].get('vacancy_loss', 0)
            vacancy_change = current_vacancy - compare_vacancy
            if abs(vacancy_change) > 0.01 * abs(compare_noi):
                factors.append({
                    "factor": "Vacancy Loss",
                    "change": vacancy_change,
                    "percent": vacancy_change / abs(compare_noi) * 100 if compare_noi else 0
                })
            
            # Other income factors
            current_other = context_data['current'].get('other_income', 0)
            compare_other = context_data['compare'].get('other_income', 0)
            other_change = current_other - compare_other
            if abs(other_change) > 0.01 * abs(compare_noi):
                factors.append({
                    "factor": "Other Income",
                    "change": other_change,
                    "percent": other_change / abs(compare_noi) * 100 if compare_noi else 0
                })
            
            # Operating expense factors
            current_opex = context_data['current'].get('opex', 0)
            compare_opex = context_data['compare'].get('opex', 0)
            opex_change = current_opex - compare_opex
            if abs(opex_change) > 0.01 * abs(compare_noi):
                factors.append({
                    "factor": "Operating Expenses",
                    "change": opex_change,
                    "percent": opex_change / abs(compare_noi) * 100 if compare_noi else 0
                })
            
            # Sort factors by absolute impact
            factors.sort(key=lambda x: abs(x["change"]), reverse=True)
            
            # Generate response
            response = f"Based on your {comparison_type} comparison data, the main factors driving NOI change are:\n\n"
            
            for factor in factors:
                change_str = f"${abs(factor['change']):,.2f}"
                direction = "increase" if factor["change"] > 0 else "decrease"
                impact = "positive" if (factor["change"] > 0 and factor["factor"] != "Vacancy Loss" and factor["factor"] != "Operating Expenses") or \
                                      (factor["change"] < 0 and (factor["factor"] == "Vacancy Loss" or factor["factor"] == "Operating Expenses")) else "negative"
                
                response += f"- {factor['factor']}: {change_str} {direction} ({abs(factor['percent']):.1f}% of NOI), {impact} impact\n"
            
            return response
        
        elif "vacancy" in question.lower() or "occupancy" in question.lower():
            # Provide vacancy analysis
            current_vacancy = context_data['current'].get('vacancy_loss', 0)
            compare_vacancy = context_data['compare'].get('vacancy_loss', 0)
            vacancy_change = current_vacancy - compare_vacancy
            
            current_gpr = context_data['current'].get('gpr', 0)
            compare_gpr = context_data['compare'].get('gpr', 0)
            
            current_vacancy_rate = (current_vacancy / current_gpr * 100) if current_gpr else 0
            compare_vacancy_rate = (compare_vacancy / compare_gpr * 100) if compare_gpr else 0
            
            response = f"Vacancy analysis compared to {comparison_type}:\n\n"
            response += f"- Current vacancy loss: ${current_vacancy:,.2f} ({current_vacancy_rate:.1f}% of GPR)\n"
            response += f"- Comparison vacancy loss: ${compare_vacancy:,.2f} ({compare_vacancy_rate:.1f}% of GPR)\n"
            
            if current_vacancy > compare_vacancy:
                response += f"\nVacancy has increased by ${vacancy_change:,.2f}, which is a negative trend. "
                response += "This suggests occupancy rates have decreased, reducing potential rental income."
            else:
                response += f"\nVacancy has decreased by ${abs(vacancy_change):,.2f}, which is a positive trend. "
                response += "This suggests improved occupancy rates, increasing your rental income."
            
            return response
            
        else:
            # For other questions, provide a general analysis
            current_noi = context_data['current'].get('noi', 0)
            compare_noi = context_data['compare'].get('noi', 0)
            noi_change = current_noi - compare_noi
            noi_pct_change = (noi_change / compare_noi * 100) if compare_noi else 0
            
            response = f"Based on your {comparison_type} comparison data:\n\n"
            
            if noi_change > 0:
                response += f"Your NOI has increased by ${noi_change:,.2f} ({noi_pct_change:.1f}%) compared to the {comparison_type}. "
                response += "This is a positive trend indicating improved property performance.\n\n"
            else:
                response += f"Your NOI has decreased by ${abs(noi_change):,.2f} ({abs(noi_pct_change):.1f}%) compared to the {comparison_type}. "
                response += "This suggests challenges that may need to be addressed.\n\n"
            
            # Add insight on revenue
            current_egi = context_data['current'].get('egi', 0)
            compare_egi = context_data['compare'].get('egi', 0)
            egi_change = current_egi - compare_egi
            egi_pct_change = (egi_change / compare_egi * 100) if compare_egi else 0
            
            if egi_change > 0:
                response += f"Revenue (EGI) is up by ${egi_change:,.2f} ({egi_pct_change:.1f}%). "
            else:
                response += f"Revenue (EGI) is down by ${abs(egi_change):,.2f} ({abs(egi_pct_change):.1f}%). "
            
            # Add insight on expenses
            current_opex = context_data['current'].get('opex', 0)
            compare_opex = context_data['compare'].get('opex', 0)
            opex_change = current_opex - compare_opex
            opex_pct_change = (opex_change / compare_opex * 100) if compare_opex else 0
            
            if opex_change > 0:
                response += f"Operating expenses have increased by ${opex_change:,.2f} ({opex_pct_change:.1f}%)."
            else:
                response += f"Operating expenses have decreased by ${abs(opex_change):,.2f} ({abs(opex_pct_change):.1f}%)."
            
            return response
        
    except Exception as e:
        logger.error(f"Error in ask_noi_coach: {str(e)}")
        return f"I encountered an error while analyzing your data: {str(e)}"

# Function to display NOI Coach interface
def display_noi_coach():
    """Display the NOI Coach interface with chat input and response area."""
    st.markdown("<h2 class='reborn-section-title'>NOI Coach</h2>", unsafe_allow_html=True)
    
    if 'noi_coach_history' not in st.session_state:
        st.session_state.noi_coach_history = []
    if 'noi_coach_selected_context' not in st.session_state:
        st.session_state.noi_coach_selected_context = "budget" # Default context

    # CSS for chat (can be kept or removed if global styles cover it)
    st.markdown(""" 
    <style>
        /* Chat message styling */
        .chat-message {
            padding: 1rem;
            margin: 1rem 0;
            border-radius: 0.5rem;
            max-width: 80%;
            font-family: 'Inter', -apple-system, BlinkMacSystemFont, sans-serif;
        }
        .user-message {
            background-color: #1e88e5;
            color: white;
            margin-left: auto;
            margin-right: 0;
        }
        .assistant-message {
            background-color: rgba(22, 27, 34, 0.8);
            color: #e6edf3;
            margin-right: auto;
            margin-left: 0;
            border: 1px solid rgba(56, 68, 77, 0.5);
        }
        .chat-message-content { word-wrap: break-word; line-height: 1.5; }
        .chat-input-label { margin-bottom: 0.5rem; font-weight: 500; color: #e6edf3; font-family: 'Inter', -apple-system, BlinkMacSystemFont, sans-serif; }
    </style>""", unsafe_allow_html=True)

    # Context selector
    st.markdown("### Select Comparison Context")
    contexts = {
        "prior_month": "Prior Month",
        "budget": "Budget",
        "prior_year": "Prior Year"
    }
    st.markdown("### Analyze against:", unsafe_allow_html=True)
    selected_context_key = st.radio(
        "Analyze against:",
        options=list(contexts.keys()),
        format_func=lambda k: contexts[k],
        index=list(contexts.keys()).index(st.session_state.noi_coach_selected_context),
        horizontal=True,
        key="noi_coach_context_radio",
        label_visibility="collapsed"
    )
    if selected_context_key != st.session_state.noi_coach_selected_context:
        st.session_state.noi_coach_selected_context = selected_context_key
        # st.rerun() # Optional: rerun if changing context should clear chat or update something immediately

    # Display chat history
    for message in st.session_state.noi_coach_history:
        role = message["role"]
        content = safe_text(message["content"])
        if role == "user":
            st.markdown(f"""<div class="chat-message user-message"><div class="chat-message-content">{content}</div></div>""", unsafe_allow_html=True)
        else:
            st.markdown(f"""<div class="chat-message assistant-message"><div class="chat-message-content">{content}</div></div>""", unsafe_allow_html=True)
    
    with st.form(key="noi_coach_form_app", clear_on_submit=True):
        st.markdown("<div class='chat-input-label'>Ask a question about your financial data:</div>", unsafe_allow_html=True)
        user_question = st.text_input("", placeholder="e.g., What's driving the change in NOI?", label_visibility="collapsed")
        # Use wider, equal spacer columns to guarantee perfect centering
        col_left, col_center, col_right = st.columns([4,2,4])
        with col_center:
            submit_button = st.form_submit_button("Ask NOI Coach")
    
    if submit_button and user_question:
        logger.info(f"NOI Coach (app.py) question: {user_question} with context: {st.session_state.noi_coach_selected_context}")
        st.session_state.noi_coach_history.append({"role": "user", "content": user_question})
        
        if 'comparison_results' not in st.session_state or not st.session_state.comparison_results:
            response = "Please process financial documents first so I can analyze your data."
        else:
            try:
                # Call the ask_noi_coach function from app.py
                response = ask_noi_coach(
                    user_question,
                    st.session_state.comparison_results,
                    st.session_state.noi_coach_selected_context
                )
            except Exception as e:
                logger.error(f"Error generating NOI Coach response in app.py: {str(e)}", exc_info=True)
                response = f"I'm sorry, I encountered an error: {str(e)}"
        
        st.session_state.noi_coach_history.append({"role": "assistant", "content": response})
        st.rerun()

def display_unified_insights_no_html(insights_data):
    """
    Display unified insights using pure Streamlit components without HTML.
    
    Args:
        insights_data: Dictionary containing 'summary', 'performance', and 'recommendations' keys
    """
    if not insights_data or not isinstance(insights_data, dict):
        st.warning("No insights data available to display.")
        return
    
    # Display Executive Summary
    if 'summary' in insights_data:
        st.markdown("## Executive Summary")
        
        summary_text = insights_data['summary']
        # Remove redundant "Executive Summary:" prefix if it exists
        if summary_text.startswith("Executive Summary:"):
            summary_text = summary_text[len("Executive Summary:"):].strip()
            
        import html as _html_mod  # local import within function
        escaped = _html_mod.escape(summary_text).replace("\n", "<br>")
        st.markdown(f"<div class='results-text'>{escaped}</div>", unsafe_allow_html=True)
    
    # Display Key Performance Insights
    if 'performance' in insights_data and insights_data['performance']:
        st.markdown("## Key Performance Insights")
        
        performance_markdown = ""
        for insight in insights_data['performance']:
            performance_markdown += f"- {insight}\n"
        if performance_markdown:
            st.markdown(performance_markdown)
    
    # Display Recommendations
    if 'recommendations' in insights_data and insights_data['recommendations']:
        st.markdown("## Recommendations")
        
        recommendations_markdown = ""
        for recommendation in insights_data['recommendations']:
            recommendations_markdown += f"- {recommendation}\n"
        if recommendations_markdown:
            st.markdown(recommendations_markdown)

# Define the generate_comprehensive_pdf function before it's called in main()
def generate_comprehensive_pdf():
    """
    Generate a comprehensive PDF report that includes all available data,
    insights, and visualizations from the NOI analysis.
    
    Returns:
        bytes: PDF file as bytes if successful, None otherwise
    """
    logger.info("PDF EXPORT: Generating comprehensive PDF with all available data")
    
    try:
        # Verify we have the necessary data
        if not report_template:
            logger.error("PDF EXPORT: Global report_template is None. PDF generation will fail.")
            return None
            
        if not hasattr(st.session_state, 'comparison_results') or not st.session_state.comparison_results:
            logger.error("PDF EXPORT: No comparison results found in session state")
            return None
            
        # Get property name
        property_name = st.session_state.property_name if hasattr(st.session_state, 'property_name') and st.session_state.property_name else "Property"
        
        # Prepare context for the template
        context = {
            'datetime': datetime,
            'property_name': property_name,
            'performance_data': {}
        }
        
        # Add current period data
        if 'current' in st.session_state.comparison_results:
            current_data = st.session_state.comparison_results['current']
            context['performance_data'].update(current_data)
            
            # Format key metrics for display
            for key in ['gpr', 'vacancy_loss', 'other_income', 'egi', 'opex', 'noi']:
                if key in current_data:
                    context['performance_data'][f'{key}_formatted'] = f"${current_data[key]:,.2f}" if current_data[key] is not None else "N/A"
        
        # Add comparison data
        comparison_sections = ['month_vs_prior', 'actual_vs_budget', 'year_vs_year']
        for section in comparison_sections:
            if section in st.session_state.comparison_results:
                context['performance_data'][section] = st.session_state.comparison_results[section]
                
                # Format key metrics for display
                section_data = st.session_state.comparison_results[section]
                for key in list(section_data.keys()):
                    if isinstance(section_data[key], (int, float)):
                        context['performance_data'][section][f'{key}_formatted'] = f"${section_data[key]:,.2f}"
        
        # Add insights if available
        if hasattr(st.session_state, 'insights') and st.session_state.insights:
            context['performance_data']['insights'] = st.session_state.insights
            
            # Ensure all expected keys exist
            for key in ['summary', 'performance', 'recommendations']:
                if key not in context['performance_data']['insights']:
                    context['performance_data']['insights'][key] = []
        
        # Add narrative if available
        if hasattr(st.session_state, 'generated_narrative') and st.session_state.generated_narrative:
            context['performance_data']['financial_narrative'] = st.session_state.generated_narrative
        elif hasattr(st.session_state, 'edited_narrative') and st.session_state.edited_narrative:
            context['performance_data']['financial_narrative'] = st.session_state.edited_narrative
        
        # Add executive summary if available
        if hasattr(st.session_state, 'insights') and st.session_state.insights and 'summary' in st.session_state.insights:
            context['performance_data']['executive_summary'] = st.session_state.insights['summary']
        
        # -------------------------------------------------------------
        # NEW: Build Operating Expense and Other Income breakdown data
        # -------------------------------------------------------------
        try:
            current_data_safe = st.session_state.comparison_results.get('current', {})
            # Attempt to get a sensible prior period for variance calculations
            prior_data_safe = (st.session_state.comparison_results.get('prior_month') or
                               st.session_state.comparison_results.get('prior') or
                               st.session_state.comparison_results.get('prior_year') or
                               st.session_state.comparison_results.get('budget') or
                               {})

            # Helper to build breakdown list
            def build_breakdown(components_list):
                breakdown = []
                total_current = sum(float(current_data_safe.get(c, 0) or 0) for c in components_list)
                for comp in components_list:
                    current_val = float(current_data_safe.get(comp, 0) or 0)
                    prior_val = float(prior_data_safe.get(comp, 0) or 0)
                    percent_of_total = (current_val / total_current * 100) if total_current else 0
                    variance_pct = ((current_val - prior_val) / prior_val) if prior_val else 0
                    breakdown.append({
                        'category': comp.replace('_', ' ').title(),
                        'current': current_val,
                        'prior': prior_val,
                        'variance': variance_pct,
                        'percentage': percent_of_total
                    })
                return breakdown

            # Operating Expenses breakdown
            opex_breakdown = build_breakdown(OPEX_COMPONENTS)
            context['opex_breakdown_available'] = any(item['current'] for item in opex_breakdown)
            context['opex_breakdown_data'] = opex_breakdown

            # Other Income breakdown
            income_breakdown = build_breakdown(INCOME_COMPONENTS)
            context['income_breakdown_available'] = any(item['current'] for item in income_breakdown)
            context['income_breakdown_data'] = income_breakdown
        except Exception as breakdown_err:
            logger.warning(f"PDF EXPORT: Failed to build breakdown data: {breakdown_err}")
            context['opex_breakdown_available'] = False
            context['income_breakdown_available'] = False
        
        # Render the template to HTML
        html_content = report_template.render(**context)
        logger.info("PDF EXPORT: Comprehensive HTML content rendered from template")
        
        # Write HTML to temporary file for debugging if needed
        tmp_path = tempfile.NamedTemporaryFile(delete=False, suffix='.html').name
        with open(tmp_path, 'w', encoding='utf-8') as f:
            f.write(html_content)
        logger.info(f"PDF EXPORT: HTML content written to temporary file: {tmp_path}")
        
        # Remove font-display property to prevent WeasyPrint warnings
        html_content = html_content.replace('font-display: swap;', '/* font-display: swap; */')
        
        # Generate PDF from HTML
        pdf_bytes = HTML(string=html_content).write_pdf()
        logger.info("PDF EXPORT: Comprehensive PDF bytes generated successfully")
        
        # Clean up temporary file
        try:
            os.remove(tmp_path)
        except Exception as e:
            logger.warning(f"PDF EXPORT: Could not remove temporary file {tmp_path}: {str(e)}")
            
        return pdf_bytes
        
    except Exception as e:
        logger.error(f"PDF EXPORT: Error generating comprehensive PDF: {str(e)}", exc_info=True)
        return None

# Main function for the NOI Analyzer application
def main():
    """
    Main function for the NOI Analyzer Enhanced application.
    Sets up the UI and coordinates all functionality.
    """
    try:
        # Initialize credit system
        if CREDIT_SYSTEM_AVAILABLE:
            init_credit_system()
            logger.info("Credit system initialized successfully")
        else:
            logger.warning("Credit system not available - check utils.credit_ui import")
        
        # Add Sentry breadcrumb for main function start
        add_breadcrumb("Main function started", "app", "info")
        
        # Set user context for Sentry
        session_id = st.session_state.get('session_id')
        if not session_id:
            import uuid
            session_id = str(uuid.uuid4())
            st.session_state['session_id'] = session_id
        
        property_name = st.session_state.get('property_name', 'Unknown Property')
        set_user_context(
            session_id=session_id,
            property_name=property_name
        )
        
        # Inject custom CSS to ensure font consistency
        inject_custom_css()
        
        # Handle page routing for credit system
        if CREDIT_SYSTEM_AVAILABLE:
            # Handle successful credit purchase return
            if 'credit_success' in st.query_params:
                st.session_state.show_credit_store = False
                st.session_state.clear_credit_store = False
                
                # Pre-fill email if provided in URL
                if 'email' in st.query_params:
                    returned_email = st.query_params['email']
                    # Only set email if it's a valid email (not None, empty, or "None")
                    if returned_email and returned_email.lower() != 'none' and '@' in returned_email:
                        st.session_state.user_email = returned_email
                        logger.info(f"Pre-filled email from successful purchase: {returned_email}")
                    else:
                        logger.warning(f"Invalid email parameter received: {returned_email}")
                
                # Show success notification
                st.session_state.show_credit_success = True
                
                # Clear the query params flag to allow normal credit store functionality
                st.session_state.purchase_return_handled = True
                logger.info("User returned from successful credit purchase")
                
                # Clear URL parameters to prevent repeated processing
                st.query_params.clear()
            
            # Clear credit store flag if needed
            elif st.session_state.get('clear_credit_store', False):
                st.session_state.show_credit_store = False
                st.session_state.clear_credit_store = False
                logger.info("Cleared credit store flag")
            
            # Check if we should show credit store (prioritize this over other flows)
            if st.session_state.get('show_credit_store', False):
                # Clear any purchase return flags when entering credit store
                if 'purchase_return_handled' in st.session_state:
                    del st.session_state.purchase_return_handled
                if 'show_credit_success' in st.session_state:
                    del st.session_state.show_credit_success
                    
                display_credit_store()
                
                # Back to main app button
                if st.button("← Back to NOI Analyzer", use_container_width=True):
                    st.session_state.show_credit_store = False
                    st.rerun()
                return
        
        # Load custom CSS
        inject_custom_css()
        
        # JavaScript function for theme toggling
        st.markdown("""
        <script>
        function toggleTheme() {
            const root = document.documentElement;
            const currentTheme = root.getAttribute('data-theme');
            const newTheme = currentTheme === 'light' ? 'dark' : 'light';
            root.setAttribute('data-theme', newTheme);
            
            // Store theme preference in localStorage
            localStorage.setItem('preferred-theme', newTheme);
        }

        function initTheme() {
            const root = document.documentElement;
            const savedTheme = localStorage.getItem('preferred-theme') || 'dark';
            root.setAttribute('data-theme', savedTheme);
        }

        // Initialize theme on page load
        document.addEventListener('DOMContentLoaded', initTheme);
        
        // Also initialize if DOM is already ready
        if (document.readyState === 'loading') {
            document.addEventListener('DOMContentLoaded', initTheme);
        } else {
            initTheme();
        }
        </script>
        """, unsafe_allow_html=True)
        
        # Display logo at the very top of the app
        display_logo()
        
        # Log session state at the beginning of a run for debugging narrative
        logger.info(f"APP.PY (main start): st.session_state.generated_narrative is: {st.session_state.get('generated_narrative')}")
        logger.info(f"APP.PY (main start): st.session_state.edited_narrative is: {st.session_state.get('edited_narrative')}")
        
    except Exception as e:
        # Capture any errors in main function initialization
        capture_exception_with_context(
            e,
            context={"function": "main", "stage": "initialization"},
            tags={"severity": "high"}
        )
        logger.error(f"Error in main function initialization: {str(e)}", exc_info=True)
        st.error("An error occurred during application initialization. Please refresh the page.")
        return

    # Load testing configuration at startup
    if not st.session_state.get('testing_config_loaded', False):
        load_testing_config()
        st.session_state.testing_config_loaded = True

    # Display testing mode indicator if active
    if is_testing_mode_active():
        display_testing_mode_indicator()

    # === TESTING MODE SIDEBAR CONTROLS ===
    st.sidebar.markdown("---")
    
    # Debug: Show credit system status
    if CREDIT_SYSTEM_AVAILABLE:
        st.sidebar.success("💳 Credit System: Active")
    else:
        st.sidebar.error("💳 Credit System: Disabled")
    st.sidebar.markdown("### 🧪 Testing Mode")
    
    # Testing mode toggle
    testing_mode = st.sidebar.checkbox(
        "Enable Testing Mode",
        value=st.session_state.get("testing_mode", DEFAULT_TESTING_MODE),
        help="Use mock data instead of uploading documents for testing interface"
    )
    
    if testing_mode != st.session_state.get("testing_mode", DEFAULT_TESTING_MODE):
        st.session_state.testing_mode = testing_mode
        save_testing_config()
        st.rerun()
    
    if is_testing_mode_active():
        st.sidebar.markdown("#### Testing Configuration")
        
        # Property name input
        mock_property_name = st.sidebar.text_input(
            "Property Name",
            value=st.session_state.get("mock_property_name", "Test Property"),
            help="Name for the mock property"
        )
        
        if mock_property_name != st.session_state.get("mock_property_name", "Test Property"):
            st.session_state.mock_property_name = mock_property_name
            save_testing_config()
        
        # Scenario selector
        scenarios = [
            "Standard Performance",
            "High Growth", 
            "Declining Performance",
            "Budget Variance"
        ]
        
        current_scenario = st.session_state.get("mock_scenario", "Standard Performance")
        mock_scenario = st.sidebar.selectbox(
            "Testing Scenario",
            scenarios,
            index=scenarios.index(current_scenario),
            help="Select financial performance scenario for testing"
        )
        
        if mock_scenario != current_scenario:
            st.session_state.mock_scenario = mock_scenario
            save_testing_config()
            # Clear any existing data when scenario changes
            for key in ['consolidated_data', 'comparison_results', 'insights', 'generated_narrative', 'edited_narrative']:
                if key in st.session_state:
                    del st.session_state[key]
            st.rerun()
        
        # Scenario descriptions
        scenario_descriptions = {
            "Standard Performance": "Steady performance with modest growth",
            "High Growth": "Strong revenue growth and improved NOI",
            "Declining Performance": "Revenue decline and cost pressures", 
            "Budget Variance": "Significant variance from budgeted amounts"
        }
        
        st.sidebar.info(f"**{mock_scenario}:** {scenario_descriptions[mock_scenario]}")
        
        # Testing diagnostics
        if st.sidebar.button("Run Testing Diagnostics", help="Test mock data generation"):
            run_testing_mode_diagnostics()
        
        # Clear testing data button
        if st.sidebar.button("Clear Testing Data", help="Reset all testing data"):
            for key in ['consolidated_data', 'comparison_results', 'insights', 'generated_narrative', 'edited_narrative']:
                if key in st.session_state:
                    del st.session_state[key]
            st.session_state.processing_completed = False
            st.session_state.template_viewed = False
            st.session_state.user_initiated_processing = False
            st.sidebar.success("Testing data cleared")
            st.rerun()
    
    st.sidebar.markdown("---")

    # Add email input field at the top level - ALWAYS visible
    # Pre-fill email if user returned from successful purchase
    default_email = st.session_state.get('user_email', '')
    
    email_input = st.text_input(
        "Email Address",
        value=default_email,
        placeholder="Enter your email address",
        help="We'll track your credits and send you the analysis report",
        key="user_email_input"
    )
    
    # Store email in session state for credit tracking
    if email_input:
        st.session_state.user_email = email_input
        
        # Display credit balance and free trial welcome in sidebar
        if CREDIT_SYSTEM_AVAILABLE:
            display_free_trial_welcome(email_input)
            display_credit_balance(email_input)
        else:
            st.sidebar.error("💳 Credit System Unavailable")
            st.sidebar.info("The credit system could not be loaded. Check that the backend API is running and `BACKEND_URL` environment variable is set correctly.")
    
    # Show success notification if user returned from successful purchase
    if st.session_state.get('show_credit_success', False):
        st.success("🎉 **Credits Successfully Added!** Your credits have been added to your account and are ready to use.")
        
        # Clear the success flag after showing - this prevents the infinite loop
        st.session_state.show_credit_success = False
    
    # Add header credit display for main page (centered)
    if (
        st.session_state.get('user_email')
        and CREDIT_SYSTEM_AVAILABLE
        and not st.session_state.get('processing_completed', False)
        and not st.session_state.get('template_viewed', False)
        and not st.session_state.get('consolidated_data')
    ):
        # Center the credit display
        display_credit_balance_header(st.session_state.user_email)
        
        # Add buy more credits button centered below
        col1, col2, col3 = st.columns([1, 1, 1])
        with col2:
            if st.button("🛒 Buy More Credits", key="header_buy_credits", use_container_width=True, type="primary"):
                logger.info("🛒 Buy More Credits button clicked - showing credit store")
                st.session_state.show_credit_store = True
                # Clear any conflicting flags
                if 'show_credit_success' in st.session_state:
                    del st.session_state.show_credit_success
                st.rerun()
    
    # Display initial UI or results based on processing_completed
    if not st.session_state.get('processing_completed', False) and not st.session_state.get('template_viewed', False) and not st.session_state.get('consolidated_data'):
        # Show welcome content when no data has been processed and template is not active
        # Modern title with accent color
        st.markdown(
        '''
        <h1 class="noi-title">
            <span class="noi-title-accent">NOI</span> Analyzer
        </h1>
        '''
        , unsafe_allow_html=True)
        
        # Two-column layout for better space utilization
        col1, col2 = st.columns([1, 1.2])
        
        with col1:
            # Modern Upload Documents section
            st.markdown('<h2 class="section-header">Upload Documents</h2>', unsafe_allow_html=True)
            
            # Enhanced upload cards using component functions
            current_month_file_main = upload_card(
                title="Current Month Actuals",
                required=True,
                key="main_current_month_upload_functional",
                help_text="Upload your current month's financial data here or in the sidebar"
            )
            if current_month_file_main is not None:
                st.session_state.current_month_actuals = current_month_file_main
            
            prior_month_file_main = upload_card(
                title="Prior Month Actuals",
                key="main_prior_month_upload_functional",
                help_text="Upload your prior month's financial data here or in the sidebar"
            )
            if prior_month_file_main is not None:
                st.session_state.prior_month_actuals = prior_month_file_main
            
            budget_file_main = upload_card(
                title="Current Month Budget",
                key="main_budget_upload_functional",
                help_text="Upload your budget data here or in the sidebar"
            )
            if budget_file_main is not None:
                st.session_state.current_month_budget = budget_file_main
            
            prior_year_file_main = upload_card(
                title="Prior Year Same Month",
                key="main_prior_year_upload_functional",
                help_text="Upload the same month from prior year here or in the sidebar"
            )
            if prior_year_file_main is not None:
                st.session_state.prior_year_actuals = prior_year_file_main
            
            # Enhanced property input using component function
            main_page_property_name_input = property_input(value=st.session_state.property_name)
            if main_page_property_name_input != st.session_state.property_name:
                st.session_state.property_name = main_page_property_name_input
            
            # Add options container after file uploaders
            st.markdown('<div class="options-container">', unsafe_allow_html=True)
            st.markdown('<h3 class="options-header">Display Options</h3>', unsafe_allow_html=True)

            # Show Zero Values toggle (full width since theme toggle moved to header)
            show_zero_values = st.checkbox(
                "Show Zero Values", 
                value=st.session_state.show_zero_values,
                help="Show metrics with zero values in the comparison tables"
            )
            
            if show_zero_values != st.session_state.show_zero_values:
                st.session_state.show_zero_values = show_zero_values
                st.rerun()

            st.markdown('</div>', unsafe_allow_html=True)
            
            # Enhanced Process Documents button
            st.markdown(
            '''
            <style>
            /* CSS Reset for button styles */
            .stApp .stButton > button {
                all: unset;
                display: inline-flex;
                align-items: center;
                justify-content: center;
                box-sizing: border-box;
                cursor: pointer;
            }
            
            /* Enhanced container styling for upload cards */
            .stContainer {
                background-color: rgba(22, 27, 34, 0.8);
                border: 1px solid rgba(56, 68, 77, 0.5);
                border-radius: 8px;
                padding: 16px;
                margin-bottom: 20px;
            }
            
            .upload-card-header {
                margin-bottom: 16px;
            }
            
            .upload-card-header h3 {
                font-family: 'Inter', -apple-system, BlinkMacSystemFont, sans-serif;
                font-size: 1.1rem;
                font-weight: 600;
                color: #e6edf3;
                margin: 0;
            }
            
            /* Enhanced Process Documents button - increased specificity */
            .stApp .stButton > button[kind="primary"],
            .stApp .stButton > button[data-testid="baseButton-primary"] {
                background-color: #0E4DE3 !important; /* Dark blue theme color */
                color: white !important;
                border: 1px solid #1C5CF5 !important; /* Slightly lighter blue border */
                font-size: 1.1rem !important;
                font-weight: 500 !important;
                padding: 0.75rem 1.5rem !important;
                border-radius: 8px !important;
                box-shadow: 0 2px 8px rgba(121, 184, 243, 0.3) !important;
                transition: all 0.3s ease !important;
                margin-top: 1rem !important;
                margin-bottom: 1.5rem !important;
                width: 100% !important;
            }
            
            .stApp .stButton > button[kind="primary"]:hover,
            .stApp .stButton > button[data-testid="baseButton-primary"]:hover {
                background-color: #1C5CF5 !important; /* Hover dark blue */
                border-color: #0E4DE3 !important;
                box-shadow: 0 4px 12px rgba(121, 184, 243, 0.4) !important;
                transform: translateY(-2px) !important;
            }
            </style>
            '''
            , unsafe_allow_html=True)
            
            # Email input is now handled at the top level
            
            if st.button(
                "Process Documents", 
                type="primary",
                use_container_width=True,
                help="Process the uploaded documents to generate NOI analysis",
                key="main_process_button"
            ):
                if is_testing_mode_active():
                    # Keep testing mode functionality unchanged
                    st.session_state.user_initiated_processing = True
                    # Reset states for a fresh processing cycle
                    st.session_state.template_viewed = False
                    st.session_state.processing_completed = False
                    if 'consolidated_data' in st.session_state: del st.session_state.consolidated_data
                    if 'comparison_results' in st.session_state: del st.session_state.comparison_results
                    if 'insights' in st.session_state: del st.session_state.insights
                    if 'generated_narrative' in st.session_state: del st.session_state.generated_narrative
                    if 'edited_narrative' in st.session_state: del st.session_state.edited_narrative
                    
                    logger.info("Main page 'Process Documents' clicked in TESTING MODE.")
                    add_breadcrumb("Process Documents button clicked (Testing Mode)", "user_action", "info",
                                   {"property_name": st.session_state.mock_property_name,
                                    "scenario": st.session_state.mock_scenario})
                    # Call the existing testing mode processing function
                    # This function should handle setting processing_completed = True
                    process_documents_testing_mode() 
                    save_testing_config() # Save current testing config
                    st.rerun()
                else:
                    # Production mode - check credits
                    user_email = st.session_state.get('user_email', '')
                    if not user_email:
                        st.error("Please enter your email address to proceed.")
                        st.stop()
                    
                    if not st.session_state.current_month_actuals:
                        st.error("Please upload at least the Current Month Actuals file to proceed.")
                        st.stop()
                    
                    # Check if user has enough credits
                    if CREDIT_SYSTEM_AVAILABLE:
                        has_credits, message = check_credits_for_analysis(user_email)
                        
                        if has_credits:
                            # User has credits - proceed with processing
                            st.session_state.user_initiated_processing = True
                            # Reset states for a fresh processing cycle
                            st.session_state.template_viewed = False
                            st.session_state.processing_completed = False
                            if 'consolidated_data' in st.session_state: del st.session_state.consolidated_data
                            if 'comparison_results' in st.session_state: del st.session_state.comparison_results
                            if 'insights' in st.session_state: del st.session_state.insights
                            if 'generated_narrative' in st.session_state: del st.session_state.generated_narrative
                            if 'edited_narrative' in st.session_state: del st.session_state.edited_narrative
                            
                            logger.info(f"Main page 'Process Documents' clicked for {user_email} with sufficient credits.")
                            add_breadcrumb("Process Documents button clicked (Credit-based)", "user_action", "info",
                                           {"email": user_email,
                                            "property_name": st.session_state.get('property_name', 'Unknown')})
                            
                            st.success(message + " - Starting analysis...")
                            st.rerun()
                        else:
                            # Insufficient credits
                            logger.info(f"User {user_email} has insufficient credits")
                            display_insufficient_credits()
                            st.stop()
                    else:
                        # Fallback to legacy payment system if credit system not available
                        # Collect uploaded files
                        files_to_upload = []
                        doc_types = []
                        
                        if st.session_state.current_month_actuals:
                            files_to_upload.append(st.session_state.current_month_actuals)
                            doc_types.append("current_month_actuals")
                        
                        if st.session_state.prior_month_actuals:
                            files_to_upload.append(st.session_state.prior_month_actuals)
                            doc_types.append("prior_month_actuals")
                        
                        if st.session_state.current_month_budget:
                            files_to_upload.append(st.session_state.current_month_budget)
                            doc_types.append("current_month_budget")
                        
                        if st.session_state.prior_year_actuals:
                            files_to_upload.append(st.session_state.prior_year_actuals)
                            doc_types.append("prior_year_actuals")
                        
                        # Import and call the payment redirect function
                        from pay_per_use.stripe_redirect import create_stripe_job_and_redirect
                        
                        logger.info(f"Credit system unavailable - redirecting to payment for {len(files_to_upload)} files")
                        add_breadcrumb(
                            "Redirecting to Stripe payment (fallback)", 
                            "payment", 
                            "info",
                            {
                                "email": user_email,
                                "files_count": len(files_to_upload),
                                "property_name": st.session_state.get('property_name', 'Unknown')
                            }
                        )
                        
                        create_stripe_job_and_redirect(user_email, files_to_upload, doc_types)

        with col2:
            # Enhanced Instructions section using component function
            instructions_card([
                'Upload your financial documents using the file uploaders',
                'At minimum, upload a <span style="color: #79b8f3; font-weight: 500;">Current Month Actuals</span> file',
                'For comparative analysis, upload additional files (Prior Month, Budget, Prior Year)',
                'Click "<span style="color: #79b8f3; font-weight: 500;">Process Documents</span>" to analyze the data',
                'Review and edit extracted data in the template that appears',
                'Confirm data to view the analysis results',
                'Export your results as PDF or Excel using the export options'
            ])
            
            st.markdown('<p style="color: #e6edf3; font-style: italic; font-size: 0.9rem; background-color: rgba(59, 130, 246, 0.1); padding: 0.75rem; border-radius: 6px; margin-top: 1rem;">Note: Supported file formats include Excel (.xlsx, .xls), CSV, and PDF</p>', unsafe_allow_html=True)
            
            # Enhanced Features section using component function
            feature_list([
                {
                    'title': 'Automated Data Extraction',
                    'description': 'Extract financial data from multiple file formats with AI-powered recognition'
                },
                {
                    'title': 'Comparative Analysis',
                    'description': 'Compare current performance against budget, prior month, and prior year'
                },
                {
                    'title': 'NOI Coach Integration',
                    'description': 'Get AI-powered insights and recommendations for your financial performance'
                },
                {
                    'title': 'Professional Export',
                    'description': 'Export comprehensive reports in PDF or Excel format for presentations'
                },
                {
                    'title': 'Real-time Validation',
                    'description': 'Review and edit extracted data before analysis with interactive templates'
                }
            ])
    
    # --- Stage 1: Document Extraction (if user initiated processing and no data yet) ---
    # Debug: Check the conditions
    logger.info(f"STAGE 1 DEBUG: user_initiated_processing = {st.session_state.get('user_initiated_processing', False)}")
    logger.info(f"STAGE 1 DEBUG: consolidated_data in session_state = {'consolidated_data' in st.session_state}")
    logger.info(f"STAGE 1 DEBUG: consolidated_data value = {st.session_state.get('consolidated_data', 'NOT_SET')}")
    
    if st.session_state.user_initiated_processing and ('consolidated_data' not in st.session_state or st.session_state.consolidated_data is None):
        # If in testing mode, the data should have been populated by process_documents_testing_mode already
        # and processing_completed might be true.
        # The original processing logic should only run if not in testing mode or if testing mode failed to set data.
        if is_testing_mode_active() and st.session_state.get('processing_completed', False):
            logger.info("STAGE 1: Testing mode active and processing completed. Skipping normal document extraction.")
            # Data should be populated by process_documents_testing_mode, so we might not need to do anything here.
            # However, the flow expects consolidated_data to be present.
            # We need to ensure the rest of the app flow works after mock data is loaded.
            # The main thing is that the `else` block below (actual document processing) is skipped.
            pass # Explicitly do nothing here, as data is handled by testing mode.
        
        elif not is_testing_mode_active() or not st.session_state.get('processing_completed', False):
            # Start performance monitoring for document processing
            with monitor_performance("document_extraction"):
                try:
                    add_breadcrumb("Starting document extraction", "processing", "info")
                    show_processing_status("Processing documents. This may take a minute...", is_running=True)
                    logger.info("APP.PY: --- User Initiated Document Processing START ---")

                    # Ensure current_month_file is from session state, as button click clears local vars
                    if not st.session_state.current_month_actuals:
                        add_breadcrumb("Document processing failed - no current month file", "processing", "error")
                        show_processing_status("Current Month Actuals file is required. Please upload it to proceed.", status_type="error")
                        st.session_state.user_initiated_processing = False # Reset flag as processing cannot continue
                        st.rerun() # Rerun to show the error and stop
                        return # Explicitly return

                    # Pass file objects from session state to process_all_documents
                    # process_all_documents internally uses st.session_state to get file objects
                    raw_consolidated_data = process_all_documents()
                    logger.info(f"APP.PY: raw_consolidated_data received. Type: {type(raw_consolidated_data)}. Keys: {list(raw_consolidated_data.keys()) if isinstance(raw_consolidated_data, dict) else 'Not a dict'}. Has error: {raw_consolidated_data.get('error') if isinstance(raw_consolidated_data, dict) else 'N/A'}")

                    if isinstance(raw_consolidated_data, dict) and "error" not in raw_consolidated_data and raw_consolidated_data:
                        st.session_state.consolidated_data = raw_consolidated_data
                        st.session_state.template_viewed = False # Ensure template is shown
                        add_breadcrumb("Document extraction successful", "processing", "info")
                        logger.info("Document extraction successful. Data stored. Proceeding to template display.")
                        
                        # Deduct credits after successful document processing (if using credit system)
                        if CREDIT_SYSTEM_AVAILABLE and not is_testing_mode_active():
                            email = st.session_state.get('user_email', '')
                            if email and not st.session_state.get('credits_deducted', False):
                                try:
                                    import requests
                                    import os
                                    
                                    # Mark credits as deducted to prevent double deduction
                                    st.session_state.credits_deducted = True
                                    logger.info(f"Credit deduction confirmed for user {email}")
                                    st.success("✅ 1 credit used for this analysis")
                                    
                                    # Verify current credit balance
                                    backend_url = os.getenv("BACKEND_URL", "http://localhost:8000")
                                    response = requests.get(
                                        f"{backend_url}/pay-per-use/credits/{email}",
                                        timeout=10
                                    )
                                    
                                    if response.status_code == 200:
                                        credit_data = response.json()
                                        remaining_credits = credit_data.get("credits", 0)
                                        logger.info(f"User {email} has {remaining_credits} credits remaining")
                                        if remaining_credits == 0:
                                            logger.warning(f"User {email} no longer has sufficient credits")
                                            st.info("💡 Consider buying more credits for future analyses")
                                    else:
                                        logger.warning(f"Could not verify credits for {email}")
                                        
                                except Exception as e:
                                    logger.warning(f"Could not verify credit deduction: {e}")
                                    # Continue with processing even if verification fails
                                    pass
                    elif isinstance(raw_consolidated_data, dict) and "error" in raw_consolidated_data:
                        error_message = raw_consolidated_data["error"]
                        add_breadcrumb("Document processing error", "processing", "error", {"error": error_message})
                        capture_message_with_context(
                            f"Document processing error: {error_message}",
                            level="error",
                            context={"raw_data": str(raw_consolidated_data)[:500]},
                            tags={"stage": "document_extraction"}
                        )
                        logger.error(f"Error during document processing: {error_message}")
                        st.error(f"An error occurred during document processing: {error_message}")
                        st.session_state.user_initiated_processing = False # Reset flag
                    elif not raw_consolidated_data:
                        add_breadcrumb("No data extracted from documents", "processing", "warning")
                        capture_message_with_context(
                            "No data was extracted from documents",
                            level="warning",
                            tags={"stage": "document_extraction"}
                        )
                        logger.warning("No data was extracted from the documents or data is empty.")
                        st.warning("No data was extracted from the documents or the extracted data is empty. Please check the files or try again.")
                        st.session_state.user_initiated_processing = False # Reset flag
                    else:
                        add_breadcrumb("Unknown document processing error", "processing", "error")
                        capture_message_with_context(
                            f"Unknown error during document processing. Data: {str(raw_consolidated_data)[:200]}",
                            level="error",
                            tags={"stage": "document_extraction"}
                        )
                        logger.error(f"Unknown error or invalid data structure after document processing. Data: {raw_consolidated_data}")
                        st.error("An unknown error occurred or the data structure is invalid after processing.")
                        st.session_state.user_initiated_processing = False # Reset flag
                    
                    st.rerun() # Rerun to move to template display or show error

                except Exception as e_extract:
                    add_breadcrumb("Exception during document extraction", "processing", "error", {"exception": str(e_extract)})
                    capture_exception_with_context(
                        e_extract,
                        context={
                            "stage": "document_extraction",
                            "has_files": {
                                "current_month": bool(st.session_state.get('current_month_actuals')),
                                "prior_month": bool(st.session_state.get('prior_month_actuals')),
                                "budget": bool(st.session_state.get('current_month_budget')),
                                "prior_year": bool(st.session_state.get('prior_year_actuals'))
                            }
                        },
                        tags={"severity": "high", "stage": "document_extraction"}
                    )
                    logger.error(f"Exception during document extraction stage: {str(e_extract)}", exc_info=True)
                    st.error(f"An unexpected error occurred during document extraction: {str(e_extract)}")
                    st.session_state.user_initiated_processing = False # Reset flag
                    st.rerun()
                return # Stop further execution in this run, let rerun handle next step

    # --- Stage 2: Data Template Display and Confirmation ---
    # This block executes if consolidated_data exists but template hasn't been viewed/confirmed
    if 'consolidated_data' in st.session_state and \
       st.session_state.consolidated_data and \
       not st.session_state.get('template_viewed', False) and \
       not st.session_state.get('processing_completed', False): # Ensure analysis hasn't already run
        
        # Add header credit display for template review page (centered)
        if st.session_state.get('user_email') and CREDIT_SYSTEM_AVAILABLE:
            # Center the credit display
            display_credit_balance_header(st.session_state.user_email)
            
            # Add buy more credits button centered below
            col1, col2, col3 = st.columns([1, 1, 1])
            with col2:
                if st.button("🛒 Buy More Credits", key="template_header_buy_credits", use_container_width=True, type="primary"):
                    logger.info("🛒 Template Buy More Credits button clicked - showing credit store")
                    st.session_state.show_credit_store = True
                    # Clear any conflicting flags
                    if 'show_credit_success' in st.session_state:
                        del st.session_state.show_credit_success
                    st.rerun()
        
        logger.info("Displaying data template for user review.")
        show_processing_status("Documents processed. Please review the extracted data.", status_type="info")
        
        # Ensure consolidated_data is not an error message from a previous step
        if isinstance(st.session_state.consolidated_data, dict) and "error" not in st.session_state.consolidated_data:
            verified_data = display_data_template(st.session_state.consolidated_data)
            
            if verified_data is not None:
                st.session_state.consolidated_data = verified_data # Update with (potentially) edited data
                st.session_state.template_viewed = True
                st.session_state.user_initiated_processing = False # Reset, as next step is auto analysis
                logger.info("Data confirmed by user via template. Proceeding to analysis preparation.")
                st.rerun() # Rerun to trigger analysis stage
            else:
                # Template is displayed, waiting for user confirmation. Nothing else to do in this run.
                logger.info("Data template is active. Waiting for user confirmation.")
        else:
            # If consolidated_data holds an error or is invalid, don't show template.
            # This case should ideally be caught earlier.
            logger.error("Attempted to display template with invalid consolidated_data.")
            st.error("Cannot display data template due to an issue with extracted data. Please try processing again.")
            # Clear problematic data and reset flags
            if 'consolidated_data' in st.session_state: del st.session_state.consolidated_data
            st.session_state.user_initiated_processing = False
            st.session_state.template_viewed = False
            st.rerun()
        return # Stop further execution in this run

    # --- Stage 3: Financial Analysis (if data confirmed and not yet processed) ---
    if st.session_state.get('template_viewed', False) and \
       not st.session_state.get('processing_completed', False) and \
       'consolidated_data' in st.session_state and \
       st.session_state.consolidated_data:

        logger.info("APP.PY: --- Financial Analysis START ---")
        show_processing_status("Processing verified data for analysis...", is_running=True)
        try:
            # Ensure consolidated_data is valid before analysis
            if not isinstance(st.session_state.consolidated_data, dict) or "error" in st.session_state.consolidated_data:
                logger.error("Analysis cannot proceed: consolidated_data is invalid or contains an error.")
                st.error("Analysis cannot proceed due to an issue with the prepared data. Please re-process documents.")
                # Reset states to allow user to restart
                st.session_state.processing_completed = False
                st.session_state.template_viewed = False
                st.session_state.user_initiated_processing = False
                if 'consolidated_data' in st.session_state: del st.session_state.consolidated_data
                st.rerun()
                return

            # Validate consolidated data structure before processing
            if not st.session_state.consolidated_data or not isinstance(st.session_state.consolidated_data, dict):
                logger.error("consolidated_data is missing or invalid")
                st.error("Error: Invalid data structure. Please try processing the documents again.")
                return
            
            # The data in st.session_state.consolidated_data is already formatted 
            # by process_single_document_core (via process_all_documents).
            # It's ready for calculate_noi_comparisons.
            consolidated_data_for_analysis = st.session_state.consolidated_data
            
            # Validate that consolidated_data_for_analysis (which is st.session_state.consolidated_data) is valid
            if not consolidated_data_for_analysis or not isinstance(consolidated_data_for_analysis, dict):
                logger.error("Formatted data for analysis is invalid or not a dict (expected from session state)")
                st.error("Error: Failed to prepare financial data for analysis. Please check your documents and try again.")
                return
            
            # Check that we have at least some valid financial data
            required_keys = ['current_month', 'prior_month', 'budget', 'prior_year']
            available_keys = [key for key in required_keys if key in consolidated_data_for_analysis and consolidated_data_for_analysis[key]]
            logger.info(f"Available data types for analysis: {available_keys}")
            
            if not available_keys:
                # If 'current_month_actuals' (or similar raw key) exists and is non-empty, it implies a formatting or key mapping issue.
                # However, process_all_documents should already map to 'current_month', etc.
                # This check primarily ensures that at least one period has data.
                raw_current_key_exists = any(k in consolidated_data_for_analysis for k in ['current_month_actuals', 'current_month']) # Example check
                if raw_current_key_exists and consolidated_data_for_analysis.get(list(consolidated_data_for_analysis.keys())[0]): # if first key has data
                     logger.warning("Data seems to exist in consolidated_data_for_analysis but not with standard keys or is empty.")
                st.error("Error: No valid financial data found for key periods (current_month, prior_month, etc.). Please ensure your documents contain the required financial information.")
                return
            
            st.session_state.comparison_results = calculate_noi_comparisons(consolidated_data_for_analysis)
            
            if st.session_state.comparison_results and not st.session_state.comparison_results.get("error"):
                insights = generate_insights_with_gpt(st.session_state.comparison_results, get_openai_api_key())
                st.session_state.insights = {
                    "summary": insights.get("summary", "No summary available."),
                    "performance": insights.get("performance", []),
                    "recommendations": insights.get("recommendations", [])
                }
                narrative = create_narrative(st.session_state.comparison_results, st.session_state.property_name)
                st.session_state.generated_narrative = narrative
                st.session_state.edited_narrative = narrative # Initialize edited with generated

                st.session_state.processing_completed = True
                st.session_state.user_initiated_processing = False # Processing is done
                show_processing_status("Analysis complete!", status_type="success")
                logger.info("Financial analysis, insights, and narrative generated successfully.")
            else:
                error_msg = st.session_state.comparison_results.get("error", "Unknown error during analysis.") if st.session_state.comparison_results else "Comparison results are empty."
                logger.error(f"Error during financial analysis: {error_msg}")
                st.error(f"An error occurred during analysis: {error_msg}")
                st.session_state.processing_completed = False # Ensure it's marked as not completed
                # Don't delete consolidated_data here, user might want to re-run analysis if it was a transient issue
            
            st.rerun() # Rerun to display results or updated status
        except Exception as e_analysis:
            logger.error(f"Exception during financial analysis stage: {str(e_analysis)}", exc_info=True)
            st.error(f"An unexpected error occurred during analysis: {str(e_analysis)}")
            st.session_state.processing_completed = False
            st.rerun()
        return # Stop further execution

    # --- Stage 4: Display Results or Welcome Page ---
    if st.session_state.get('processing_completed', False):
        # Add header credit display for results page (centered)
        if st.session_state.get('user_email') and CREDIT_SYSTEM_AVAILABLE:
            # Center the credit display
            display_credit_balance_header(st.session_state.user_email)
            
            # Add buy more credits button centered below
            col1, col2, col3 = st.columns([1, 1, 1])
            with col2:
                if st.button("🛒 Buy More Credits", key="results_header_buy_credits", use_container_width=True, type="primary"):
                    logger.info("🛒 Results Buy More Credits button clicked - showing credit store")
                    st.session_state.show_credit_store = True
                    # Clear any conflicting flags
                    if 'show_credit_success' in st.session_state:
                        del st.session_state.show_credit_success
                    st.rerun()
        
        # Show results after processing is fully completed
        # Modern styled title
        st.markdown(f"""
        <h1 class="noi-title">
            <span class="noi-title-accent">NOI</span> Analysis Results
            {' - <span class="noi-title-property">' + st.session_state.property_name + '</span>' if st.session_state.property_name else ''}
        </h1>
        """, unsafe_allow_html=True)
        
        # Add styling for property name
        st.markdown("""
        <style>
        .noi-title-property {
            color: #e6edf3;
            font-weight: 400;
        }
        </style>
        """, unsafe_allow_html=True)
        
        # Get the comparison results from session state
        # The st.session_state.comparison_results should be populated by calculate_noi_comparisons
        # and is expected to have keys like 'month_vs_prior', 'actual_vs_budget', 'year_vs_year', 
        # and 'current', 'prior', 'budget', 'prior_year' for raw data.

        if not hasattr(st.session_state, 'comparison_results') or not st.session_state.comparison_results:
            st.error("Error: Comparison results are not available. Please try processing the documents again.")
            logger.error("st.session_state.comparison_results is missing or empty when trying to display tabs.")
            return

        comparison_data_for_tabs = st.session_state.comparison_results
        logger.info(f"Using comparison_results from session state for tabs. Top-level keys: {list(comparison_data_for_tabs.keys())}")
        try:
            # Use structure summary for INFO level instead of full structure
            logger.info(f"comparison_data_for_tabs summary: {len(comparison_data_for_tabs)} top-level keys, data types: {set(type(v).__name__ for v in comparison_data_for_tabs.values())}")
            # Full structure details moved to DEBUG level
            logger.debug(f"Full comparison_data_for_tabs structure: {json.dumps({k: list(v.keys()) if isinstance(v, dict) else type(v).__name__ for k, v in comparison_data_for_tabs.items()}, default=str, indent=2)}")
        except Exception as e:
            logger.error(f"Error logging comparison_data_for_tabs structure: {e}")

        # Create tabs for each comparison type with modern styling
        st.markdown("""
        <style>
        /* Tabs styling */
        .stTabs [data-baseweb="tab-list"] {
            background-color: rgba(16, 23, 42, 0.5) !important;
            border-radius: 10px 10px 0 0 !important;
            padding: 0.25rem 0.25rem 0 0.25rem !important;
            gap: 0 !important;
            border-bottom: none !important;
        }
        
        .stTabs [data-baseweb="tab"] {
            border-radius: 8px 8px 0 0 !important;
            padding: 0.75rem 1.25rem !important;
            margin: 0 0.125rem !important;
            background-color: rgba(16, 23, 42, 0.3) !important;
            border: none !important;
            color: rgba(230, 237, 243, 0.7) !important;
            font-size: 1rem !important;
            font-weight: 500 !important;
            transition: all 0.2s ease !important;
        }
        
        .stTabs [data-baseweb="tab"][aria-selected="true"] {
            background-color: #3B82F6 !important;
            color: white !important;
        }
        
        .stTabs [data-baseweb="tab"]:hover:not([aria-selected="true"]) {
            background-color: rgba(16, 23, 42, 0.5) !important;
            color: #e6edf3 !important;
        }
        
        .stTabs [data-baseweb="tab-panel"] {
            background-color: rgba(16, 23, 42, 0.2) !important;
            border-radius: 0 0 10px 10px !important;
            padding: 1.5rem !important;
            border: 1px solid rgba(59, 130, 246, 0.1) !important;
            border-top: none !important;
        }
        </style>
        """, unsafe_allow_html=True)
        
        tabs = st.tabs(["Prior Month", "Budget", "Prior Year", "Summary", "NOI Coach"])
        
        with tabs[0]:
            st.header("Current Month vs. Prior Month")
            # Ensure 'month_vs_prior' data exists and is not empty
            month_vs_prior_calculations = comparison_data_for_tabs.get('month_vs_prior', {})
            if month_vs_prior_calculations:
                logger.info(f"APP.PY: Preparing to display Prior Month tab with data: {list(month_vs_prior_calculations.keys())}")
                try:
                    # Move full JSON dumps to DEBUG level
                    logger.debug(f"APP.PY: Full data for Prior Month tab: {json.dumps(month_vs_prior_calculations, default=str, indent=2)}")
                except Exception as e_log_json:
                    logger.error(f"APP.PY: Error logging JSON for Prior Month tab data: {e_log_json}")
                
                # Combine comparison calculations with raw data that display_comparison_tab expects
                month_vs_prior_data = month_vs_prior_calculations.copy()
                month_vs_prior_data["current"] = comparison_data_for_tabs.get("current", {})
                month_vs_prior_data["prior"] = comparison_data_for_tabs.get("prior", {})
                
                display_comparison_tab(month_vs_prior_data, "prior", "Prior Month")
            else:
                st.warning("Not enough data for Prior Month comparison.")
                logger.warning("APP.PY: 'month_vs_prior' data is missing or empty in comparison_data_for_tabs.")
                # Optionally, display current month summary if available
                current_data_summary = comparison_data_for_tabs.get('current', {})
                if current_data_summary:
                    st.write("Current Month Data Summary:")
                    current_summary_to_display = {k: v for k, v in current_data_summary.items() if v is not None and v != 0}
                    if current_summary_to_display:
                        st.json(current_summary_to_display)
                    else:
                        st.info("No current month data values to display.")
                
        with tabs[1]:
            st.header("Actual vs. Budget")
            # Ensure 'actual_vs_budget' data exists and is not empty
            actual_vs_budget_calculations = comparison_data_for_tabs.get('actual_vs_budget', {})
            if actual_vs_budget_calculations:
                logger.info(f"APP.PY: Preparing to display Budget tab with data: {list(actual_vs_budget_calculations.keys())}")
                try:
                    # Move full JSON dumps to DEBUG level
                    logger.debug(f"APP.PY: Full data for Budget tab: {json.dumps(actual_vs_budget_calculations, default=str, indent=2)}")
                except Exception as e_log_json:
                    logger.error(f"APP.PY: Error logging JSON for Budget tab data: {e_log_json}")
                
                # Combine comparison calculations with raw data that display_comparison_tab expects
                actual_vs_budget_data = actual_vs_budget_calculations.copy()
                actual_vs_budget_data["current"] = comparison_data_for_tabs.get("current", {})
                actual_vs_budget_data["budget"] = comparison_data_for_tabs.get("budget", {})
                
                display_comparison_tab(actual_vs_budget_data, "budget", "Budget")
            else:
                st.warning("Not enough data for Budget comparison.")
                logger.warning("APP.PY: 'actual_vs_budget' data is missing or empty in comparison_data_for_tabs.")

        with tabs[2]:
            st.header("Current Year vs. Prior Year")
            # Ensure 'year_vs_year' data exists and is not empty
            year_vs_year_calculations = comparison_data_for_tabs.get('year_vs_year', {})
            if year_vs_year_calculations:
                logger.info(f"APP.PY: Preparing to display Prior Year tab with data: {list(year_vs_year_calculations.keys())}")
                try:
                    # Move full JSON dumps to DEBUG level
                    logger.debug(f"APP.PY: Full data for Prior Year tab: {json.dumps(year_vs_year_calculations, default=str, indent=2)}")
                except Exception as e_log_json:
                    logger.error(f"APP.PY: Error logging JSON for Prior Year tab data: {e_log_json}")
                
                # Combine comparison calculations with raw data that display_comparison_tab expects
                year_vs_year_data = year_vs_year_calculations.copy()
                year_vs_year_data["current"] = comparison_data_for_tabs.get("current", {})
                year_vs_year_data["prior_year"] = comparison_data_for_tabs.get("prior_year", {})
                
                display_comparison_tab(year_vs_year_data, "prior_year", "Prior Year")
            else:
                st.warning("Not enough data for Prior Year comparison.")
                logger.warning("APP.PY: 'year_vs_year' data is missing or empty in comparison_data_for_tabs.")
        
        with tabs[3]: # Summary Tab (formerly Financial Narrative & Insights)
            st.header("Overall Summary & Insights")
            
            # Display the narrative text and editor
            display_narrative_in_tabs()
            
            # Display the consolidated insights (summary, performance, recommendations)
            if "insights" in st.session_state and st.session_state.insights:
                try:
                    display_unified_insights_no_html(st.session_state.insights)
                except Exception as e:
                    logger.error(f"Error displaying insights: {e}")
                    st.error("An error occurred while displaying insights. Please try processing documents again.")
            else:
                logger.info("No insights data found in session state for Financial Narrative & Insights tab.")
                st.info("Insights (including summary and recommendations) will be displayed here once generated.")

        # Display NOI Coach section
        with tabs[4]: # NOI Coach tab
            # if NOI_COACH_AVAILABLE:
            #     display_noi_coach_enhanced()
            # else:
            #     display_noi_coach()
            display_noi_coach() # Directly call the app.py internal version
    
    # Add this code in the main UI section after displaying all tabs
    # (after the st.tabs() section in the main function)
    if st.session_state.processing_completed:
        # Add a separator
        st.markdown("---")

        # Add export options in a container at the bottom with modern styling
        st.markdown("""
        <div class="export-container">
            <h2 class="export-title">Export Options</h2>
            <div class="export-description">Download your analysis as PDF for sharing and reporting.</div>
        </div>
        
        <style>
        .export-container {
            margin-bottom: 1.5rem;
        }
        
        .export-title {
            font-family: 'Inter', -apple-system, BlinkMacSystemFont, sans-serif;
            font-size: 1.75rem;
            font-weight: 500;
            color: #3B82F6;
            margin-bottom: 0.5rem;
        }
        
        .export-description {
            font-family: 'Inter', -apple-system, BlinkMacSystemFont, sans-serif;
            font-size: 1rem;
            color: #e6edf3;
            margin-bottom: 1.5rem;
        }
        </style>
        """, unsafe_allow_html=True)
        
        col_pdf, col_spacer = st.columns([1,7])
        
        with col_pdf:
            # PDF Export button
            if st.button("Generate Complete PDF Report", key="global_pdf_export"):
                # Use our custom status indicator instead of spinner
                show_processing_status("Generating comprehensive PDF report...", is_running=True)
                try:
                    pdf_bytes = generate_comprehensive_pdf() 
                    
                    if pdf_bytes:
                        # Create a unique filename with timestamp
                        timestamp = datetime.now().strftime("%Y%m%d_%H%M%S")
                        property_part = st.session_state.property_name.replace(" ", "_") if hasattr(st.session_state, 'property_name') and st.session_state.property_name else "Property"
                        pdf_filename = f"NOI_Analysis_{property_part}_{timestamp}.pdf"
                        
                        # Display download button
                        st.download_button(
                            label="Download Complete PDF Report",
                            data=pdf_bytes,
                            file_name=pdf_filename,
                            mime="application/pdf",
                            key=f"download_comprehensive_pdf_{timestamp}"  # Ensure unique key
                        )
                        # Show success message
                        show_processing_status("PDF report generated successfully!", status_type="success")
                    else:
                        # Show error message
                        show_processing_status("Failed to generate PDF report. Please check the logs for details.", status_type="error")
                except Exception as e:
                    logger.error(f"Error in PDF generation process: {str(e)}", exc_info=True)
                    # Show error message
                    show_processing_status(f"Error generating PDF report: {str(e)}", status_type="error")

    # Legal Footer - Terms of Service and Privacy Policy
    st.markdown("---")
    
    # Privacy guarantee prominently displayed
    st.info("🔒 **Privacy Guarantee**: Your documents are NEVER stored on our servers. All files are processed in memory only and immediately deleted after analysis.")
    
    # Legal links in footer
<<<<<<< HEAD
    spacer_left, col_terms, col_privacy, spacer_right = st.columns([2, 3, 3, 2])
=======
    spacer_left, col_terms, col_privacy, spacer_right = st.columns([3, 2, 2, 3])
>>>>>>> 9618dd3d

    # Inside the centred column, create two equal columns for the buttons
    with col_terms:
        if st.button("📄 Terms of Service", key="show_terms"):
            st.session_state.display_terms = True

    with col_privacy:
        if st.button("🔒 Privacy Policy", key="show_privacy"):
            st.session_state.display_privacy = True

    # Centered tagline and contact below buttons
    st.markdown("""
    <div style='text-align:center; margin-top: 0.5rem; color: #ffffff;'>
        <em>Complete privacy • Secure payments • Professional analysis</em><br/>
        <strong>Contact:</strong> rebornenterprisellc@gmail.com
    </div>
    """, unsafe_allow_html=True)

    # Display Terms of Service when button is clicked
    if st.session_state.get('display_terms', False):
        with st.expander("📄 Terms of Service", expanded=True):
            st.markdown("""
            **Effective Date:** January 2024 | **Last Updated:** January 2024

            ## 🔒 **ZERO DOCUMENT STORAGE POLICY**

            **We do NOT store your documents.** This is our commitment to your privacy:

            - ✅ **Documents are processed immediately** upon upload
            - ✅ **All documents are permanently deleted** after analysis
            - ✅ **No copies are retained** on our servers
            - ✅ **Processing happens in temporary memory** only

            ## Credit System & Fair Use

            - Each analysis requires 1 credit
            - New users receive 1 free trial credit
            - Maximum of 1 free trial per IP address
            - Credits are non-refundable once analysis is completed
            - All payments processed securely through Stripe

            ## Acceptable Use

            **You May:**
            - ✅ Upload legitimate financial documents for analysis
            - ✅ Use the service for real estate investment analysis
            - ✅ Share generated reports with authorized parties

            **You May NOT:**
            - ❌ Upload documents you don't have permission to analyze
            - ❌ Create multiple accounts to bypass credit limits
            - ❌ Use automated tools to abuse the service

            ## Limitation of Liability

            - Analysis results are for informational purposes only
            - We do not provide financial or investment advice
            - Our total liability is limited to the amount you paid for credits

                         ## Contact Information

             For questions about these Terms of Service, please contact us at: rebornenterprisellc@gmail.com

             ---

             By using NOI Analyzer, you acknowledge that you have read, understood, and agree to be bound by these Terms of Service.
            """)
            
            if st.button("Close Terms", key="close_terms"):
                st.session_state.display_terms = False
                st.rerun()
    
    # Display Privacy Policy when button is clicked
    if st.session_state.get('display_privacy', False):
        with st.expander("🔒 Privacy Policy", expanded=True):
            st.markdown("""
            **Effective Date:** January 2024 | **Last Updated:** January 2024

            ## 🔒 **ZERO DOCUMENT STORAGE GUARANTEE**

            **We NEVER Store Your Documents** - This is our most important promise:

            - 🚫 **NO document storage** - Your uploaded files are NEVER saved to our servers
            - ⚡ **Immediate processing** - Documents are analyzed in real-time and immediately discarded
            - 🗑️ **Automatic deletion** - All uploaded content is permanently deleted within minutes
            - 🔐 **Memory-only processing** - Analysis happens in temporary server memory only
            - ✅ **Complete privacy** - Your sensitive financial data never leaves the processing pipeline

            ## Information We Collect (Minimal)

            **What we collect:**
            - Email address (for account identification)
            - Credit balance and transaction history
            - Usage analytics (anonymized)

            **What we DO NOT collect:**
            - ❌ **Document content** - No financial data from your uploads
            - ❌ **Property details** - No addresses, names, or identifying information
            - ❌ **Personal financial information** - No bank accounts, SSNs, etc.
            - ❌ **Browsing history** - No tracking of other websites you visit

            ## Information Sharing

            **We Share With (Limited Partners Only):**
            - **Stripe** - Only payment information for credit purchases
            - **Sentry** - Only technical error logs (no personal data)
            - **Email Service** - Only your email address to send analysis reports

            **We NEVER Share With:**
            - ❌ **Advertisers** - We don't sell or share data for marketing
            - ❌ **Data brokers** - Your information is never sold
            - ❌ **Government agencies** (except valid legal requests)

            ## Data Security

            - 🔐 **HTTPS encryption** for all data transmission
            - 🛡️ **Secure server infrastructure** with regular security updates
            - 🔒 **Access controls** - Only authorized personnel can access systems
            - 🚫 **No admin access** to user documents (they don't exist to access)

            ## Your Privacy Rights

            - 📧 **View your data** - Request a copy of your account information
            - ✏️ **Correct your data** - Update your email or account details
            - 🗑️ **Delete your account** - Complete removal of all associated data

                         ## Contact Information

             **Privacy Questions:** rebornenterprisellc@gmail.com
             **General Support:** rebornenterprisellc@gmail.com

             ---

            **Privacy Summary:**
            - 🔒 Your uploaded documents are NEVER stored
            - 📧 Only email address for account management
            - 🛡️ HTTPS encryption for all communications
            - 👤 You control your data completely
            """)
            
            if st.button("Close Privacy Policy", key="close_privacy"):
                st.session_state.display_privacy = False
                st.rerun()

def display_features_section():
    """Display the features section using pure Streamlit components without HTML"""
    st.markdown("## Features")
    
    # Feature 1: Comparative Analysis
    with st.container():
        col1, col2 = st.columns([1, 20])
        with col1:
            st.markdown("**1**")
        with col2:
            st.markdown("### Comparative Analysis")
            st.markdown("Compare current performance against budget, prior month, and prior year")
    
    st.markdown("---")
    
    # Feature 2: Financial Insights
    with st.container():
        col1, col2 = st.columns([1, 20])
        with col1:
            st.markdown("**2**")
        with col2:
            st.markdown("### Financial Insights")
            st.markdown("AI-generated analysis of key metrics and trends")
    
    st.markdown("---")
    
    # Feature 3: NOI Coach
    with st.container():
        col1, col2 = st.columns([1, 20])
        with col1:
            st.markdown("**3**")
        with col2:
            st.markdown("### NOI Coach")
            st.markdown("Ask questions about your financial data and get AI-powered insights")
    
    st.markdown("---")
    
    # Feature 4: Export Options
    with st.container():
        col1, col2 = st.columns([1, 20])
        with col1:
            st.markdown("**4**")
        with col2:
            st.markdown("### Export Options")
            st.markdown("Save results as PDF or Excel for sharing and reporting")

def display_features_section_enhanced():
    """Display the features section using pure Streamlit components with enhanced styling"""
    st.markdown("## Features")
    
    # Custom CSS for the number circles - minimal and safe
    st.markdown("""
    <style>
    .number-circle {
        background-color: rgba(59, 130, 246, 0.2);
        color: #79b8f3;
        border-radius: 50%;
        width: 40px;
        height: 40px;
        display: flex;
        align-items: center;
        justify-content: center;
        font-weight: bold;
        font-size: 20px;
        margin: 10px auto;
    }
    </style>
    """, unsafe_allow_html=True)
    
    # Feature 1: Comparative Analysis
    with st.container():
        col1, col2 = st.columns([1, 20])
        with col1:
            st.markdown('<div class="number-circle">1</div>', unsafe_allow_html=True)
        with col2:
            st.markdown("### Comparative Analysis")
            st.markdown("Compare current performance against budget, prior month, and prior year")
    
    st.markdown("---")
    
    # Feature 2: Financial Insights
    with st.container():
        col1, col2 = st.columns([1, 20])
        with col1:
            st.markdown('<div class="number-circle">2</div>', unsafe_allow_html=True)
        with col2:
            st.markdown("### Financial Insights")
            st.markdown("AI-generated analysis of key metrics and trends")
    
    st.markdown("---")
    
    # Feature 3: NOI Coach
    with st.container():
        col1, col2 = st.columns([1, 20])
        with col1:
            st.markdown('<div class="number-circle">3</div>', unsafe_allow_html=True)
        with col2:
            st.markdown("### NOI Coach")
            st.markdown("Ask questions about your financial data and get AI-powered insights")
    
    st.markdown("---")
    
    # Feature 4: Export Options
    with st.container():
        col1, col2 = st.columns([1, 20])
        with col1:
            st.markdown('<div class="number-circle">4</div>', unsafe_allow_html=True)
        with col2:
            st.markdown("### Export Options")
            st.markdown("Save results as PDF or Excel for sharing and reporting")

def display_features_section_no_html():
    """Display the features section using pure Streamlit components with NO HTML at all"""
    st.markdown("## Features")
    
    # Feature 1: Comparative Analysis
    with st.container():
        col1, col2 = st.columns([1, 20])
        with col1:
            # Use emoji or text for the number
            st.markdown("🔵")
            st.markdown("1")
        with col2:
            st.markdown("### Comparative Analysis")
            st.markdown("Compare current performance against budget, prior month, and prior year")
    
    st.markdown("---")
    
    # Feature 2: Financial Insights
    with st.container():
        col1, col2 = st.columns([1, 20])
        with col1:
            st.markdown("🔵")
            st.markdown("2")
        with col2:
            st.markdown("### Financial Insights")
            st.markdown("AI-generated analysis of key metrics and trends")
    
    st.markdown("---")
    
    # Feature 3: NOI Coach
    with st.container():
        col1, col2 = st.columns([1, 20])
        with col1:
            st.markdown("🔵")
            st.markdown("3")
        with col2:
            st.markdown("### NOI Coach")
            st.markdown("Ask questions about your financial data and get AI-powered insights")
    
    st.markdown("---")
    
    # Feature 4: Export Options
    with st.container():
        col1, col2 = st.columns([1, 20])
        with col1:
            st.markdown("🔵")
            st.markdown("4")
        with col2:
            st.markdown("### Export Options")
            st.markdown("Save results as PDF or Excel for sharing and reporting")

def display_unified_insights(insights_data):
    """
    Display unified insights using native Streamlit components.
    
    Args:
        insights_data: Dictionary containing 'summary', 'performance', and 'recommendations' keys
    """
    logger.info("Displaying unified insights")
    
    if not insights_data or not isinstance(insights_data, dict):
        st.warning("No insights data available to display.")
        return
    
    logger.info(f"Insights data keys: {list(insights_data.keys())}")
    
    # Display Executive Summary
    if 'summary' in insights_data:
        st.markdown("## Executive Summary")
        
        summary_text = insights_data['summary']
        # Remove redundant "Executive Summary:" prefix if it exists
        if summary_text.startswith("Executive Summary:"):
            summary_text = summary_text[len("Executive Summary:"):].strip()
            
        with st.container():
            import html as _html_mod  # local import to avoid top-level issues
            escaped = _html_mod.escape(summary_text).replace("\n", "<br>")
            st.markdown(f"<div class='results-text'>{escaped}</div>", unsafe_allow_html=True)
    
    # Display Key Performance Insights
    if 'performance' in insights_data and insights_data['performance']:
        st.markdown("## Key Performance Insights")
        
        performance_markdown = ""
        for insight in insights_data['performance']:
            performance_markdown += f"- {insight}\n"
        if performance_markdown:
            st.markdown(performance_markdown)
    
    # Display Recommendations
    if 'recommendations' in insights_data and insights_data['recommendations']:
        st.markdown("## Recommendations")
        
        recommendations_markdown = ""
        for recommendation in insights_data['recommendations']:
            recommendations_markdown += f"- {recommendation}\n"
        if recommendations_markdown:
            st.markdown(recommendations_markdown)

def display_opex_breakdown(opex_data, comparison_type="prior month"):
    """
    Display operating expense breakdown using Streamlit DataFrame.
    
    Args:
        opex_data: Dictionary containing operating expense data. 
                   Example: {"property_taxes": {"current": 100, "prior": 90}, ...}
        comparison_type: Type of comparison (e.g., "Prior Month", "Budget")
    """
    if not opex_data or not isinstance(opex_data, dict):
        st.info("No operating expense data provided for breakdown.")
        return

    opex_df_list = []
    for category_key, data_values in opex_data.items():
        if not data_values or not isinstance(data_values, dict):
            logger.warning(f"Skipping invalid OpEx data for category: {category_key}")
            continue
            
        current = data_values.get('current', 0.0)
        prior = data_values.get('prior', 0.0) # Assuming 'prior' as the comparison key
        
        change = current - prior
        percent_change = (change / prior * 100) if prior != 0 else 0.0
        
        display_name = category_key.replace('_', ' ').title()
        
        opex_df_list.append({
            "Expense Category": display_name,
            "Current": current,
            comparison_type: prior, # Use the dynamic comparison_type for the column name
            "Change ($)": change,
            "Change (%)": percent_change
        })

    if not opex_df_list:
        st.info("No valid operating expense items to display.")
        return

    opex_df = pd.DataFrame(opex_df_list)

    # Format for display
    opex_df_display = opex_df.copy()
    opex_df_display["Current"] = opex_df_display["Current"].apply(lambda x: f"${x:,.2f}")
    opex_df_display[comparison_type] = opex_df_display[comparison_type].apply(lambda x: f"${x:,.2f}")
    opex_df_display["Change ($)"] = opex_df_display["Change ($)"].apply(
        lambda x: f"+${x:,.2f}" if x > 0 else (f"-${abs(x):,.2f}" if x < 0 else f"${x:,.2f}")
    )
    opex_df_display["Change (%)"] = opex_df_display["Change (%)"].apply(
        lambda x: f"+{x:.1f}%" if x > 0 else (f"{x:.1f}%" if x < 0 else f"{x:.1f}%") # Negative sign is inherent
    )

    styled_df = opex_df_display.style.applymap(
        highlight_changes,
        subset=['Change ($)', 'Change (%)']
    )

    st.markdown("#### Operating Expenses Breakdown")
    st.dataframe(styled_df.format({
        "Current": "{:}",
        comparison_type: "{:}",
        "Change ($)": "{:}",
        "Change (%)": "{:}"
    }).hide(axis="index").set_table_styles([
        {'selector': 'th', 'props': [('background-color', 'rgba(30, 41, 59, 0.7)'), ('color', '#e6edf3'), ('font-family', 'Inter')]},
        {'selector': 'td', 'props': [('font-family', 'Inter'), ('color', '#e6edf3')]},
        {'selector': '.col_heading', 'props': [('text-align', 'center')]} # Center-align column headings to improve readability
    ]), use_container_width=True)

    # Remove the old HTML and style block as it's no longer used by this function.
    # The custom CSS classes like .opex-breakdown-container, .opex-breakdown-table etc.
    # were part of the old HTML rendering method. If they are not used elsewhere for st.markdown,
    # they might eventually be cleaned up from the CSS file. For now, we only remove the Python string.

def display_card_container(title, content):
    """
    Display content in a consistently styled card container.
    
    Args:
        title: Card title
        content: Function to render card content
    """
    st.markdown(f"### {title}")
    
    with st.container():
        # Create a visual container with styling
        st.markdown("""        <div style="background-color: rgba(22, 27, 34, 0.8); 
                    border: 1px solid rgba(56, 68, 77, 0.5); 
                    border-radius: 8px; 
                    padding: 16px; 
                    margin-bottom: 20px;">
        </div>
        """, unsafe_allow_html=True)
        
        # This is a trick - we're creating an empty styled container above,
        # then putting the actual content below it in a Streamlit container
        content()

# Enhanced UI Component Functions
def upload_card(title, required=False, key=None, file_types=None, help_text=None):
    """
    Display an enhanced upload card component using Streamlit-native containers.
    
    Args:
        title: Title of the upload card
        required: Whether this upload is required
        key: Unique key for the file uploader
        file_types: List of accepted file types
        help_text: Help text for the uploader
        
    Returns:
        The uploaded file object
    """
    if file_types is None:
        file_types = ["xlsx", "xls", "csv", "pdf"]
    
    # Use Streamlit container instead of HTML div
    with st.container():
        # 1. Header section - only use markdown for the header, not to wrap widgets
        st.markdown(f"""
        <div class="upload-card-header">
            <h3>{title}</h3>
            {' <span class="required-badge">Required</span>' if required else ''}
        </div>
        """, unsafe_allow_html=True)
        
        # 2. Add the file uploader - not wrapped in HTML
        uploaded_file = st.file_uploader(
            f"Upload {title}",
            type=file_types,
            key=key,
            label_visibility="collapsed",
            help=help_text or f"Upload your {title.lower()} file"
        )
        
        # 3. Display upload area styling or file info
        if not uploaded_file:
            st.markdown("""
            <div class="upload-area">
                <div class="upload-icon">📤</div>
                <div class="upload-text">Drag and drop file here</div>
                <div class="upload-subtext">Limit 200 MB per file • .xlsx, .xls, .csv, .pdf</div>
            </div>
            """, unsafe_allow_html=True)
        else:
            # Display file info
            file_size = f"{uploaded_file.size / 1024:.1f} KB" if uploaded_file.size else "Unknown size"
            file_type = uploaded_file.type if uploaded_file.type else "Unknown type"
            
            st.markdown(f"""
            <div class="file-info">
                <div class="file-icon">📄</div>
                <div class="file-details">
                    <div class="file-name">{uploaded_file.name}</div>
                    <div class="file-meta">{file_size} • {file_type}</div>
                </div>
                <div class="file-status">Uploaded</div>
            </div>
            """, unsafe_allow_html=True)
    
    return uploaded_file

def instructions_card(items):
    """
    Display an enhanced instructions card.
    
    Args:
        items: List of instruction steps
    """
    items_html = "".join([f"<li>{item}</li>" for item in items])
    st.markdown(f"""
    <div class="instructions-card">
        <h3 class="feature-title">Instructions</h3>
        <ol class="instructions-list">
            {items_html}
        </ol>
    </div>
    """, unsafe_allow_html=True)

def feature_list(features):
    """
    Display an enhanced feature list.
    
    Args:
        features: List of dictionaries with 'title' and 'description' keys
    """
    st.markdown("<h3 class=\"feature-title\">Features</h3>", unsafe_allow_html=True)
    
    for idx, feature in enumerate(features):
        st.markdown(f"""
        <div class="feature-item">
            <div class="feature-number">{idx + 1}</div>
            <div class="feature-content">
                <h4>{feature['title']}</h4>
                <p>{feature['description']}</p>
            </div>
        </div>
        """, unsafe_allow_html=True)

def property_input(value=""):
    """
    Display an enhanced property name input using Streamlit-native containers.
    
    Args:
        value: Current property name value
        
    Returns:
        The entered property name
    """
    # Simple header without extra containers
    st.markdown("### Property Information")
    
    # Property name input - clean and simple
    property_name = st.text_input(
        "Property Name",
        value=value,
        help="Enter the name of the property being analyzed",
        key="main_property_name_input"
    )
    
    return property_name

# Helper function to summarize data structures for logging
def summarize_data_for_log(data_dict, max_items=3):
    """Summarize a data structure for more concise logging"""
    if not isinstance(data_dict, dict):
        return str(data_dict)
    keys = list(data_dict.keys())
    summary = {k: data_dict[k] for k in keys[:max_items]}
    if len(keys) > max_items:
        summary[f"...and {len(keys) - max_items} more keys"] = "..."
    return summary

# Run the main function when the script is executed directly
if __name__ == "__main__":
    main()
<|MERGE_RESOLUTION|>--- conflicted
+++ resolved
@@ -1475,14 +1475,10 @@
     }
 
     /* Ensure checkbox labels in options container are bright white */
-<<<<<<< HEAD
-    .options-container [data-testid="stCheckbox"] label span {
-=======
-    .options-container [data-testid="stCheckbox"] label,
-    .options-container [data-testid="stCheckbox"] label * {
->>>>>>> 9618dd3d
-        color: #FFFFFF !important;
-    }
+.options-container [data-testid="stCheckbox"] label,
+.options-container [data-testid="stCheckbox"] label * {
+    color: #FFFFFF !important;  /* Ensure checkbox labels and nested elements are bright white */
+}
 
     .options-header {
         color: var(--reborn-text-primary);
@@ -1693,14 +1689,11 @@
     [data-testid="stSelectbox"] label,
     [data-testid="stMultiselect"] label,
     [data-testid="stSlider"] label,
-<<<<<<< HEAD
-=======
     [data-testid="stCheckbox"] label,
-    [data-testid="stCheckbox"] label * {
-        color: #FFFFFF !important;  /* Ensure checkbox labels are bright white */
-    }
-    
->>>>>>> 9618dd3d
+[data-testid="stCheckbox"] label * {
+    color: #FFFFFF !important;  /* Ensure checkbox labels are bright white */
+}
+
     [data-testid="stCheckbox"] label span {
         color: #FFFFFF !important;  /* Ensure checkbox labels are bright white */
     }
@@ -4706,11 +4699,7 @@
     st.info("🔒 **Privacy Guarantee**: Your documents are NEVER stored on our servers. All files are processed in memory only and immediately deleted after analysis.")
     
     # Legal links in footer
-<<<<<<< HEAD
     spacer_left, col_terms, col_privacy, spacer_right = st.columns([2, 3, 3, 2])
-=======
-    spacer_left, col_terms, col_privacy, spacer_right = st.columns([3, 2, 2, 3])
->>>>>>> 9618dd3d
 
     # Inside the centred column, create two equal columns for the buttons
     with col_terms:
