/* Custom CSS for Reborn NOI Analyzer */

/* Main container and background */
.main {
    background-color: #0d1117;
    color: #ffffff;
}

/* Headers */
h1, h2, h3, h4, h5, h6 {
    color: #ffffff;
    font-family: 'Inter', sans-serif;
    font-weight: 500;
}

/* Logo container */
.header-container {
    display: flex;
    align-items: center;
    margin-bottom: 0px;
}

.logo-container {
    margin-right: 15px;
}

/* Input fields styling */
input[type="text"] {
    background-color: #1a1f29;
    color: #ffffff;
    border: 1px solid #30363d;
    border-radius: 8px;
    padding: 10px;
}

/* File uploader styling */
.st-c7 {
    background-color: #1a1f29;
    border: 1px dashed #30363d;
    border-radius: 8px;
    padding: 20px;
}

/* Fix for Budget file uploader spacing */
[data-testid="stSubheader"]:has(+ div [data-testid="stFileUploader"]) {
    margin-top: 1.5rem;
    margin-bottom: 0.5rem;
}

/* Button styling */
.stButton>button {
    background-color: #0e4de3;
    color: white;
    border: none;
    border-radius: 8px;
    padding: 10px 20px;
    font-weight: 500;
    transition: all 0.3s;
}

.stButton>button:hover {
    background-color: #1c5cf5;
    box-shadow: 0 4px 8px rgba(0, 0, 0, 0.2);
}

/* Checkbox styling */
.stCheckbox>div {
    color: #ffffff;
}

/* Typography */
body {
    font-family: 'Inter', sans-serif;
    color: #ffffff;
}

p, div {
    color: #ffffff;
}

/* Ensure white text for key UI elements */
.stButton>button,
.stButton>button div {
    color: #ffffff !important;
}

.stCheckbox label,
.stCheckbox>div,
<<<<<<< HEAD
.stCheckbox>label,
.stCheckbox label span {
=======
.stCheckbox>label {
>>>>>>> 0f0abdb4
    color: #ffffff !important;
}

.stAlert,
<<<<<<< HEAD
.stAlert p,
.stAlert span {
=======
.stAlert p {
    color: #ffffff !important;
}

/* Ensure white text for key UI elements */
.stButton>button,
.stButton>button div {
    color: #ffffff !important;
}

.stCheckbox label,
.stCheckbox>div,
.stCheckbox>label {
    color: #ffffff !important;
}

.stAlert,
.stAlert p {
>>>>>>> 0f0abdb4
    color: #ffffff !important;
}

/* Section labels */
.section-label {
    font-weight: 500;
    color: #ffffff;
    margin-bottom: 8px;
}

/* File upload area */
.upload-area {
    background-color: #1a1f29;
    border: 1px dashed #30363d;
    border-radius: 8px;
    padding: 20px;
    text-align: center;
}

/* Primary action button */
.primary-button {
    background-color: #0e4de3;
    color: white;
    border: none;
    border-radius: 8px;
    padding: 10px 20px;
    font-weight: 500;
}

/* Document type label */
.document-label {
    background-color: #1a1f29;
    padding: 10px;
    border-radius: 8px 8px 0 0;
    margin-bottom: 0;
}

/* Card styling */
.card {
    background-color: #1a1f29;
    border-radius: 8px;
    padding: 15px;
    margin-bottom: 15px;
}

/* Sidebar styling */
.css-1d391kg {
    background-color: #161b22;
}

/* Custom widget styling */
.widget-label {
    font-weight: 500;
    color: #ffffff;
}

/* Text field styling */
div[data-baseweb="input"] {
    background-color: #1a1f29;
}

/* Chart area styling */
.stPlotlyChart {
    background-color: #1a1f29;
    border-radius: 8px;
    padding: 10px;
}

/* Fix for Amount ($) label in charts - move it down to prevent overlap */
.js-plotly-plot .ytitle {
    transform: translateY(25px) !important;
}

/* Table styling */
.stDataFrame {
    background-color: #1a1f29;
}

/* Expander styling */
.streamlit-expanderHeader {
    background-color: #1a1f29;
    border-radius: 8px;
}

/* Fix for Executive Summary, Key Performance Insights, and Recommendations */
.insight-section-title {
    font-size: 22px !important;
    font-weight: 600 !important;
    color: #4DB6AC !important;
    margin-top: 0 !important;
    margin-bottom: 12px !important;
    padding: 8px 12px !important;
    background-color: rgba(30, 41, 59, 0.8) !important;
    border-radius: 6px !important;
    border-left: 4px solid #4DB6AC !important;
}

.insight-content {
    font-size: 16px !important;
    line-height: 1.5 !important;
    padding: 10px 16px !important;
    font-family: 'Inter', sans-serif !important;
    margin-bottom: 5px !important;
}

.insights-summary {
    background-color: rgba(30, 41, 59, 0.8) !important;
    padding: 15px !important;
    border-radius: 8px !important;
    border-left: 4px solid #4DB6AC !important;
    margin-bottom: 10px !important;
    text-align: center !important;
}

/* Dark mode specific adjustments */
@media (prefers-color-scheme: dark) {
    .stApp {
        background-color: #0d1117;
    }
}<|MERGE_RESOLUTION|>--- conflicted
+++ resolved
@@ -85,22 +85,12 @@
 }
 
 .stCheckbox label,
-.stCheckbox>div,
-<<<<<<< HEAD
-.stCheckbox>label,
 .stCheckbox label span {
-=======
-.stCheckbox>label {
->>>>>>> 0f0abdb4
-    color: #ffffff !important;
-}
-
-.stAlert,
-<<<<<<< HEAD
+    color: #ffffff !important;
+}
+
 .stAlert p,
 .stAlert span {
-=======
-.stAlert p {
     color: #ffffff !important;
 }
 
@@ -118,7 +108,6 @@
 
 .stAlert,
 .stAlert p {
->>>>>>> 0f0abdb4
     color: #ffffff !important;
 }
 
